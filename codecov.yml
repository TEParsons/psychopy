
coverage:
  status:
    project:
      default:
<<<<<<< HEAD
        branches:
          - dev
          - release
        if_ci_failed: error #success, failure, error, ignore
        informational: false
        only_pulls: false
    patch:
      default:
        branches:
          - release
        if_ci_failed: failure #success, failure, error, ignore
        informational: true
        only_pulls: false


=======
        branches: 
          - master
        if_ci_failed: error #success, failure, error, ignore
        informational: true
        only_pulls: false

>>>>>>> edc1f221
ignore:
  - "psychopy/demos/coder"  # ignore folders and all its contents
  - "psychopy/tests"
  - "psychopy/scripts"
  - "psychopy/iohub"
  - "psychopy/contrib"<|MERGE_RESOLUTION|>--- conflicted
+++ resolved
@@ -3,7 +3,6 @@
   status:
     project:
       default:
-<<<<<<< HEAD
         branches:
           - dev
           - release
@@ -19,14 +18,6 @@
         only_pulls: false
 
 
-=======
-        branches: 
-          - master
-        if_ci_failed: error #success, failure, error, ignore
-        informational: true
-        only_pulls: false
-
->>>>>>> edc1f221
 ignore:
   - "psychopy/demos/coder"  # ignore folders and all its contents
   - "psychopy/tests"
