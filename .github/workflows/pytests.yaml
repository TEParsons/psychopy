--- conflicted
+++ resolved
@@ -227,11 +227,7 @@
 
     - name: Test with pytest
       run: |
-<<<<<<< HEAD
-         xvfb-run -a --server-args="-screen 0 1024x768x24" pytest -m "not needs_sound and not needs_wx and not needs_qt and not needs_pygame and not emulator" --cov-config=.travis_coveragerc --cov=psychopy -v psychopy
-=======
-         xvfb-run -a --server-args="-screen 0 1024x768x24" pytest -m "not needs_sound and not needs_wx and not needs_qt and not needs_pygame" --cov=psychopy -v psychopy
->>>>>>> 54917ac0
+         xvfb-run -a --server-args="-screen 0 1024x768x24" pytest -m "not needs_sound and not needs_wx and not needs_qt and not needs_pygame and not emulator" --cov=psychopy -v psychopy
 
     - name: upload failed app data
       if: always()
@@ -245,11 +241,7 @@
 
     - name: upload failed screenshots
       if: always()
-<<<<<<< HEAD
-      uses: actions/upload-artifact@v3
-=======
       uses: actions/upload-artifact@v2
->>>>>>> 54917ac0
       with:
         name: test artifacts
         path: |
