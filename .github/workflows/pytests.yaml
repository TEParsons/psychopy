--- conflicted
+++ resolved
@@ -21,10 +21,6 @@
         python-version: [3.8]
 
     steps:
-<<<<<<< HEAD
-
-=======
->>>>>>> edc1f221
     - uses: actions/checkout@v3
 
     - name: Set up Python ${{ matrix.python-version }}
@@ -53,11 +49,7 @@
     - name: Install plugins
       run: |
         # for pocketsphinx we need this adapted package:
-<<<<<<< HEAD
         brew install swig vlc portaudio portmidi liblo sdl2
-=======
-        brew install swig vlc portaudio portmidi liblo
->>>>>>> edc1f221
         # install optional components
         pip install psychopy-sounddevice psychopy-pyo psychopy-legacy-mic psychopy-connect psychopy-crs psychopy-emotiv psychopy-gammasci psychopy-mri-emulator psychopy-visionscience
         pip install moviepy
