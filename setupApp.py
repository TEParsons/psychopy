#!/usr/bin/env python
################
# see notes at bottom for requirements

import glob
import os
import sys
from sys import platform
import setuptools  # noqa: setuptools complains if it isn't implicitly imported before distutils
from distutils.core import setup
from pkg_resources import parse_version
import bdist_mpkg  # noqa: needed to build bdist, even though not explicitly used here
import py2app  # noqa: needed to build app bundle, even though not explicitly used here

import psychopy
version = psychopy.__version__

# regenerate __init__.py only if we're in the source repos (not in a zip file)
try:
    from building import createInitFile  # won't exist in a sdist.zip
    writeNewInit=True
except:
    writeNewInit=False
if writeNewInit:
    vStr = createInitFile.createInitFile(dist='bdist')

#define the extensions to compile if necess
packageData = []
requires = []

if platform != 'darwin':
    raise RuntimeError("setupApp.py is only for building Mac Standalone bundle")

resources = glob.glob('psychopy/app/Resources/*')
frameworks = [ # these installed using homebrew
              "/usr/local/opt/libevent/lib/libevent.dylib", 
              "/usr/local/opt/lame/lib/libmp3lame.0.dylib",
              "/usr/local/opt/libffi/lib/libffi.dylib",
              "/usr/local/opt/libglfw/lib/libglfw.3.2.dylib",
              ]
opencvLibs = glob.glob(os.path.join(sys.exec_prefix, 'lib', 'libopencv*.2.4.dylib'))
frameworks.extend(opencvLibs)

import macholib
#print("~"*60 + "macholib version: "+macholib.__version__)

if parse_version(macholib.__version__) <= parse_version('1.7'):
    print("Applying macholib patch...")
    import macholib.dyld
    import macholib.MachOGraph
    dyld_find_1_7 = macholib.dyld.dyld_find
    def dyld_find(name, loader=None, **kwargs):
        #print("~"*60 + "calling alternate dyld_find")
        if loader is not None:
            kwargs['loader_path'] = loader
        return dyld_find_1_7(name, **kwargs)
    macholib.MachOGraph.dyld_find = dyld_find

includes = ['_sitebuiltins',  # needed for help()
            'Tkinter', 'tkFileDialog',
            'imp', 'subprocess', 'shlex',
            'shelve',  # for scipy.io
            '_elementtree', 'pyexpat',  # for openpyxl
            'hid',
            'pyo', 'greenlet', 'zmq', 'tornado',
            'psutil',  # for iohub
            'tobii_research',  # need tobii_research file and tobiiresearch pkg
            'pysoundcard', 'soundfile', 'sounddevice', 'readline',
            'hid',
            'xlwt',  # writes excel files for pandas
            'vlc',  # install with pip install python-vlc
            'msgpack_numpy',
            'configparser',
            'ntplib',  # for egi-pynetstation
            ]
packages = ['pydoc',  # needed for help()
<<<<<<< HEAD
            'setuptools', # for plugin installing
=======
            'setuptools', 'wheel', # for plugin installing
>>>>>>> 6992046f
            'wx', 'psychopy',
            'PyQt5',
            'pyglet', 'pytz', 'OpenGL', 'glfw',
            'scipy', 'matplotlib', 'openpyxl', 'pandas',
            'xml', 'xmlschema', 'elementpath',
            'ffpyplayer', 'cython', 'AVFoundation',
            'moviepy', 'imageio', 'imageio_ffmpeg',
            '_sounddevice_data', '_soundfile_data',
            'cffi', 'pycparser',
            'PIL',  # 'Image',
            'freetype',
            'objc', 'Quartz', 'AppKit', 'QTKit', 'Cocoa',
            'Foundation', 'CoreFoundation',
            'pkg_resources',  # needed for objc
            'requests', 'certifi', 'cryptography',
            'json_tricks',  # allows saving arrays/dates in json
            'git', 'gitlab',
            'msgpack', 'yaml', 'gevent',  # for ioHub
            'astunparse', 'esprima',  # for translating/adapting py/JS
            'metapensiero.pj', 'dukpy', 'macropy',
            'jedi', 'parso',
            'bidi', 'arabic_reshaper',  # for right-left language conversions
            'ujson',  # faster than built-in json
            'six',  # needed by configobj
            # for unit testing
            'coverage',
            # hardware
            'serial',
            'egi_pynetstation', 'pylink', 'tobiiresearch',
            'pyxid2', 'ftd2xx',  # ftd2xx is used by cedrus
            # handy science tools
            'tables',  # 'cython',
            # these aren't needed, but liked
            'pylsl', 'pygaze',
            'Phidget22',
            'smite',  # https://github.com/marcus-nystrom/SMITE (not pypi!)
            'cv2',
            'badapted', 'darc_toolbox',  # adaptive methods from Ben Vincent
            'questplus',
            'psychtoolbox',
            'h5py',
            'markdown_it',
            'speech_recognition', 'googleapiclient', 'pocketsphinx',
            ]

setup(
    app=['psychopy/app/psychopyApp.py'],
    options=dict(py2app=dict(
            includes=includes,
            packages=packages,
            excludes=['bsddb', 'jinja2', 'IPython','ipython_genutils','nbconvert',
                      'libsz.2.dylib', 'pygame',
                      # 'stringprep',
                      'functools32',
                      ],  # anything we need to forcibly exclude?
            resources=resources,
            argv_emulation=False,  # must be False or app bundle pauses (py2app 0.21 and 0.24 tested)
            site_packages=True,
            frameworks=frameworks,
            iconfile='psychopy/app/Resources/psychopy.icns',
            plist=dict(
                  CFBundleIconFile='psychopy.icns',
                  CFBundleName               = "PsychoPy",
                  CFBundleShortVersionString = version,  # must be in X.X.X format
                  CFBundleVersion            = version,
                  CFBundleExecutable         = "PsychoPy",
                  CFBundleIdentifier         = "org.opensciencetools.psychopy",
                  CFBundleLicense            = "GNU GPLv3+",
                  NSHumanReadableCopyright   = "Open Science Tools Limited",
                  CFBundleDocumentTypes=[dict(CFBundleTypeExtensions=['*'],
                                              CFBundleTypeRole='Editor')],
                  CFBundleURLTypes=[dict(CFBundleURLName='psychopy',  # respond to psychopy://
                                         CFBundleURLSchemes='psychopy',
                                         CFBundleTypeRole='Editor')],
                  LSEnvironment=dict(PATH="/usr/local/git/bin:/usr/local/bin:"
                                          "/usr/local:/usr/bin:/usr/sbin"),
            ),
    ))  # end of the options dict
)


# ugly hack for opencv2:
# As of opencv 2.4.5 the cv2.so binary used rpath to a fixed
# location to find libs and even more annoyingly it then appended
# 'lib' to the rpath as well. These were fine for the packaged
# framework python but the libs in an app bundle are different.
# So, create symlinks so they appear in the same place as in framework python
rpath = "dist/PsychoPy.app/Contents/Resources/"
for libPath in opencvLibs:
    libname = os.path.split(libPath)[-1]
    realPath = "../../Frameworks/"+libname  # relative path (w.r.t. the fake)
    fakePath = os.path.join(rpath, "lib", libname)
    os.symlink(realPath, fakePath)
# they even did this for Python lib itself, which is in diff location
realPath = "../Frameworks/Python.framework/Python"  # relative to the fake path
fakePath = os.path.join(rpath, "Python")
os.symlink(realPath, fakePath)

if writeNewInit:
    # remove unwanted info about this system post-build
    createInitFile.createInitFile(dist=None)<|MERGE_RESOLUTION|>--- conflicted
+++ resolved
@@ -74,11 +74,7 @@
             'ntplib',  # for egi-pynetstation
             ]
 packages = ['pydoc',  # needed for help()
-<<<<<<< HEAD
-            'setuptools', # for plugin installing
-=======
             'setuptools', 'wheel', # for plugin installing
->>>>>>> 6992046f
             'wx', 'psychopy',
             'PyQt5',
             'pyglet', 'pytz', 'OpenGL', 'glfw',
