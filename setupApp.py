--- conflicted
+++ resolved
@@ -103,11 +103,7 @@
             'cv2',
             'badapted', 'darc_toolbox',  # adaptive methods from Ben Vincent
             'questplus',
-<<<<<<< HEAD
-            'metapensiero.pj',
-=======
             'metapensiero.pj', 'dukpy', 'macropy',
->>>>>>> 7424619b
             ]
 
 if sys.version_info.major >= 3:
