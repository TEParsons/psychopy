#!/usr/bin/env python
################
# see notes at bottom for requirements

import glob
import os
import sys
from sys import platform
import setuptools  # noqa: setuptools complains if it isn't implicitly imported before distutils
from distutils.core import setup
from pkg_resources import parse_version
import bdist_mpkg  # noqa: needed to build bdist, even though not explicitly used here
import py2app  # noqa: needed to build app bundle, even though not explicitly used here

import psychopy
version = psychopy.__version__

# regenerate __init__.py only if we're in the source repos (not in a zip file)
try:
    from building import createInitFile  # won't exist in a sdist.zip
    writeNewInit=True
except:
    writeNewInit=False
if writeNewInit:
    vStr = createInitFile.createInitFile(dist='bdist')

#define the extensions to compile if necess
packageData = []
requires = []

if platform != 'darwin':
    raise RuntimeError("setupApp.py is only for building Mac Standalone bundle")

resources = glob.glob('psychopy/app/Resources/*')
<<<<<<< HEAD
frameworks = [
=======
frameworks = [ # these installed using homebrew
>>>>>>> 475eb834
              "/usr/local/opt/libevent/lib/libevent.dylib", 
              "/usr/local/opt/lame/lib/libmp3lame.0.dylib",
              "/usr/local/opt/libffi/lib/libffi.dylib",
              "/usr/local/opt/libglfw/lib/libglfw.3.2.dylib",
              ]
opencvLibs = glob.glob(os.path.join(sys.exec_prefix, 'lib', 'libopencv*.2.4.dylib'))
frameworks.extend(opencvLibs)

import macholib
#print("~"*60 + "macholib version: "+macholib.__version__)

if parse_version(macholib.__version__) <= parse_version('1.7'):
    print("Applying macholib patch...")
    import macholib.dyld
    import macholib.MachOGraph
    dyld_find_1_7 = macholib.dyld.dyld_find
    def dyld_find(name, loader=None, **kwargs):
        #print("~"*60 + "calling alternate dyld_find")
        if loader is not None:
            kwargs['loader_path'] = loader
        return dyld_find_1_7(name, **kwargs)
    macholib.MachOGraph.dyld_find = dyld_find

includes = ['_sitebuiltins',  # needed for help()
            'Tkinter', 'tkFileDialog',
            'imp', 'subprocess', 'shlex',
            'shelve',  # for scipy.io
            '_elementtree', 'pyexpat',  # for openpyxl
            'hid',
            'pyo', 'greenlet', 'zmq', 'tornado',
            'psutil',  # for iohub
            'tobii_research',  # need tobii_research file and tobiiresearch pkg
            'pysoundcard', 'soundfile', 'sounddevice', 'readline',
            'hid',
            'xlwt',  # writes excel files for pandas
            'vlc',  # install with pip install python-vlc
            'msgpack_numpy',
            'configparser',
            ]
packages = ['pydoc',  # needed for help()
            'wx', 'psychopy',
            'pyglet', 'pytz', 'OpenGL', 'glfw',
            'scipy', 'matplotlib', 'openpyxl',
            'xml', 'xmlschema', 'elementpath',
            'moviepy', 'imageio', 'imageio_ffmpeg',
            '_sounddevice_data', '_soundfile_data',
            'cffi', 'pycparser',
            'PIL',  # 'Image',
            'objc', 'Quartz', 'AppKit', 'QTKit', 'Cocoa',
            'Foundation', 'CoreFoundation',
            'pkg_resources',  # needed for objc
            'pyo',
            'requests', 'certifi', 'cryptography',
            # for unit testing
            'coverage',
            # handy external science libs
            'serial',
            'egi', 'pylink', 'tobiiresearch',
            'pyxid2', 'ftd2xx',  # ftd2xx is used by cedrus
            'pandas', 'tables',  # 'cython',
            'msgpack', 'yaml', 'gevent',  # for ioHub
            # these aren't needed, but liked
            'bidi', 'arabic_reshaper',  # for right-left language conversions
            # for Py3 compatibility
            'ujson',  # faster than built-in json
            'json_tricks',  # allows saving arrays/dates in json
            'git', 'gitlab',
            'astunparse', 'esprima',  # for translating/adapting py/JS
            'pylsl', 'pygaze',
            'smite',  # https://github.com/marcus-nystrom/SMITE (not pypi!)
            'cv2',
            'badapted', 'darc_toolbox',  # adaptive methods from Ben Vincent
            'questplus',
            'metapensiero.pj', 'dukpy', 'macropy',
            'jedi', 'parso',
            'psychtoolbox',
            'freetype', 'h5py',
            'markdown_it',
            'speech_recognition', 'googleapiclient', 'pocketsphinx',
            'six',  # needed by configobj
            'PyQt5',
            ]

setup(
    app=['psychopy/app/psychopyApp.py'],
    options=dict(py2app=dict(
            includes=includes,
            packages=packages,
            excludes=['bsddb', 'jinja2', 'IPython','ipython_genutils','nbconvert',
                      'libsz.2.dylib', 'pygame',
                      # 'stringprep',
                      'functools32',
                      ],  # anything we need to forcibly exclude?
            resources=resources,
            argv_emulation=False,  # must be False or app bundle pauses (py2app 0.21 and 0.24 tested)
            site_packages=True,
            frameworks=frameworks,
            iconfile='psychopy/app/Resources/psychopy.icns',
            plist=dict(
                  CFBundleIconFile='psychopy.icns',
                  CFBundleName               = "PsychoPy",
                  CFBundleShortVersionString = version,  # must be in X.X.X format
                  CFBundleVersion            = version,
                  CFBundleExecutable         = "PsychoPy",
                  CFBundleIdentifier         = "org.opensciencetools.psychopy",
                  CFBundleLicense            = "GNU GPLv3+",
                  NSHumanReadableCopyright   = "Open Science Tools Limited",
                  CFBundleDocumentTypes=[dict(CFBundleTypeExtensions=['*'],
                                              CFBundleTypeRole='Editor')],
                  LSEnvironment=dict(PATH="/usr/local/git/bin:/usr/local/bin:"
                                          "/usr/local:/usr/bin:/usr/sbin"),
            ),
    ))  # end of the options dict
)


# ugly hack for opencv2:
# As of opencv 2.4.5 the cv2.so binary used rpath to a fixed
# location to find libs and even more annoyingly it then appended
# 'lib' to the rpath as well. These were fine for the packaged
# framework python but the libs in an app bundle are different.
# So, create symlinks so they appear in the same place as in framework python
rpath = "dist/PsychoPy.app/Contents/Resources/"
for libPath in opencvLibs:
    libname = os.path.split(libPath)[-1]
    realPath = "../../Frameworks/"+libname  # relative path (w.r.t. the fake)
    fakePath = os.path.join(rpath, "lib", libname)
    os.symlink(realPath, fakePath)
# they even did this for Python lib itself, which is in diff location
realPath = "../Frameworks/Python.framework/Python"  # relative to the fake path
fakePath = os.path.join(rpath, "Python")
os.symlink(realPath, fakePath)

if writeNewInit:
    # remove unwanted info about this system post-build
    createInitFile.createInitFile(dist=None)<|MERGE_RESOLUTION|>--- conflicted
+++ resolved
@@ -32,11 +32,7 @@
     raise RuntimeError("setupApp.py is only for building Mac Standalone bundle")
 
 resources = glob.glob('psychopy/app/Resources/*')
-<<<<<<< HEAD
-frameworks = [
-=======
 frameworks = [ # these installed using homebrew
->>>>>>> 475eb834
               "/usr/local/opt/libevent/lib/libevent.dylib", 
               "/usr/local/opt/lame/lib/libmp3lame.0.dylib",
               "/usr/local/opt/libffi/lib/libffi.dylib",
