--- conflicted
+++ resolved
@@ -7,8 +7,6 @@
 
 """Functions and classes related to array handling
 """
-<<<<<<< HEAD
-from __future__ import absolute_import, division, print_function
 
 __all__ = ["createXYs",
            "extendArr",
@@ -19,20 +17,6 @@
            "array2pointer",
            "createLumPattern"]
 
-from builtins import str
-from past.utils import old_div
-=======
-
-__all__ = [
-    "createXYs",
-    "extendArr",
-    "makeRadialMatrix",
-    "ratioRange",
-    "shuffleArray",
-    "val2array",
-    "array2pointer"]
-
->>>>>>> a0c14d23
 import numpy
 import ctypes
 
@@ -237,7 +221,7 @@
 
 def createLumPattern(patternType, res, texParams=None, maskParams=None):
     """Create a luminance (single channel) defined pattern.
-    
+
     Parameters
     ----------
     patternType : str or None
@@ -268,7 +252,7 @@
         res = 1024
         maskParams = {'sd': 0.5}
         intensity = createLumPattern('gauss', res, None, maskParams)
-    
+
     """
     # This code was originally in `TextureMixin._createTexture`, but moved here
     # to clean up that class and to provide a reusable way of generating these
