#!/usr/bin/env python
# -*- coding: utf-8 -*-

# Part of the PsychoPy library
# Copyright (C) 2002-2018 Jonathan Peirce (C) 2019-2022 Open Science Tools Ltd.
# Distributed under the terms of the GNU General Public License (GPL).
"""PsychoPy Version Chooser to specify version within experiment scripts.
"""

import os
import sys
import subprocess  # for git commandline invocation
from collections import OrderedDict
from subprocess import CalledProcessError
import psychopy  # for currently loaded version
from psychopy import prefs
# the following will all have been imported so import here and reload later
from psychopy import logging, tools, web, constants, preferences
from pkg_resources import parse_version
from importlib import reload
from packaging.version import Version

USERDIR = prefs.paths['userPrefsDir']
VER_SUBDIR = 'versions'
VERSIONSDIR = os.path.join(USERDIR, VER_SUBDIR)

# cache because checking github for remote version tags can be slow
_localVersionsCache = []
_remoteVersionsCache = []

# define ranges of PsychoPy versions which support each Python version
versionMap = OrderedDict({
    Version('2.7'): (Version("0.0"), Version("2020.2.0")),
    Version('3.6'): (Version("1.9"), Version("2022.1.0")),
    Version('3.8'): (Version("2022.1.0"), Version("2024.1.0")),
    Version('3.10'): (Version("2023.2.0"), None),
})
# fill out intermediate versions
for n in range(13):
    v = Version(f"3.{n}")
    av = max([key for key in versionMap if key <= v])
    versionMap[v] = versionMap[av]

<<<<<<< HEAD
=======

class VersionRange:
    def __init__(self, first=None, last=None):
        self.first = first
        self.last = last

    @property
    def first(self):
        return self._first

    @first.setter
    def first(self, value):
        self._first = value
        if self._first is not None:
            self._first = Version(self._first)

    @property
    def last(self):
        return self._last

    @last.setter
    def last(self, value):
        self._last = value
        if self._last is not None:
            self._last = Version(self._last)

    def __contains__(self, item):
        # enforce Version type
        if isinstance(item, str):
            item = Version(item)
        # if not less than or greater than, assume contains
        lt = self > item
        gt = self < item
        return not any((lt, gt))

    def __eq__(self, other):
        return other in self

    def __lt__(self, other):
        # if no first version, nothing is less than
        if self.last is None:
            return False
        # enforce Version type
        if isinstance(other, str):
            other = Version(other)
        # otherwise compare to first version
        return self.last < other

    def __le__(self, other):
        return self < other or other == self

    def __gt__(self, other):
        # if no last version, nothing is greater than
        if self.first is None:
            return False
        # enforce Version type
        if isinstance(other, str):
            other = Version(other)
        # otherwise compare to first version
        return self.first > other

    def __ge__(self, other):
        return self > other or other in self

    def __str__(self):
        first = self.first
        if first is None:
            first = "up"
        last = self.last
        if last is None:
            last = "latest"

        return _translate("{} to {}").format(first, last)

>>>>>>> fa3c6629

# ideally want localization for error messages
# but don't want to have the lib/ depend on app/, drat
# from psychopy.localization import _translate  # ideal
def _translate(string):
    """placeholder (non)function
    """
    return string


def getPsychoJSVersionStr(currentVersion, preferredVersion=''):
    """Get the PsychoJS version string for a given PsychoPy version
    taking into account:
    - the current/requested version
    - the fact that early PsychoJS versions did not include minor version
    - PsychoJS versions do not use rc1 or dev1 suffixes"""
    if preferredVersion == '':
        useVerStr = currentVersion
    elif preferredVersion == 'latest':
        useVerStr = latestVersion()
    else:
        useVerStr = fullVersion(preferredVersion)

    # do we shorten minor versions ('3.4.2' to '3.4')?
    # only from 3.2 onwards
    if (parse_version('3.2')) <= parse_version(useVerStr) < parse_version('2021') \
            and len(useVerStr.split('.')) > 2:
        # e.g. 2020.2 not 2021.2.5
        useVerStr = '.'.join(useVerStr.split('.')[:2])
    elif len(useVerStr.split('.')) > 3:
        # e.g. 2021.1.0 not 2021.1.0.dev3
        useVerStr = '.'.join(useVerStr.split('.')[:3])
    # PsychoJS doesn't have additional rc1 or dev1 releases
    for versionSuffix in ["rc", "dev", "a", "b"]:
        if versionSuffix in useVerStr:
            useVerStr = useVerStr.split(versionSuffix)[0]

    return useVerStr


def useVersion(requestedVersion):
    """Manage paths and checkout psychopy libraries for requested versions
    of PsychoPy.

    requestedVersion :
        A string with the requested version of PsychoPy to be used.

        Can be major.minor.patch, e.g., '1.83.01', or a partial version,
        such as '1.81', or even '1'; uses the most
        recent version within that series.

        'latest' means the most recent release having a tag on github.

    returns:
        Returns the current (new) version if it was successfully loaded.
        Raises a RuntimeError if git is needed and not present, or if
        other PsychoPy modules have already been loaded. Raises a
        subprocess CalledProcessError if an invalid git tag/version was
        checked out.

    Usage (at the top of an experiment script):

        from psychopy import useVersion
        useVersion('1.80')
        from psychopy import visual, event, ...

    See also:
        ensureMinimal()
    """
    requestedVersion = str(requestedVersion)

    # Sanity Checks
    imported = _psychopyComponentsImported()
    if imported:
        msg = _translate("Please request a version before importing any "
                         "PsychoPy modules. (Found: {})")
        raise RuntimeError(msg.format(imported))

    # make sure PsychoPy and Python versions match
    ensurePythonCompatibility(requestedVersion)

    # Get a proper full-version tag from a partial tag:
    reqdMajorMinorPatch = fullVersion(requestedVersion)
    logging.exp('Requested: useVersion({}) = {}'.format(requestedVersion,
                                                        reqdMajorMinorPatch))
    if not reqdMajorMinorPatch:
        msg = _translate('Unknown version `{}`')
        raise ValueError(msg.format(requestedVersion))

    if not os.path.isdir(VERSIONSDIR):
        _clone(requestedVersion)  # Allow the versions subdirectory to be built

    if psychopy.__version__ != reqdMajorMinorPatch:
        # Switching required, so make sure `git` is available.
        if not _gitPresent():
            msg = _translate("Please install git; needed by useVersion()")
            raise RuntimeError(msg)

        # Setup Requested Version
        _switchToVersion(reqdMajorMinorPatch)

        # Reload!
        reload(psychopy)
        reload(preferences)
        reload(constants)
        reload(logging)
        reload(web)
        if _versionTuple(reqdMajorMinorPatch) >= (1, 80):
            reload(tools)  # because this file is within tools

        # TODO check for other submodules that have already been imported

    logging.exp('Version now set to: {}'.format(psychopy.__version__))
    return psychopy.__version__


def ensurePythonCompatibility(requestedVersion):
    """
    Ensure that the requested version of PsychoPy is compatible with the currently running version of Python, raising
    an EnvironmentError if not.

    Parameters
    ----------
    requestedVersion : str
        PsychoPy version being requested (e.g. "2023.2.0")
    """
    requestedVersion = Version(requestedVersion)

    # get Python version
    pyVersion = Version(".".join(
        [str(sys.version_info.major), str(sys.version_info.minor)]
    ))
    # get first and last PsychoPy version to support it
    firstVersion, lastVersion = versionMap.get(pyVersion, (None, None))
    # check supported
    _msg = _translate(
        "Requested PsychoPy version {requested} does not support installed Python version {py}. The {mode} version "
        "of PsychoPy to support {py} was version {key}.\n"
        "\n"
        "Try either choosing a different version of PsychoPy or installing a different version of Python - some "
        "standalone PsychoPy releases include installers for multiple versions."
    ).format(requested=requestedVersion, py=pyVersion, mode="{mode}", key="{key}")
    if firstVersion is not None and firstVersion > requestedVersion:
        # if Python version is too new for PsychoPy...
        raise EnvironmentError(_msg.format(mode="first", key=firstVersion))

    if lastVersion is not None and lastVersion < requestedVersion:
        # if PsychoPy version is too new for Python...
        raise EnvironmentError(_msg.format(mode="last", key=lastVersion))


def ensureMinimal(requiredVersion):
    """Raise a RuntimeError if the current version < `requiredVersion`.

    See also: useVersion()
    """
    if _versionTuple(psychopy.__version__) < _versionTuple(requiredVersion):
        msg = _translate('Required minimal version `{}` not met ({}).')
        raise RuntimeError(msg.format(requiredVersion, psychopy.__version__))
    return psychopy.__version__


def _versionTuple(versionStr):
    """Returns a tuple of int's (1, 81, 3) from a string version '1.81.03'

    Tuples allow safe version comparisons (unlike strings).
    """
    try:
        v = (versionStr.strip('.') + '.0.0.0').split('.')[:3]
    except (AttributeError, ValueError):
        raise ValueError('Bad version string: `{}`'.format(versionStr))
    return int(v[0]), int(v[1]), int(v[2])


def _switchToVersion(requestedVersion):
    """Checkout (or clone then checkout) the requested version, set sys.path
    so that the new version will be found when import is called. Upon exit,
    the checked out version remains checked out, but the sys.path reverts.

    NB When installed with pip/easy_install PsychoPy will live in
    a site-packages directory, which should *not* be removed as it may
    contain other relevant and needed packages.
    """

    if not os.path.exists(prefs.paths['userPrefsDir']):
        os.mkdir(prefs.paths['userPrefsDir'])
    try:
        if os.path.exists(VERSIONSDIR):
            _checkout(requestedVersion)
        else:
            _clone(requestedVersion)
    except (CalledProcessError, OSError) as e:
        if 'did not match any file(s) known to git' in str(e):
            msg = _translate("'{}' is not a valid PsychoPy version.")
            logging.error(msg.format(requestedVersion))
            raise RuntimeError(msg)
        else:
            raise

    # make sure the checked-out version comes first on the python path:
    sys.path = [VERSIONSDIR] + sys.path
    logging.exp('Prepended `{}` to sys.path'.format(VERSIONSDIR))


def versionOptions(local=True):
    """Available major.minor versions suitable for a drop-down list.

    local=True is fast to search (local only);
        False is slower and variable duration (queries github)

    Returns major.minor versions e.g. 1.83, major e.g., 1., and 'latest'.
    To get patch level versions, use availableVersions().
    """
    majorMinor = sorted(
        list({'.'.join(v.split('.')[:2])
              for v in availableVersions(local=local)}),
        key=parse_version, 
        reverse=True)
    major = sorted(list({v.split('.')[0] for v in majorMinor}), key=parse_version, reverse=True)
    special = ['latest']
    return special + major + majorMinor


def _localVersions(forceCheck=False):
    global _localVersionsCache
    if forceCheck or not _localVersionsCache:
        if not os.path.isdir(VERSIONSDIR):
            return [psychopy.__version__]
        else:
            cmd = 'git tag'
            tagInfo = subprocess.check_output(cmd.split(), cwd=VERSIONSDIR,
                                              env=constants.ENVIRON).decode('UTF-8')
            allTags = tagInfo.splitlines()
            _localVersionsCache = sorted(allTags, key=parse_version, reverse=True)
    return _localVersionsCache


def _remoteVersions(forceCheck=False):
    global _remoteVersionsCache
    if forceCheck or not _remoteVersionsCache:
        try:
            cmd = 'git ls-remote --tags https://github.com/psychopy/versions'
            tagInfo = subprocess.check_output(cmd.split(),
                                              env=constants.ENVIRON,
                                              stderr=subprocess.PIPE)
        except (CalledProcessError, OSError):
            pass
        else:
            allTags = [line.split('refs/tags/')[1]
                       for line in tagInfo.decode().splitlines()
                       if '^{}' not in line]
            # ensure most recent (i.e., highest) first
            _remoteVersionsCache = sorted(allTags, key=parse_version, reverse=True)
    return _remoteVersionsCache


def _versionFilter(versions, wxVersion):
    """Returns all versions that are compatible with the Python and WX running PsychoPy

    Parameters
    ----------
    versions: list
        All available (valid) selections for the version to be chosen

    Returns
    -------
    list
        All valid selections for the version to be chosen that are compatible with Python version used
    """

    # msg = _translate("Filtering versions of PsychoPy only compatible with Python 3.")
    # logging.info(msg)
    versions = [ver for ver in versions
                if ver == 'latest'
                or parse_version(ver) >= parse_version('1.90')
                and len(ver) > 1]

    # Get WX Compatibility
    compatibleWX = '4.0'
    if wxVersion is not None and parse_version(wxVersion) >= parse_version(compatibleWX):
        # msg = _translate("wx version: {}. Filtering versions of "
        #                  "PsychoPy only compatible with wx >= version {}".format(wxVersion,
        #                                                                       compatibleWX))
        # logging.info(msg)
        return [ver for ver in versions
                if ver == 'latest'
                or parse_version(ver) > parse_version('1.85.04')
                and len(ver) > 1]
    return versions


def availableVersions(local=True, forceCheck=False):
    """Return all available (valid) selections for the version to be chosen.
    Use local=False to obtain those only available via download
    (i.e., not yet local but could be).

    Everything returned has the form Major.minor.patchLevel, as strings.
    """
    try:
        if local:
            return _localVersions(forceCheck)
        else:
            return sorted(
                list(set([psychopy.__version__] + _localVersions(forceCheck) + _remoteVersions(
                    forceCheck))),
                key=parse_version,
                reverse=True)
    except subprocess.CalledProcessError:
        return []

def fullVersion(partial):
    """Expands a special name or a partial tag to the highest patch level
    in that series, e.g., '1.81' -> '1.81.03'; '1.' -> '1.83.01'
    'latest' -> '1.83.01' (whatever is most recent). Returns '' if no match.

    Idea: 'dev' could mean 'upstream master'.
    """
    # expects availableVersions() return a reverse-sorted list
    if partial in ('', 'latest', None):
        return latestVersion()
    for tag in availableVersions(local=False):
        if tag.startswith(partial):
            return tag
    return ''


def latestVersion():
    """Returns the most recent version available on github
    (or locally if can't access github)
    """
    return availableVersions()[0]


def currentTag():
    """Returns the current tag name from the version repository
    """
    cmd = 'git describe --always --tag'.split()
    tag = subprocess.check_output(cmd, cwd=VERSIONSDIR,
                                  env=constants.ENVIRON).decode('UTF-8').split('-')[0]
    return tag


def _checkout(requestedVersion):
    """Look for a Maj.min.patch requested version, download (fetch) if needed.
    """
    # Check tag of repo
    if currentTag() == requestedVersion:
        return requestedVersion

    # See if the tag already exists in repos
    if requestedVersion not in _localVersions(forceCheck=True):
        # Grab new tags
        msg = _translate("Couldn't find version {} locally. Trying github...")
        logging.info(msg.format(requestedVersion))

        out = subprocess.Popen(
            'git fetch github --tags'.split(),
            stderr=subprocess.PIPE,
            stdout=subprocess.PIPE,
            cwd=VERSIONSDIR,
            env=constants.ENVIRON)
        stdout, stderr = out.communicate()
        logging.debug(stdout)

        # check error code
        if out.returncode != 0:
            logging.error(stderr)
            raise ChildProcessError(
                'Error: process exited with code {}, check log for '
                'output.'.format(out.returncode))

        # is requested here now? forceCheck to refresh cache
        if requestedVersion not in _localVersions(forceCheck=True):
            msg = _translate("{} is not currently available.")
            logging.error(msg.format(requestedVersion))
            return ''

    # Checkout the requested tag
    cmd = ['git', 'checkout', requestedVersion]
    out = subprocess.Popen(
        cmd,
        stderr=subprocess.PIPE,
        stdout=subprocess.PIPE,
        cwd=VERSIONSDIR,
        env=constants.ENVIRON)
    stdout, stderr = out.communicate()
    logging.debug(stdout)

    # check error code
    if out.returncode != 0:
        logging.error(stderr)
        raise ChildProcessError(
            'Error: process exited with code {}, check log for '
            'output.'.format(out.returncode))

    logging.exp('Success:  ' + ' '.join(cmd))

    return requestedVersion


def _clone(requestedVersion):
    """Download (clone) all versions, then checkout the requested version.
    """
    assert not os.path.exists(VERSIONSDIR), 'use `git fetch` not `git clone`'
    print(_translate('Downloading the PsychoPy Library from Github '
                     '(may take a while)'))
    cmd = ('git clone -o github https://github.com/psychopy/versions ' +
           VER_SUBDIR)
    print(cmd)
    subprocess.check_output(cmd.split(), cwd=USERDIR,
                            env=constants.ENVIRON).decode('UTF-8')

    return _checkout(requestedVersion)


def _gitPresent():
    """Check for git on command-line, return bool.
    """
    try:
        gitvers = subprocess.check_output('git --version'.split(),
                                          stderr=subprocess.PIPE,
                                          env=constants.ENVIRON).decode('UTF-8')
    except (CalledProcessError, OSError):
        gitvers = ''
    return bool(gitvers.startswith('git version'))


def _psychopyComponentsImported():
    return [name for name in globals() if name in psychopy.__all__]<|MERGE_RESOLUTION|>--- conflicted
+++ resolved
@@ -41,8 +41,6 @@
     av = max([key for key in versionMap if key <= v])
     versionMap[v] = versionMap[av]
 
-<<<<<<< HEAD
-=======
 
 class VersionRange:
     def __init__(self, first=None, last=None):
@@ -117,7 +115,6 @@
 
         return _translate("{} to {}").format(first, last)
 
->>>>>>> fa3c6629
 
 # ideally want localization for error messages
 # but don't want to have the lib/ depend on app/, drat
