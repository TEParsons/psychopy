#!/usr/bin/env python
# -*- coding: utf-8 -*-
"""Hardware device management.

"""

# Part of the PsychoPy library
# Copyright (C) 2002-2018 Jonathan Peirce (C) 2019-2022 Open Science Tools Ltd.
# Distributed under the terms of the GNU General Public License (GPL).

__all__ = [
    'deviceManager', 
    'getDeviceManager', 
    'DeviceManager',
    'closeAllDevices',
    'KeyboardPlugin',
    'MousePlugin',
    'SpeakerPlugin',
    'MicrophonePlugin',
    'CameraPlugin',
    'SerialPlugin',
    'DeviceMethod'
]

from psychopy.tools import systemtools as st
from serial.tools import list_ports
from psychopy import logging
import atexit


# reference devices
_devices = {}
# reference methods by device (e.g. keyboard) and method (e.g. add)
_deviceMethods = {}


class DeviceMethod:
    """
    Decorator which adds the decorated method to _deviceMethods against the given key.

    Parameters
    ----------
    deviceType : str
        What kind of device the decorated method pertains to (e.g. keyboard, microphone, etc.)
    action : str or None
        What kind of action the decorated method does. Values are:
        - "add": Use this method for the given deviceType in `DeviceManager.addDevice`
        - "remove": Use this method for the given deviceType in `DeviceManager.removeDevice`
        - "get": Use this method for the given deviceType in `DeviceManager.getDevice`
        - "getall": Use this method for the given deviceType in `DeviceManager.getDevices`
        - "available": Use this method for the given deviceType in `DeviceManager.getAvailableDevices`
        - None: This method does not correspond to the given deviceType in any DeviceManager method
    """
    def __init__(self, deviceType, action=None):
        self.deviceType = deviceType
        self.action = action

    def __call__(self, fcn):
        # add method to DeviceManager
        setattr(DeviceManager, fcn.__name__, fcn)
        # if device has no mapped methods yet, make dict
        if self.deviceType not in _deviceMethods:
            _deviceMethods[self.deviceType] = {}
        # make sure device has key in _devices dict
        if self.deviceType not in _devices:
            _devices[self.deviceType] = {}
        # map function to key (if action is specified)
        if self.action is not None:
            _deviceMethods[self.deviceType][self.action] = fcn
        # return function unchanged
        return fcn


class DeviceMixin:
    """Class for adding device management methods to a class.
    """
<<<<<<< HEAD
    def makeUniqueName(self, deviceType):
        """Generate a unique name for a device.

        This is used to generate a unique name for a device when one is not
        specified. It is used by the `addDevice` method to generate a unique
        name for the device.
=======
    _instance = None  # singleton instance
    _deviceMethods = _deviceMethods  # reference methods by device and action
    ioServer = None  # reference to currently running ioHub ioServer object
    _devices = _devices

    def __new__(cls, liaison=None):
        # when making a new DeviceManager, if an instance already exists, just return it
        # this means that all DeviceManager handles are the same object
        if cls._instance is None:
            cls._instance = super(DeviceManager, cls).__new__(cls)
        # store/update ref to liaison
        if liaison is not None or not hasattr(cls._instance, "liaison"):
            cls._instance.liaison = liaison
>>>>>>> f91c0de6

        Parameters
        ----------
        deviceType : str
            Type of device (e.g. keyboard, microphone, etc.).

<<<<<<< HEAD
        Returns
        -------
        str
            Unique name for the device.

        """
=======
    # --- utility ---
    def makeUniqueName(self, deviceType):
>>>>>>> f91c0de6
        i = 0
        name = deviceType + str(i)
        while not self.checkDeviceNameAvailable(name):
            i += 1
            deviceType + str(i)

        return name

    def checkDeviceNameAvailable(self, name):
        """Check if a device name is available.

        Parameters
        ----------
        name : str
            Name of the device.

        Returns
        -------
        bool
            `True` if the device name is available, `False` otherwise. If `False`
            is returned, the device name cannot be used when adding another
            device.

        """
<<<<<<< HEAD
        mgr = getDeviceManager()
        for devClass in mgr._devices:
            if name in mgr._devices[devClass]:
=======
        for devClass in DeviceManager._devices:
            if name in DeviceManager._devices[devClass]:
>>>>>>> f91c0de6
                return False

        return True

    def _assertDeviceNameUnique(self, name):
        """Assert that the specified device name is unique.

        This checks if the device name specified is unique and not used by any
        of the other devices in the manager.

        Parameters
        ----------
        name : str
            Name of the device to check.

        Raises
        ------
        ValueError
            If the device name is not unique.

        """
        # check if there are any keys in the dictionaries inside of
        # `DeviceManager._devices` that match the name
        if not self.checkDeviceNameAvailable(name):
            raise ValueError(
                f"Device name '{name}' is already in use by another "
                "device!")


class DeviceManager(DeviceMixin):
    """Class for managing hardware devices.

    An instance of this class is used to manage various hardware peripherals 
    used by PsychoPy. It can be used to access devices such as microphones, 
    button boxes, and cameras though a common interface. It can also be used to 
    get information about available devices installed on the system, such as 
    their settings and capabilities prior to initializing them.
    
    It is recommended that devices are initialized through the device manager
    rather than directly. The device manager is responsible for keeping track
    of devices and ensuring that they are properly closed when the program
    exits. 

    This class is implemented as a singleton, so there is only one
    instance of it per ssession after its initialized. The instance can be 
    accessed through the global variable `deviceManager` or by calling 
    `getDeviceManager()`.

    DeviceManager can be extended by use of the `@DeviceMethod` decorator. Any
    class method with this decorator is added to DeviceManager on import, allowing
    DeviceManager to gain device management methods from plugins.

    """
    _instance = None  # singleton instance
    _deviceMethods = _deviceMethods  # reference methods by device and action
    ioServer = None  # reference to currently running ioHub ioServer object

    def __new__(cls):
        # when making a new DeviceManager, if an instance already exists, just return it
        # this means that all DeviceManager handles are the same object
        if cls._instance is None:
            cls._instance = super(DeviceManager, cls).__new__(cls)

        return cls._instance

    def __init__(self):
        # initialize a dictionary to store dictionaries of devices for each device class
        self._devices = {devClass: {} for devClass in _deviceMethods}

    # --- utility ---
    def _getSerialPortsInUse(self):
        """Get serial ports that are being used and the names of the devices
        that are using them.

        This will only work if the devices have a `portString` attribute, which
        requires they inherit from `SerialDevice`.

        Returns
        -------
        dict
            Mapping of serial port names to the names of the devices that are
            using them as a list.

        """
        ports = {}
        for devClass in DeviceManager._devices:
            for devName, devObj in DeviceManager._devices[devClass].items():
                if hasattr(devObj, 'portString'):
                    ports.setdefault(devObj.portString, []).append(devName)

        return ports

    def addListener(self, deviceName, listener):
        """
        Add a listener to a managed device.

        Parameters
        ----------
        deviceName : str
            Name of the device to add a listener to
        listener : str or psychopy.hardware.listener.BaseListener
            Either a Listener object, or use one of the following strings to create one:
            - "liaison": Create a LiaisonListener with self.liaison as the server
            - "print": Create a PrintListener with default settings
            - "log": Create a LoggingListener with default settings
        """
        from psychopy.hardware import listener as lsnr
        # get device
        device = self.getDevice(deviceName)
        # make listener if needed
        if not isinstance(listener, lsnr.BaseListener):
            if listener == "liaison":
                listener = lsnr.LiaisonListener(self.liaison)
            if listener == "print":
                listener = lsnr.PrintListener()
            if listener == "log":
                listener = lsnr.LoggingListener()
        # add listener to device
        device.addListener(listener)

    def closeAll(self):
        """Close all devices.

        Close all devices that have been initialized. This is usually called on
        exit to free resources cleanly. It is not necessary to call this method
        manually as it is registered as an `atexit` handler.

        The device manager will be reset after this method is called.

        """
        devClasses = list(DeviceManager._devices.keys())
        for devClass in devClasses:
            for devName, devObj in DeviceManager._devices[devClass].items():
                if hasattr(devObj, 'close'):
                    try:
                        devObj.close()
                    except Exception:
                        logging.error(f"Failed to close {devName}")
                    logging.debug(f"Closed {devClass} device: {devName}")
                else:
                    logging.error(
                        f"Device {devName} does not have a `close()` method!")

            DeviceManager._devices[devClass].clear()

    # --- generic device management ---

    def addDevice(self, deviceType, *args, name=None, **kwargs):
        """
        Calls the add method for the specified device type

        Parameters
        ----------
        deviceType : str
            Type of device (e.g. keyboard, microphone, etc.)
        args : list
            Whatever arguments would be passed to the linked add method (e.g. 
            backend, name, etc.)
        name : str or None
            Arbitrary name to store device under. If None, will create a new ID 
            for the device.
        kwargs : dict
            Whatever keyword arguments would be passed to the linked add method 
            (e.g. backend, name, etc.)

        Returns
        -------
        BaseDevice
            Device created by the linked add method

        """
        # if no name given, generate unique name
        if name is None:
            name = self.makeUniqueName(deviceType=deviceType)

        return _deviceMethods[deviceType]["add"](self, *args, name=name, **kwargs)

    def removeDevice(self, name):
        """
        Remove the device matching a specified device type and name.

        Parameters
        ----------
        name : str
            Arbitrary name device is stored under.
        """
        # search all types
        deviceType = None
        for devClass in DeviceManager._devices:
            if name in DeviceManager._devices[devClass]:
                deviceType = devClass
                break

        if deviceType in _deviceMethods and "remove" in _deviceMethods[deviceType]:
            # if device type has special remove method, use it
            _deviceMethods[deviceType]["remove"](self, name=name)
        else:
            # otherwise just delete the handle
            del DeviceManager._devices[deviceType][name]

    def getDevice(self, name):
        """
        Get the device matching a specified device type and name.

        Parameters
        ----------
        name : str
            Arbitrary name device is stored under.

        Returns
        -------
        BaseDevice
            Matching device handle
        """
        # search all types
        deviceType = None
        for devClass in DeviceManager._devices:
            if name in DeviceManager._devices[devClass]:
                deviceType = devClass
                break

        if deviceType in _deviceMethods and "get" in _deviceMethods[deviceType]:
            # if device has special getter, use it
            return _deviceMethods[deviceType]["get"](self, name=name)
        else:
            # otherwise just return from dict
            return DeviceManager._devices[deviceType].get(name, None)

    def getDevices(self, deviceType="*"):
        """
        Get all devices of a given type which have been `add`ed to this 
        DeviceManager

        Parameters
        ----------
        deviceType : str
            Type of device (e.g. keyboard, microphone, etc.), use * for any 
            device type
        """
        if deviceType == "*":
            return DeviceManager._devices
        return _deviceMethods[deviceType]["getall"](self)

    def getAvailableDevices(self, deviceType="*"):
        """
        Get all devices of a given type which are known by the operating system.

        Parameters
        ----------
        deviceType : str
            Type of device (e.g. keyboard, microphone, etc.), use * for any 
            device type
        """
        if deviceType == "*":
            return st.getInstalledDevices()
        return _deviceMethods[deviceType]["available"]()


class KeyboardManagerPlugin:
    """
    Plugin class for DeviceManager, adding device methods for Keyboard devices 
    via the DeviceMethod decorator.

    """
    @DeviceMethod("keyboard", "add")
    def addKeyboard(self, name=None, device=-1, bufferSize=10000, 
            waitForStart=False, clock=None, backend=None):
        """
        Add a keyboard.

        Parameters
        ----------
        name : str or None
            Arbitrary name to refer to this keyboard by. Use None to generate a 
            unique name.
        backend : str, optional
            Backend to use for keyboard input. Defaults to "iohub".
        device : int, optional
            Device number to use. Defaults to -1.
        bufferSize: int
            How many keys to store in the buffer (before dropping older ones)
        waitForStart: bool (default False)
            Normally we'll start polling the Keyboard at all times but you
            could choose not to do that and start/stop manually instead by
            setting this to True
        clock : psychopy.core.Clock
            Clock from which to add timestamps to KeyPress objects.

        Returns
        -------
        psychopy.hardware.keyboard.KeyboardDevice
            KeyboardDevice object.

        Examples
        --------
        Add a keyboard::

            import psychopy.hardware.manager as hm
            mgr = hm.getDeviceManager()
            mgr.addKeyboard('response_keyboard', backend='iohub', device=-1)
        
        Get the keyboard and use it to get a response::

            kb = mgr.getKeyboard('response_keyboard')
            kb.getKeys()

        """
        # if no name given, generate unique name
        if name is None:
            name = self.makeUniqueName(deviceType="keyboard")
        self._assertDeviceNameUnique(name)

        # check if the device id is alread in use
        for kb in DeviceManager._devices['keyboard'].values():
            if kb.isSameDevice(device):
                device = kb

        from psychopy.hardware import keyboard
        if isinstance(device, keyboard.KeyboardDevice):
            # if device is already initialised as a KeyboardDevice, store handle
            DeviceManager._devices['keyboard'][name] = device
        else:
            # if device isn't initialised, initialise it
<<<<<<< HEAD
            self._devices['keyboard'][name] = keyboard.KeyboardDevice(
                device=device, 
                bufferSize=bufferSize, 
                waitForStart=waitForStart, 
                clock=clock, 
                backend=backend
=======
            DeviceManager._devices['keyboard'][name] = keyboard.KeyboardDevice(
                device=device, bufferSize=bufferSize, waitForStart=waitForStart, clock=clock, backend=backend
>>>>>>> f91c0de6
            )

        return DeviceManager._devices['keyboard'][name]

    @DeviceMethod("keyboard", "remove")
    def removeKeyboard(self, name):
        """
        Remove a keyboard.

        Parameters
        ----------
        name : str
            Name of the keyboard.
        """
        del DeviceManager._devices['keyboard'][name]

    @DeviceMethod("keyboard", "get")
    def getKeyboard(self, name):
        """
        Get a keyboard by name.

        Parameters
        ----------
        name : str
            Arbitrary name given to the keyboard when it was `add`ed.

        Returns
        -------
        BaseDevice
            The requested keyboard
        """
        return DeviceManager._devices['keyboard'].get(name, None)

    @DeviceMethod("keyboard", "getall")
    def getKeyboards(self):
        """
        Get a mapping of keyboards that have been initialized.

        Returns
        -------
        dict
            Dictionary of keyboards that have been initialized. Where the keys
            are the names of the keyboards and the values are the keyboard
            objects.

        """
        return DeviceManager._devices['keyboard']

    @DeviceMethod("keyboard", "available")
    def getAvailableKeyboards(self):
        """
        Get information about all available keyboards connected to the system.

        Returns
        -------
        dict
            Dictionary of information about available keyboards connected to
            the system.

        """
        return st.getInstalledDevices('keyboard')


class MouseManagerPlugin:
    """
    Plugin class for DeviceManager, adding device methods for Mouse devices via 
    the DeviceMethod decorator.
    """

    @DeviceMethod("mouse", "add")
    def addMouse(self, name=None, backend='iohub'):
        """
        Add a mouse.

        Parameters
        ----------
        name : str
            Name of the mouse.
        backend : str, optional
            Backend to use for mouse input. Defaults to "iohub".

        Returns
        -------
        Mouse
            Mouse object.

        Examples
        --------
        Add a pointing device to be managed by the device manager::

            import psychopy.hardware.manager as hm
            mgr = hm.getDeviceManager()

            mgr.addMouse('response_mouse')

        Get the mouse and use it to get a response::

            mouse = mgr.getMouse('response_mouse')
            pos = mouse.getPos()

        """
        # if no name given, generate unique name
        if name is None:
            name = self.makeUniqueName(deviceType="mouse")

        # todo - handle the `backend` parameter
        self._assertDeviceNameUnique(name)

        from psychopy.hardware import mouse
        toReturn = DeviceManager._devices['mouse'][name] = mouse.Mouse()

        return toReturn

    @DeviceMethod("mouse", "remove")
    def removeMouse(self, name):
        """
        Remove a mouse.

        Parameters
        ----------
        name : str
            Name of the mouse.
        """
        del DeviceManager._devices['mouse'][name]

    @DeviceMethod("mouse", "get")
    def getMouse(self, name):
        """
        Get a mouse by name.

        Parameters
        ----------
        name : str
            Arbitrary name given to the mouse when it was `add`ed.

        Returns
        -------
        BaseDevice
            The requested mouse
        """
        return DeviceManager._devices['mouse'].get(name, None)

    @DeviceMethod("mouse", "getall")
    def getMice(self):
        """
        Get a mapping of mice that have been initialized.

        Returns
        -------
        dict
            Dictionary of mice that have been initialized. Where the keys
            are the names of the mice and the values are the mouse
            objects.

        """
        return DeviceManager._devices['mouse']

    @DeviceMethod("mouse", "available")
    def getAvailableMice(self):
        """
        Get information about all available mice connected to the system.

        Returns
        -------
        dict
            Dictionary of information about available mice connected to
            the system.

        """
        return st.getInstalledDevices('mouse')


class SpeakerManagerPlugin:
    """
    Plugin class for DeviceManager, adding device methods for audio playback 
    devices via the DeviceMethod decorator.
    """

    @DeviceMethod("speaker", "add")
    def addSpeaker(self, name=None, device=0, sampleRate=44100, channels=2, backend=None):
        """
        Add a speaker.

        Parameters
        ----------
        name : str
            User-defined name of the speaker.
        device : int or str, optional
            Device index or name. Defaults to 0.
        sampleRate : int, optional
            Sample rate in Hz. Defaults to 44100.
        channels : int, optional
            Number of channels. Defaults to 2 for stereo. Use 1 for mono.

        Returns
        -------
        Speaker
            Speaker object.

        """
        # if no name given, generate unique name
        if name is None:
            name = self.makeUniqueName(deviceType="speaker")
        self._assertDeviceNameUnique(name)

        # We need to initialize the audio playback system here, right now that
        # all handled by the `sound` module in a fairly rigid way that can't be 
        # easily done like microphones.
        from psychopy.sound import setSoundBackend, setDevice
        if backend is None:
            backend = st.getSoundBackend()

        setSoundBackend('sounddevice')
        setDevice(device)

    @DeviceMethod("speaker", "remove")
    def removeSpeaker(self, name):
        """
        Remove a speaker.

        Parameters
        ----------
        name : str
            Name of the speaker.
        """
        del DeviceManager._devices['speaker'][name]

    @DeviceMethod("speaker", "get")
    def getSpeaker(self, name):
        """
        Get a speaker by name.

        Parameters
        ----------
        name : str
            Arbitrary name given to the speaker when it was `add`ed.

        Returns
        -------
        BaseDevice
            The requested speaker
        """
        return DeviceManager._devices['speaker'].get(name, None)

    @DeviceMethod("speaker", "getall")
    def getSpeakers(self):
        """
        Get a mapping of audio playback devices that have been initialized.

        Returns
        -------
        dict
            Dictionary of audio playback devices that have been initialized.
            Where the keys are the names of the devices and the values are the
            device objects.

        """
        return DeviceManager._devices['speaker']

    @DeviceMethod("speaker", "available")
    def getAvailableSpeakers(self):
        """
        Get information about all available speakers connected to the system.

        Returns
        -------
        dict
            Dictionary of information about available speakers connected to
            the system.

        """
        return st.getInstalledDevices('speaker')


class MicrophoneManagerPlugin:
    """
    Plugin class for DeviceManager, adding device methods for audio recording 
    devices via the DeviceMethod decorator.
    """

    @DeviceMethod("microphone", "add")
    def addMicrophone(self, name=None, device=0, sampleRate=44100, channels=1):
        """
        Add a microphone.

        Parameters
        ----------
        name : str
            User-defined name of the microphone.
        device : int or str, optional
            Device index or name. Defaults to 0.
        sampleRate : int, optional
            Sample rate in Hz. Defaults to 44100.
        channels : int, optional
            Number of channels. Defaults to 1 for mono. Use 2 for stereo.

        Returns
        -------
        Microphone
            Microphone object.

        Examples
        --------
        Get available microphones and add one to the device manager::

            import psychopy.hardware.manager as hm
            mgr = hm.getDeviceManager()

            allMics = mgr.getAvailableMicrophones()
            print(allMics.keys())  # show all available microphone names
            devSpec = allMics['Microphone (C922 Pro Stream Webcam)']
            mgr.addMicrophone('response_mic', device=devSpec['device_index'])

        Same as above but using settings obtained in advance::

            dm = hm.getDeviceManager()
            specs = dm.getAvailableMicrophones()
            spec = specs[0]  # get first microphone

            kwargs = {
                'device': spec['device_index'],
                'sampleRate': spec['sampling_rate'][0],  # use first supported
                'channels': spec['channels']
            }

            mic = dm.addMicrophone('default', **kwargs)

        Use the microphone to record audio::

            mic = mgr.getMicrophone('response_mic')
            mic.setSound(...)

        """
        # if no name given, generate unique name
        if name is None:
            name = self.makeUniqueName(deviceType="microphone")
        self._assertDeviceNameUnique(name)
        
        # import microphone here to avoid circular import
        import psychopy.sound.microphone as microphone

        # check if we already have a microphone with the same device
        for mic in DeviceManager._devices['microphone']:
            if mic.device == device:
                raise ValueError(
                    f"Microphone device {device} is already in use by {mic.name}")

        dev = microphone.MicrophoneDevice(
            device=device, sampleRateHz=sampleRate, channels=channels
        )
        toReturn = DeviceManager._devices['microphone'][name] = dev

        return dev

    @DeviceMethod("microphone", "remove")
    def removeMicrophone(self, name):
        """
        Remove a microphone.

        Parameters
        ----------
        name : str
            Name of the microphone.

        """
        self._assertDeviceNameUnique(name)

        DeviceManager._devices['microphone'][name].close()
        del DeviceManager._devices['microphone'][name]

    @DeviceMethod("microphone", "get")
    def getMicrophone(self, name):
        """Get an audio capture device by name.

        Parameters
        ----------
        name : str
            Name of the capture device.

        Returns
        -------
        Microphone or `None`
            Microphone object or `None` if no device with the given name exists.
        """
        return DeviceManager._devices['microphone'].get(name, None)

    @DeviceMethod("microphone", "getall")
    def getMicrophones(self):
        """
        Get a mapping of audio capture devices that have been initialized.

        Returns
        -------
        dict
            Dictionary of audio capture devices that have been initialized.
            Where the keys are the names of the devices and the values are the
            device objects.

        """
        return DeviceManager._devices['microphone']

    @DeviceMethod("microphone", "available")
    def getAvailableMicrophones(self):
        """
        Get information about all available audio capture devices connected to
        the system.

        Returns
        -------
        dict
            Dictionary of information about available audio capture devices
            connected to the system.

        """
        return st.getInstalledDevices('microphone')


class CameraManagerPlugin:
    """
    Plugin class for DeviceManager, adding device methods for video recording 
    devices via the DeviceMethod decorator.
    """

    @DeviceMethod("camera", "add")
    def addCamera(self, name=None, device=0, backend=u'ffpyplayer'):
        """
        Add a camera.

        Parameters
        ----------
        name : str
            User-defined name of the camera.
        device : int or str, optional
            Device index or name. Defaults to 0.
        backend : str, optional
            Backend to use for camera input. Defaults to "ffpyplayer".
        
        Returns
        -------
        Camera
            Camera object.

        """
        # if no name given, generate unique name
        if name is None:
            name = self.makeUniqueName(deviceType="camera")
        self._assertDeviceNameUnique(name)

        # check if the device is already in use
        for cam in DeviceManager._devices['camera']:
            if cam.device == device:
                raise ValueError(
                    f"Camera device {device} is already in use by {cam.name}")

        import psychopy.hardware.camera as camera
        dev = camera.Camera(device=device, cameraLib=backend)
        toReturn = DeviceManager._devices['camera'][name] = dev

        return dev

    @DeviceMethod("camera", "remove")
    def removeCamera(self, name):
        """
        Remove a camera.

        Parameters
        ----------
        name : str
            Name of the camera.
        """
        del DeviceManager._devices['camera'][name]

    @DeviceMethod("camera", "get")
    def getCamera(self, name):
        """
        Get a camera by name.

        Parameters
        ----------
        name : str
            Arbitrary name given to the camera when it was `add`ed.

        Returns
        -------
        BaseDevice
            The requested camera
        """
        return DeviceManager._devices['camera'].get(name, None)

    @DeviceMethod("camera", "getall")
    def getCameras(self):
        """
        Get a mapping of cameras that have been initialized.

        Returns
        -------
        dict
            Dictionary of cameras that have been initialized. Where the keys are
            the names of the cameras and the values are the camera objects.

        """
        return DeviceManager._devices['camera']

    @DeviceMethod("camera", "available")
    def getAvailableCameras(self):
        """
        Get information about all available cameras connected to the system.

        Returns
        -------
        dict
            Dictionary of information about available cameras connected to the
            system.

        """
        return st.getInstalledDevices('camera')


class SerialManagerPlugin:
    """
    Plugin class for DeviceManager, adding device methods for serial port 
    devices via the DeviceMethod decorator.
    """

    @DeviceMethod("serial", "add")
    def addSerialDevice(self, name=None, port=None, baudrate=9600, byteSize=8, 
            stopBits=1, parity="N"):
        """
        Add a generic serial device interface.

        This creates a serial device interface object that can be used to
        communicate with a serial device. This is a generic interface that can
        be used to communicate with any serial device, such as a button box or
        a TPad.

        Parameters
        ----------
        name : str
            User-defined name of the serial device.
        port : str
            Port of the serial device.
        baudrate : int, optional
            Baudrate of the serial device. Defaults to 9600.
        byteSize : int, optional
            Byte size of the serial device. Defaults to 8.
        stopBits : int, optional
            Stop bits of the serial device. Defaults to 1.
        parity : str, optional
            Parity of the serial device. Defaults to "N".

        Returns
        -------
        SerialDevice
            Serial device interface object.

        """
        # if no name given, generate unique name
        if name is None:
            name = self.makeUniqueName(deviceType="serial")
        self._assertDeviceNameUnique(name)

        if name in DeviceManager._devices['serial'].keys():
            raise ValueError(f"Serial device {name} already exists")

        import psychopy.hardware.serialdevice as serialdevice

        # check if we have a serial device with the same port
        for dev in DeviceManager._devices['serial']:
            if dev.port == port:
                raise ValueError(
                    f"Serial port {port} is already in use by {dev.name}")

        # open up a port and add it to the device manager
        toReturn = DeviceManager._devices['serial'][name] = serialdevice.SerialDevice(
            port=port, baudrate=baudrate,
            byteSize=byteSize, stopBits=stopBits,
            parity=parity
        )

        return toReturn

    @DeviceMethod("serial", "remove")
    def removeSerialDevice(self, name):
        """Remove a serial device interface.

        This frees the port by closing prior to removing the device interface.

        Parameters
        ----------
        name : str
            Name or port of the serial device.

        """
        # if name isn't present, try to match port
        if name not in DeviceManager._devices['serial']:
            for dev in DeviceManager._devices['serial']:
                if dev.port == name:
                    name = dev.name
                    break
        # error if there's still no name
        if name not in DeviceManager._devices['serial'].keys():
            raise ValueError(f"Serial device {name} does not exist")
        # close and delete device
        DeviceManager._devices['serial'][name].close()
        del DeviceManager._devices['serial'][name]

    @DeviceMethod("serial", "get")
    def getSerialDevice(self, name):
        """Get a serial device by name or port.

        Parameters
        ----------
        name : str
            Name or port of the serial device.

        Returns
        -------
        SerialDevice or `None`
            Serial device interface object or `None` if no device with the given
            name or port exists.

        """
        if name in DeviceManager._devices['serial']:
            return DeviceManager._devices['serial'][name]
        else:
            for dev in DeviceManager._devices['serial']:
                if dev.port == name:
                    return dev

            return None

    @DeviceMethod("serial", "getall")
    def getSerialDevices(self):
        """
        Get a mapping of serial devices that have been initialized.

        Returns
        -------
        dict
            Dictionary of serial devices that have been initialized. Where the 
            keys are the names of the serial devices and the values are the 
            serialDevice objects.

        """
        return DeviceManager._devices['serialDevice']

    @DeviceMethod("serial", "available")
    def getAvailableSerialDevices(self):
        """
        Get information about all available serial devices connected to the system.

        Returns
        -------
        dict
            Dictionary of information about available serial devices connected to
            the system.

        """
        return st.getInstalledDevices('serial')


class EyetrackerManagerPlugin:
    """
    Plugin class for eyetracker objects, adding device methods for eyetracker 
    devices via the DeviceMethod decorator.
    """

    @DeviceMethod("eyetracker", "add")
    def addEyetracker(self, name=None, ):
        """
        Add a eyetracker.

        Parameters
        ----------
        name : str or None
            Arbitrary name to refer to this eyetracker by. Use None to generate 
            a unique name.

        Returns
        -------
        iohub.Eyetracker object
            Added eyetracker.

        """
        # if no name given, generate unique name
        if name is None:
            name = self.makeUniqueName(deviceType="eyetracker")
        self._assertDeviceNameUnique(name)
        # raise an error if there's no ioServer yet
        if self.ioServer is None:
            raise ConnectionError(
                "DeviceHandler could not find any ioServer associated with "
                "current process. Please start an ioServer before adding an "
                "eyetracker."
            )
<<<<<<< HEAD
        # only one eyetracker can be active and it will already have been set up
        # by ioHub, so just get it
        self._devices['eyetracker'][name] = self.ioServer.getDevice('tracker')
=======
        # only one eyetracker can be active and it will already have been set up by ioHub, so just get it
        DeviceManager._devices['eyetracker'][name] = self.ioServer.getDevice('tracker')
>>>>>>> f91c0de6
        # activate eyetracker
        DeviceManager._devices['eyetracker'][name].setConnectionState(True)

        return DeviceManager._devices['eyetracker'][name]

    @DeviceMethod("eyetracker", "remove")
    def removeEyetracker(self, name):
        """
        Remove a eyetracker.

        Parameters
        ----------
        name : str
            Name of the eyetracker.
        """
        DeviceManager._devices['eyetracker'][name].setConnectionState(False)
        del DeviceManager._devices['eyetracker'][name]

    @DeviceMethod("eyetracker", "get")
    def getEyetracker(self, name):
        """
        Get a eyetracker by name.

        Parameters
        ----------
        name : str
            Arbitrary name given to the eyetracker when it was `add`ed.

        Returns
        -------
        BaseDevice
            The requested eyetracker
        """
        return DeviceManager._devices['eyetracker'].get(name, None)

    @DeviceMethod("eyetracker", "getall")
    def getEyetrackers(self):
        """
        Get a mapping of eyetrackers that have been initialized.

        Returns
        -------
        dict
            Dictionary of eyetrackers that have been initialized. Where the keys
            are the names of the eyetrackers and the values are the eyetracker
            objects.

        """
        return DeviceManager._devices['eyetracker']

    @DeviceMethod("eyetracker", "available")
    def getAvailableEyetrackers(self):
        """
        Get information about all available eyetrackers connected to the system.

        Returns
        -------
        dict
            Dictionary of information about available eyetrackers connected to
            the system.

        """
        return st.getInstalledDevices('eyetracker')

            
# handle to the device manager, which is a singleton
deviceManager = DeviceManager()


def getDeviceManager():
    """Get the device manager.

    Returns an instance of the device manager, will create one if none is 
    present.

    Returns
    -------
    DeviceManager
        The device manager.

    """
    global deviceManager
    if deviceManager is None:
        deviceManager = DeviceManager()  # initialize

    return deviceManager


def closeAllDevices():
    """Close all devices.

    Close all devices that have been initialized. This is usually called on
    exit to free resources cleanly. It is not necessary to call this method
    manually as it's registed as an `atexit` handler.

    """
    if deviceManager is not None:
        deviceManager.closeAll()


# register closeAllDevices as an atexit handler
atexit.register(closeAllDevices)


if __name__ == "__main__":
    pass<|MERGE_RESOLUTION|>--- conflicted
+++ resolved
@@ -71,17 +71,30 @@
         return fcn
 
 
-class DeviceMixin:
-    """Class for adding device management methods to a class.
-    """
-<<<<<<< HEAD
-    def makeUniqueName(self, deviceType):
-        """Generate a unique name for a device.
-
-        This is used to generate a unique name for a device when one is not
-        specified. It is used by the `addDevice` method to generate a unique
-        name for the device.
-=======
+class DeviceManager:
+    """Class for managing hardware devices.
+
+    An instance of this class is used to manage various hardware peripherals 
+    used by PsychoPy. It can be used to access devices such as microphones, 
+    button boxes, and cameras though a common interface. It can also be used to 
+    get information about available devices installed on the system, such as 
+    their settings and capabilities prior to initializing them.
+    
+    It is recommended that devices are initialized through the device manager
+    rather than directly. The device manager is responsible for keeping track
+    of devices and ensuring that they are properly closed when the program
+    exits. 
+
+    This class is implemented as a singleton, so there is only one
+    instance of it per ssession after its initialized. The instance can be 
+    accessed through the global variable `deviceManager` or by calling 
+    `getDeviceManager()`.
+
+    DeviceManager can be extended by use of the `@DeviceMethod` decorator. Any
+    class method with this decorator is added to DeviceManager on import, allowing
+    DeviceManager to gain device management methods from plugins.
+
+    """
     _instance = None  # singleton instance
     _deviceMethods = _deviceMethods  # reference methods by device and action
     ioServer = None  # reference to currently running ioHub ioServer object
@@ -95,24 +108,11 @@
         # store/update ref to liaison
         if liaison is not None or not hasattr(cls._instance, "liaison"):
             cls._instance.liaison = liaison
->>>>>>> f91c0de6
-
-        Parameters
-        ----------
-        deviceType : str
-            Type of device (e.g. keyboard, microphone, etc.).
-
-<<<<<<< HEAD
-        Returns
-        -------
-        str
-            Unique name for the device.
-
-        """
-=======
+
+        return cls._instance
+
     # --- utility ---
     def makeUniqueName(self, deviceType):
->>>>>>> f91c0de6
         i = 0
         name = deviceType + str(i)
         while not self.checkDeviceNameAvailable(name):
@@ -137,14 +137,8 @@
             device.
 
         """
-<<<<<<< HEAD
-        mgr = getDeviceManager()
-        for devClass in mgr._devices:
-            if name in mgr._devices[devClass]:
-=======
         for devClass in DeviceManager._devices:
             if name in DeviceManager._devices[devClass]:
->>>>>>> f91c0de6
                 return False
 
         return True
@@ -468,17 +462,8 @@
             DeviceManager._devices['keyboard'][name] = device
         else:
             # if device isn't initialised, initialise it
-<<<<<<< HEAD
-            self._devices['keyboard'][name] = keyboard.KeyboardDevice(
-                device=device, 
-                bufferSize=bufferSize, 
-                waitForStart=waitForStart, 
-                clock=clock, 
-                backend=backend
-=======
             DeviceManager._devices['keyboard'][name] = keyboard.KeyboardDevice(
                 device=device, bufferSize=bufferSize, waitForStart=waitForStart, clock=clock, backend=backend
->>>>>>> f91c0de6
             )
 
         return DeviceManager._devices['keyboard'][name]
@@ -1174,14 +1159,8 @@
                 "current process. Please start an ioServer before adding an "
                 "eyetracker."
             )
-<<<<<<< HEAD
-        # only one eyetracker can be active and it will already have been set up
-        # by ioHub, so just get it
-        self._devices['eyetracker'][name] = self.ioServer.getDevice('tracker')
-=======
         # only one eyetracker can be active and it will already have been set up by ioHub, so just get it
         DeviceManager._devices['eyetracker'][name] = self.ioServer.getDevice('tracker')
->>>>>>> f91c0de6
         # activate eyetracker
         DeviceManager._devices['eyetracker'][name].setConnectionState(True)
 
