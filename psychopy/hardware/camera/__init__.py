#!/usr/bin/env python
# -*- coding: utf-8 -*-
"""Classes and functions for reading and writing camera streams.

A camera may be used to document participant responses on video or used by the
experimenter to create movie stimuli or instructions.

"""

# Part of the PsychoPy library
# Copyright (C) 2002-2018 Jonathan Peirce (C) 2019-2022 Open Science Tools Ltd.
# Distributed under the terms of the GNU General Public License (GPL).

__all__ = ['CameraNotFoundError', 'Camera', 'CameraInfo', 'StreamData',
<<<<<<< HEAD
           'getCameras', 'getCameraInfo']
=======
           'getCameras', 'getCameraDescriptions']
>>>>>>> 8354c2de

import platform
import numpy as np
import tempfile
import os
import os.path
import shutil
import math
from psychopy.constants import STOPPED, NOT_STARTED, RECORDING
from psychopy.visual.movies.metadata import MovieMetadata, NULL_MOVIE_METADATA
from psychopy.visual.movies.frame import MovieFrame, NULL_MOVIE_FRAME_INFO
from psychopy.sound.microphone import Microphone
import psychopy.logging as logging
from ffpyplayer.player import MediaPlayer
from ffpyplayer.writer import MediaWriter
from ffpyplayer.pic import SWScale
from ffpyplayer.tools import list_dshow_devices, get_format_codec
# Something in moviepy.editor's initialisation breaks Mouse, so import these
# from the source instead
# from moviepy.editor import VideoFileClip, AudioFileClip, CompositeAudioClip
from moviepy.video.io.VideoFileClip import VideoFileClip
from moviepy.audio.io.AudioFileClip import AudioFileClip
from moviepy.audio.AudioClip import CompositeAudioClip
import uuid
import threading
import queue
import time
import cv2  # used to get camera information


# ------------------------------------------------------------------------------
# Constants
#

VIDEO_DEVICE_ROOT_LINUX = '/dev'
CAMERA_UNKNOWN_VALUE = u'Unknown'  # fields where we couldn't get a value
CAMERA_NULL_VALUE = u'Null'  # fields where we couldn't get a value
# camera operating modes
CAMERA_MODE_VIDEO = u'video'
CAMERA_MODE_CV = u'cv'
CAMERA_MODE_PHOTO = u'photo'
# default names for video and audio tracks in the temp directory
CAMERA_TEMP_FILE_VIDEO = u'video.mp4'
CAMERA_TEMP_FILE_AUDIO = u'audio.wav'

# camera API flags, these specify which API camera settings were queried with
CAMERA_API_AVFOUNDATION = u'AVFoundation'  # mac
CAMERA_API_DIRECTSHOW = u'DirectShow'      # windows
CAMERA_API_VIDEO4LINUX = u'Video4Linux'    # linux
CAMERA_API_OPENCV = u'OpenCV'              # opencv, cross-platform API
CAMERA_API_UNKNOWN = u'Unknown'            # unknown API
CAMERA_API_NULL = u'Null'                  # empty field

# camera libraries for playback nad recording
CAMERA_LIB_FFPYPLAYER = u'FFPyPlayer'
CAMERA_LIB_UNKNOWN = u'Unknown'
CAMERA_LIB_NULL = u'Null'

# special values
CAMERA_FRAMERATE_NOMINAL_NTSC = '30.000030'
CAMERA_FRAMERATE_NTSC = 30.000030

# default values for camera settings
cameraCodecs = []


# ------------------------------------------------------------------------------
# Exceptions
#

class CameraError(Exception):
    """Base class for errors around the camera."""


class CameraNotReadyError(CameraError):
    """Camera is not ready."""


class CameraNotFoundError(CameraError):
    """Raised when a camera cannot be found on the system."""


class CameraFormatNotSupportedError(CameraError):
    """Raised when a camera cannot use the settings requested by the user."""


class PlayerNotAvailableError(Exception):
    """Raised when a player object is not available but is required."""


# ------------------------------------------------------------------------------
# Classes
#

class CameraInfo:
    """Information about a specific operating mode for a camera attached to the
    system.

    Parameters
    ----------
    name : str
        Camera name retrieved by the OS. This may be a human-readable name
        (i.e. DirectShow on Windows), an index on MacOS or a path (e.g.,
        `/dev/video0` on Linux).
    frameSize : ArrayLike
        Resolution of the frame `(w, h)` in pixels.
    frameRate : ArrayLike
        Allowable framerate for this camera mode.
    pixelFormat : str
        Pixel format for the stream. If `u'Null'`, then `codecFormat` is being
        used to configure the camera.
    codecFormat : str
        Codec format for the stream.  If `u'Null'`, then `pixelFormat` is being
        used to configure the camera. Usually this value is used for high-def
        stream formats.

    """
    __slots__ = [
        '_index',
        '_name',
        '_frameSize',
        '_frameRate',
        '_pixelFormat',
        '_codecFormat',
        '_cameraLib',
        '_cameraAPI'  # API in use, e.g. DirectShow on Windows
    ]

    def __init__(self,
                 index=-1,
                 name=CAMERA_NULL_VALUE,
                 frameSize=(-1, -1),
                 frameRate=(-1, -1),
                 pixelFormat=CAMERA_UNKNOWN_VALUE,
                 codecFormat=CAMERA_UNKNOWN_VALUE,
                 cameraLib=CAMERA_NULL_VALUE,
                 cameraAPI=CAMERA_API_NULL):

        self.index = index
        self.name = name
        self.frameSize = frameSize
        self.frameRate = frameRate
        self.pixelFormat = pixelFormat
        self.codecFormat = codecFormat
        self.cameraLib = cameraLib
        self.cameraAPI = cameraAPI

    def __repr__(self):
        return (f"CameraInfo(index={repr(self.index)}, "
                f"name={repr(self.name)}, "
                f"frameSize={repr(self.frameSize)}, "
                f"frameRate={self.frameRate}, "
                f"pixelFormat={repr(self.pixelFormat)}, "
                f"codecFormat={repr(self.codecFormat)}, "
                f"cameraLib={repr(self.cameraLib)}, "
                f"cameraAPI={repr(self.cameraAPI)})")

    def __str__(self):
        return self.description()

    @property
    def index(self):
        """Camera index (`int`). This is the enumerated index of this camera.
        """
        return self._index

    @index.setter
    def index(self, value):
        self._index = int(value)

    @property
    def name(self):
        """Camera name (`str`). This is the camera name retrieved by the OS.
        """
        return self._name

    @name.setter
    def name(self, value):
        self._name = str(value)

    @property
    def frameSize(self):
        """Resolution (w, h) in pixels (`ArrayLike`).
        """
        return self._frameSize

    @frameSize.setter
    def frameSize(self, value):
        assert len(value) == 2, "Value for `frameSize` must have length 2."
        assert all([isinstance(i, int) for i in value]), (
            "Values for `frameSize` must be integers.")

        self._frameSize = value

    @property
    def frameRate(self):
        """Resolution (min, max) in pixels (`ArrayLike`).
        """
        return self._frameRate

    @frameRate.setter
    def frameRate(self, value):
        # assert len(value) == 2, "Value for `frameRateRange` must have length 2."
        # assert all([isinstance(i, int) for i in value]), (
        #     "Values for `frameRateRange` must be integers.")
        # assert value[0] <= value[1], (
        #     "Value for `frameRateRange` must be `min` <= `max`.")

        self._frameRate = value

    @property
    def pixelFormat(self):
        """Video pixel format (`str`). An empty string indicates this field is
        not initialized.
        """
        return self._pixelFormat

    @pixelFormat.setter
    def pixelFormat(self, value):
        self._pixelFormat = str(value)

    @property
    def codecFormat(self):
        """Codec format, may be used instead of `pixelFormat` for some
        configurations. Default is `''`.
        """
        return self._codecFormat

    @codecFormat.setter
    def codecFormat(self, value):
        self._codecFormat = str(value)

    @property
    def cameraLib(self):
        """Camera library these settings are targeted towards (`str`).
        """
        return self._cameraLib

    @cameraLib.setter
    def cameraLib(self, value):
        self._cameraLib = str(value)

    @property
    def cameraAPI(self):
        """Camera API in use to obtain this information (`str`).
        """
        return self._cameraAPI

    @cameraAPI.setter
    def cameraAPI(self, value):
        self._cameraAPI = str(value)

    def frameSizeAsFormattedString(self):
        """Get image size as as formatted string.

        Returns
        -------
        str
            Size formatted as `'WxH'` (e.g. `'480x320'`).

        """
        return '{width}x{height}'.format(
            width=self.frameSize[0],
            height=self.frameSize[1])

    def description(self):
        """Get a description as a string.

        Returns
        -------
        str
            Description of the camera format as a human readable string.

        """
        codecFormat = self._codecFormat
        pixelFormat = self._pixelFormat
        codec = codecFormat if not pixelFormat else pixelFormat

        return "[{name}] {width}x{height}@{frameRate}fps, {codec}".format(
            #index=self.index,
            name=self.name,
            width=str(self.frameSize[0]),
            height=str(self.frameSize[1]),
            frameRate=str(self.frameRate),
            codec=codec
        )


class StreamStatus:
    """Descriptor class for stream status.

    This class is used to report the current status of the stream read/writer.

    Parameters
    ----------
    status : int
        Status flag for the stream.
    streamTime : float
        Current stream time in seconds. This value increases monotonically and
        is common to all webcams attached to the system.
    recTime : float
        If recording, this field will report the current timestamp within the
        output file. Otherwise, this value is zero.
    recBytes : float
        If recording, this value indicates the number of bytes that have been
        written out to file.

    """
    __slots__ = ['_status',
                 '_streamTime',
                 '_recTime',
                 '_recBytes']

    def __init__(self,
                 status=NOT_STARTED,
                 streamTime=0.0,
                 recTime=0.0,
                 recBytes=0):

        self._status = int(status)
        self._streamTime = float(streamTime)
        self._recTime = float(recTime)
        self._recBytes = int(recBytes)

    @property
    def status(self):
        """Status flag for the stream (`int`).
        """
        return self._status

    @property
    def streamTime(self):
        """Current stream time in seconds (`float`).

        This value increases monotonically and is common timebase for all
        cameras attached to the system.
        """
        return self._streamTime

    @property
    def recBytes(self):
        """Current recording size on disk (`int`).

        If recording, this value indicates the number of bytes that have been
        written out to file.
        """
        return self._recBytes

    @property
    def recTime(self):
        """Current recording time (`float`).

        If recording, this field will report the current timestamp within the
        output file. Otherwise, this value is zero.
        """
        return self._recTime


class StreamData:
    """Descriptor for camera stream data.

    Instances of this class are produced by the stream reader/writer thread
    which contain: metadata about the stream, frame image data (i.e. pixel
    values), and the stream status.

    Parameters
    ----------
    metadata : MovieMetadata
        Stream metadata.
    frameImage : object
        Video frame image data.
    streamStatus : StreamStatus
        Video stream status.
    cameraLib : str
        Camera library in use to process the stream.

    """
    __slots__ = ['_metadata',
                 '_frameImage',
                 '_streamStatus',
                 '_cameraLib']

    def __init__(self, metadata, frameImage, streamStatus, cameraLib):
        self._metadata = metadata
        self._frameImage = frameImage
        self._streamStatus = streamStatus
        self._cameraLib = cameraLib

    @property
    def metadata(self):
        """Stream metadata at the time the video frame was acquired
        (`MovieMetadata`).
        """
        return self._metadata

    @metadata.setter
    def metadata(self, value):
        if not isinstance(value, MovieMetadata) or value is not None:
            raise TypeError("Incorrect type for property `metadata`, expected "
                            "`MovieMetadata` or `None`.")

        self._metadata = value

    @property
    def frameImage(self):
        """Frame image data from the codec (`ffpyplayer.pic.Image`).
        """
        return self._frameImage

    @frameImage.setter
    def frameImage(self, value):
        self._frameImage = value

    @property
    def streamStatus(self):
        """Stream status (`StreamStatus`).
        """
        return self._streamStatus

    @streamStatus.setter
    def streamStatus(self, value):
        if not isinstance(value, StreamStatus) or value is not None:
            raise TypeError("Incorrect type for property `streamStatus`, "
                            "expected `StreamStatus` or `None`.")

        self._streamStatus = value

    @property
    def cameraLib(self):
        """Camera library in use to obtain the stream (`str`). Value is
        blank if `metadata` is `None`.
        """
        if self._metadata is not None:
            return self._metadata.movieLib

        return u''


class MovieStreamIOThread(threading.Thread):
    """Class for reading and writing streams asynchronously.

    The rate of which frames are read is controlled dynamically based on values
    within stream metadata. This will ensure that CPU load is kept to a minimum,
    only polling for new frames at the rate they are being made available.

    Parameters
    ----------
    player : `ffpyplayer.player.MediaPlayer`
        Media player instance, should be configured and initialized. Note that
        player instance methods might not be thread-safe after handing off the
        object to this thread.
    bufferFrames : int
        Number of frames to buffer. Sets the frame queue size for the thread.

    """
    def __init__(self, player, bufferFrames=1):
        threading.Thread.__init__(self)
        self.daemon = False

        self._player = player  # player interface to FFMPEG
        self._writer = None  # writer interface
        self._mic = None
        self._frameQueue = queue.Queue(
            maxsize=bufferFrames)  # frames for the monitor
        self._cmdQueue = queue.Queue()  # command queue

        # some values the user might want
        self._status = NOT_STARTED
        self._recordingTime = 0.0
        self._recordingBytes = 0
        self._streamTime = 0.0

        self._isReadyEvent = threading.Event()
        self._isRecording = threading.Event()
        self._isStreamingEvent = threading.Event()
        self._stopSignal = threading.Event()

        # Locks for syncing the player and main application thread
        self._warmUpLock = threading.Lock()
        self._warmUpLock.acquire(blocking=False)

    def run(self):
        """Main sub-routine for this thread.

        When the thread is running, data about captured frames are put into the
        `frameQueue` as `(metadata, img, pts)`. If the queue is empty, that
        means the main application thread is running faster than the encoder
        can get frames.

        """
        if self._player is None:
            return  # exit thread if no player

        frameInterval = 0.001  # dynamic poll interval, start at 1ms
        ptsStart = 0.0
        recordingJustStarted = True
        streaming = True
        while 1:
            # process commands in queue
            while not self._cmdQueue.empty():
                cmdOpCode, cmdVal = self._cmdQueue.get()
                if cmdOpCode == 'record':
                    self._status = RECORDING
                elif cmdOpCode == 'stop':
                    self._status = STOPPED
                elif cmdOpCode == 'shutdown':
                    self._status = STOPPED
                    streaming = False

            if not streaming:
                break

            # consume frames until we get a valid one
            frameData, val = self._player.get_frame()
            if frameData is None or val == 'not ready':
                continue

            if val == 'eof':
                break

            if self._warmUpLock.locked():
                self._warmUpLock.release()  # release warmup lock

            # after getting a frame, we can get accurate metadata
            metadata = self._player.get_metadata()

            # compute frame interval for dynamic polling rate
            frameRate = metadata['frame_rate']
            numer, denom = frameRate
            if denom == 0:  # no valid framerate from metadata yet
                continue

            # compute the frame interval that will be used
            frameInterval = 1.0 / (numer / float(denom))

            # split the data
            colorData, pts = frameData
            self._streamTime = pts

            # handle writing to file
            if self._status == RECORDING and self._writer is not None:
                if recordingJustStarted:
                    ptsStart = self._streamTime
                    recordingJustStarted = False

                # compute timestamp for the writer for the current frame
                self._recordingTime = self._streamTime - ptsStart

                frameWidth, frameHeight = colorData.get_size()
                pixelFormat = colorData.get_pixel_format()

                # convert color format to rgb24 since we're doing raw video
                sws = SWScale(
                    frameWidth,
                    frameHeight,
                    pixelFormat,
                    ofmt='yuv420p')

                # write the frame to the file
                self._recordingBytes = self._writer.write_frame(
                    img=sws.scale(colorData),
                    pts=self._recordingTime,
                    stream=0)

                # poll the mic if available to flush the sample buffer
                if self._mic is not None:
                    self._mic.poll()

            else:
                if not recordingJustStarted:
                    # reset stream recording vars when done
                    ptsStart = 0.0
                    self._recordingBytes = 0
                    self._recordingTime = 0.0
                    recordingJustStarted = True

            # Put the frame in the queue to allow the main thread to safely
            # access it. If the queue is full, the frame data will be discarded
            # at this point. The image will be lost unless the encoder is
            # recording.
            streamStatus = StreamStatus(
                status=self._status,
                streamTime=self._streamTime,
                recTime=self._recordingTime,
                recBytes=self._recordingBytes)

            # Object to pass video frame data back to the application thread
            # for presentation or processing.
            img, _ = frameData
            toReturn = StreamData(metadata, img, streamStatus, u'ffpyplayer')

            try:
                self._frameQueue.put(toReturn)  # put frame data in here
            except queue.Full:
                pass

            time.sleep(frameInterval)

    @property
    def isReady(self):
        """`True` if the stream reader is ready (`bool`).
        """
        return self._isReadyEvent.is_set()

    def begin(self):
        """Stop the thread.
        """
        self.start()
        # hold until the lock is released when the thread gets a valid frame
        # this will prevent the main loop for executing until we're ready
        self._warmUpLock.acquire(blocking=True)

    def record(self, writer, mic=None):
        """Start recording frames to the output video file.

        Parameters
        ----------
        writer : MediaWriter
            Media writer object to record with.
        mic : Microphone or None
            Option audio capture device to use with the camera. This object will
            be controlled by the thread.

        """
        self._writer = writer
        self._mic = mic

        # need at least a writer to use this
        if not isinstance(self._writer, MediaWriter):
            raise TypeError(
                "Expected type `MediaWriter` for parameter `writer`.")

        self._cmdQueue.put(('record', None))

    def stop(self):
        """Stop recording frames to the output file.
        """
        self._cmdQueue.put(('stop', None))

    def shutdown(self):
        """Stop the thread.
        """
        self._cmdQueue.put(('shutdown', None))

    def getRecentFrame(self):
        """Get the most recent frame data from the feed (`tuple`).

        Returns
        -------
        tuple or None
            Frame data formatted as `(metadata, frameData, val)`. The `metadata`
            is a `dict`, `frameData` is a `tuple` with format (`colorData`,
            `pts`) and `val` is a `str` returned by the
            `MediaPlayer.get_frame()` method. Returns `None` if there is no
            frame data.

        """
        if self._frameQueue.empty():
            return None

        # hold only last frame and return that instead of None?
        return self._frameQueue.get_nowait()


class Camera:
    """Class of displaying and recording video from a USB/PCI connected camera.

    This class is capable of opening, recording, and saving camera video streams
    to disk. Camera stream reading/writing is done in a separate thread. Output
    video and audio tracks are written to a temp directory and composited into
    the final video when `save()` is called.

    Parameters
    ----------
    device : str or int
        Camera to open a stream with. If the ID is not valid, an error will be
        raised when `start()` is called. Value can be a string or number. String
        values are platform-dependent: a DirectShow URI on Windows, a path
        on GNU/Linux (e.g., `'/dev/video0'`), or a camera name/index on MacOS.
        Specifying a number (>=0) is a platform-independent means of selecting a
        camera. PsychoPy enumerates possible camera devices and makes them
        selectable without explicitly having the name of the cameras attached to
        the system. Use caution when specifying an integer, as the same index
        may not reference the same camera everytime.
    mic : :class:`~psychopy.sound.microphone.Microphone` or None
        Microphone to record audio samples from during recording. The microphone
        input device must not be in use when `record()` is called. The audio
        track will be merged with the video upon calling `save()`.
    cameraLib : str
        Interface library (backend) to use for accessing the camera. Only
        `ffpyplayer` is available at this time.
    codecOpts : dict or None
        Options to pass to the codec. See the documentation for the camera
        library for details. Some options may be set by this class already. Do
        not set these unless you know what you are doing!
    libOpts : dict or None
        Additional options to configure the camera interface library (if
        applicable). Do not set these unless you know what you are doing!
    bufferSecs : float
        Size of the real-time camera stream buffer specified in seconds (only
        valid on Windows and MacOS).
    win : :class:`~psychopy.visual.Window` or None
        Optional window associated with this camera. Some functionality may
        require an OpenGL context.
    name : str
        Label for the camera for logging purposes.

    Examples
    --------
    Opening a camera stream and closing it::

        camera = Camera(camera='/dev/video0')
        camera.open()  # exception here on invalid camera
        # camera.status == NOT_STARTED
        camera.record()
        # camera.status == RECORDING
        camera.stop()
        # camera.status == STOPPED
        camera.close()

    """
    def __init__(self, device=0, mic=None, cameraLib=u'ffpyplayer',
                 codecOpts=None, libOpts=None, bufferSecs=4, win=None,
                 name='cam'):

        # add attributes for setters
        self.__dict__.update(
            {'_device': None,
             '_mic': None,
             '_outFile': None,
             '_mode': u'video',
             '_frameRate': None,
             '_frameRateFrac': None,
             '_size': None,
             '_cameraLib': u'',
             '_codecOpts': None,
             '_libOpts': None})

        # ----------------------------------------------------------------------
        # Process camera settings
        #

        # get all the cameras attached to the system
        supportedCameraSettings = getCameras()

        # create a mapping of supported camera formats
        _formatMapping = dict()
        for _, formats in supportedCameraSettings.items():
            for _format in formats:
                desc = _format.description()
                _formatMapping[desc] = _format

        # list of devices
        devList = list(_formatMapping)

        if not devList:  # no cameras found if list is empty
            raise CameraNotFoundError('No cameras found of the system!')

        # Best device usually shows up last on the list, this will be the
        # default when the index is 0 or the user specifies 'default'.
        bestDevice = _formatMapping[devList[-1]]

        self._origDevSpecifier = device  # what the user provided
        self._device = None  # device identifier

        # alias device None or Default as being device 0
        if device in (None, "None", "none", "Default", "default"):
            self._device = bestDevice
        else:
            # resolve getting the camera identifier
            if isinstance(device, int):  # get camera if integer
                try:
                    self._device = devList[device]
                except IndexError:
                    raise CameraNotFoundError(
                        'Cannot find camera at index={}'.format(device))
            elif isinstance(device, str):  # get camera if integer
                self._device = device
            else:
                raise TypeError(
                    "Incorrect type for `camera`, expected `int` or `str`.")

        # get the camera information
        self._cameraInfo = None
        try:
            self._cameraInfo = _formatMapping[self._device]
        except KeyError:
            raise CameraFormatNotSupportedError(
                'Specified camera format is not supported.')

        # Check if the cameraAPI is suitable for the operating system. This is
        # a sanity check to ensure people aren't using formats obtained from
        # other platforms.
        api = self._cameraInfo.cameraAPI
        thisSystem = platform.system()
        if ((api == CAMERA_API_AVFOUNDATION and thisSystem != 'Darwin') or
                (api == CAMERA_API_DIRECTSHOW and thisSystem != 'Windows') or
                (api == CAMERA_API_VIDEO4LINUX and thisSystem != 'Linux')):
            raise RuntimeError(
                "Unsupported camera interface '{}' for platform '{}'".format(
                    api, thisSystem))

        # camera library in use
        self._cameraLib = cameraLib

        # # operating mode
        # if mode not in (CAMERA_MODE_VIDEO, CAMERA_MODE_CV, CAMERA_MODE_PHOTO):
        #     raise ValueError(
        #         "Invalid value for parameter `mode`, expected one of `'video'` "
        #         "`'cv'` or `'photo'`.")
        # self._mode = mode

        # FFMPEG and FFPyPlayer options
        self._codecOpts = codecOpts if codecOpts is not None else {}
        self._libOpts = libOpts if libOpts is not None else {}

        # parameters for the writer
        self._writer = None
        self._tempVideoFileName = u''
        self._tempAudioFileName = u''
        self._tempRootDir = u'.'

        if not isinstance(mic, Microphone):
            TypeError(
                "Expected type for parameter `mic`, expected `Microphone`.")
        self.mic = mic

        # other information
        self.name = name

        # current camera frame since the start of recording
        self._player = None  # media player instance
        self._status = NOT_STARTED
        self._frameIndex = -1
        self._isRecording = False
        self._isReady = False
        self._bufferSecs = float(bufferSecs)

        # timestamp data
        self._recordingTime = self._streamTime = 0.0
        self._recordingBytes = 0

        # store win (unused but needs to be set/got safely for parity with JS)
        self.win = win

        # thread for reading and writing streams
        self._tStream = None

        # video metadata
        self._recentMetadata = NULL_MOVIE_METADATA

        # last frame
        self._lastFrame = NULL_MOVIE_FRAME_INFO

        # last video file that has been saved, makes it easy to pass this value
        # along to a movie player
        self._lastClip = None

        # Keep track of temp dirs to clean up on error to prevent accumulating
        # files on the user's disk. On error during recordings we will clear
        # these files out.
        self._tempDirs = []

    def authorize(self):
        """Get permission to access the camera. Not implemented locally yet.
        """
        pass  # NOP

    @property
    def isReady(self):
        """Is the camera ready (`bool`)?

        The camera is ready when the following conditions are met. First, we've
        created a player interface and opened it. Second, we have received
        metadata about the stream. At this point we can assume that the camera
        is 'hot' and the stream is being read.

        """
        # The camera is ready when the following conditions are met. First,
        # we've created a player interface and opened it. Second, we have
        # received metadata about the stream. At this point we can assume that
        # the camera is 'hot' and the stream is being read.
        #
        return self._isReady

    @property
    def frameSize(self):
        """Size of the video frame obtained from recent metadata (`float` or
        `None`).

        Only valid after an `open()` and successive `_enqueueFrame()` call as
        metadata needs to be obtained from the stream. Returns `None` if not
        valid.
        """
        if self._recentMetadata is None:
            return None

        return self._recentMetadata.size

    def _assertCameraReady(self):
        """Assert that the camera is ready. Raises a `CameraNotReadyError` if
        the camera is not ready.
        """
        if not self.isReady:
            raise CameraNotReadyError("Camera is not ready.")

    @property
    def isRecording(self):
        """`True` if the video is presently recording (`bool`)."""
        # Status flags as properties are pretty useful for users since they are
        # self documenting and prevent the user from touching the status flag
        # attribute directly.
        #
        return self.status == RECORDING

    @property
    def isNotStarted(self):
        """`True` if the stream may not have started yet (`bool`). This status
        is given after a video is loaded and play has yet to be called."""
        return self.status == NOT_STARTED

    @property
    def isStopped(self):
        """`True` if the recording has stopped (`bool`)."""
        return self.status == STOPPED

    @property
    def metadata(self):
        """Video metadata retrieved during the last frame update
        (`MovieMetadata`).
        """
        return self._recentMetadata

    def getMetadata(self):
        """Get stream metadata.

        Returns
        -------
        MovieMetadata
            Metadata about the video stream, retrieved during the last frame
            update (`_enqueueFrame` call).

        """
        return self._recentMetadata

    # @property
    # def mode(self):
    #     """Operating mode in use for this camera.
    #     """
    #     return self._mode

    @staticmethod
    def getCameras():
        """Get information about installed cameras on this system.

        Returns
        -------
        list
            Camera identifiers.

        """
        return getCameras()

    @staticmethod
    def getCameraDescriptions(collapse=False):
        """Get a mapping or list of camera descriptions.

        Camera descriptions are a compact way of representing camera settings
        and formats. Description strings can be used to specify which camera
        device and format to use with it to the `Camera` class.

        Descriptions have the following format (example)::

            '[Live! Cam Sync 1080p] 160x120@30fps, mjpeg'

        This shows a specific camera format for the 'Live! Cam Sync 1080p'
        webcam which supports 160x120 frame size at 30 frames per second. The
        last value is the codec or pixel format used to decode the stream.
        Different pixel formats and codecs vary in performance.

        Parameters
        ----------
        collapse : bool
            Return camera information as string descriptions instead of
            `CameraInfo` objects. This provides a more compact way of
            representing camera formats in a (reasonably) human-readable format.

        Returns
        -------
        dict or list
            Mapping (`dict`) of camera descriptions, where keys are camera names
            (`str`) and values are a `list` of format description strings
            associated with the camera. If `collapse=True`, all descriptions
            will be returned in a single flat list. This might be more useful
            for specifying camera formats from a single GUI list control.

        """
        return getCameraDescriptions(collapse=collapse)

    def _openWriter(self):
        """Initialize and configure the media writer.

        Must be called after the video stream has been opened and
        `_enqueueFrame` called at least once prior. This is needed since the
        stream metadata is required to configure the writer.

        """
        if self._writer is not None:
            raise RuntimeError(
                "Stream writer instance has already been created.")

        # need the stream started before setting up the writer
        self._assertMediaPlayer()

        # configure the temp directory and files for the recordings
        randFileName = str(uuid.uuid4().hex)
        self._tempRootDir = tempfile.mkdtemp(
            suffix=randFileName,
            prefix='psychopy-',
            dir=None)
        self._tempDirs.append(self._tempRootDir)  # keep track for clean-up
        self._tempVideoFileName = os.path.join(
            self._tempRootDir, CAMERA_TEMP_FILE_VIDEO)
        self._tempAudioFileName = os.path.join(
            self._tempRootDir, CAMERA_TEMP_FILE_AUDIO)

        # codec that best suits the output file type
        useCodec = get_format_codec(self._tempVideoFileName)

        frameWidth, frameHeight = self._lastFrame.metadata['src_vid_size']
        frameRate = self._lastFrame.metadata['frame_rate']

        # options to configure the writer, we use some default params for now
        # until we sort how to configure this easily for users
        writerOptions = {
            'pix_fmt_in': 'yuv420p',  # default for now using mp4
            # 'preset': 'medium',
            'width_in': frameWidth,
            'height_in': frameHeight,
            'codec': useCodec,
            'frame_rate': frameRate
        }

        # initialize the writer to transcode the video stream to file
        self._writer = MediaWriter(
            self._tempVideoFileName,
            [writerOptions],
            width_out=frameWidth, height_out=frameHeight,
            fmt='mp4',
            pix_fmt_out='yuv420p')

    def _closeWriter(self):
        """Close the video writer.
        """
        if self._writer is None:
            return

        # cleanup
        # self._writer.close()

        self._writer = None

    def _renderVideo(self, outFile):
        """Combine video and audio tracks of temporary video and audio files.
        Outputs a new file at `outFile` with merged video and audio tracks.

        Parameters
        ----------
        outFile : str
            Output file path for the composited video.

        """
        # this can only happen when stopped
        if self._status != STOPPED:
            raise RuntimeError(
                "Cannot render video, `stop` has not been called yet.")

        # merge audio and video tracks, we use MoviePy for this
        videoClip = VideoFileClip(self._tempVideoFileName)

        # if we have a microphone, merge the audio track in
        if self._mic is not None:
            audioClip = AudioFileClip(self._tempAudioFileName)
            # add audio track to the video
            videoClip.audio = CompositeAudioClip([audioClip])

        # transcode with the format the user wants
        videoClip.write_videofile(outFile)

        # delete the temp directory and files to clean up after composing the
        # video
        shutil.rmtree(self._tempRootDir)

        return True

    @property
    def status(self):
        """Status flag for the camera (`int`).

        Can be either `RECORDING`, `STOPPED`, `STOPPING`, or `NOT_STARTED`.

        """
        return self._status

    @status.setter
    def status(self, value):
        self._status = value

    @property
    def outFile(self):
        """Output file for the video stream (`str`).
        """
        return self._outFile

    @outFile.setter
    def outFile(self, value):
        if self._writer is not None:
            raise ValueError("Cannot change `outFile` while recording.")

        self._outFile = value

    @property
    def device(self):
        """Camera to use (`str` or `None`).

        String specifying the name of the camera to open a stream with. This
        must be set prior to calling `start()`. If the name is not valid, an
        error will be raised when `start()` is called.

        """
        return self._device

    @device.setter
    def device(self, value):
        if value in (None, "None", "none", "Default", "default"):
            value = 0

        self._device = value

    @property
    def mic(self):
        """Microphone to record audio samples from during recording
        (:class:`~psychopy.sound.microphone.Microphone` or `None`). If `None`,
        no audio will be recorded.
        """
        return self._mic

    @mic.setter
    def mic(self, value):
        self._mic = value

    @property
    def _hasPlayer(self):
        """`True` if we have an active media player instance.
        """
        return self._player is not None

    @property
    def _hasWriter(self):
        """`True` if we have an active file writer instance.
        """
        return self._writer is not None

    @property
    def streamTime(self):
        """Current stream time in seconds (`float`). This time increases
        monotonically from startup.
        """
        return self._streamTime

    @property
    def recordingTime(self):
        """Current recording timestamp (`float`).

        This value increases monotonically from the last `record()` call. It
        will reset once `stop()` is called. This value is invalid outside
        `record()` and `stop()` calls.

        """
        return self._recordingTime

    @property
    def recordingBytes(self):
        """Current size of the recording in bytes (`int`).
        """
        return self._recordingBytes

    def _assertMediaPlayer(self):
        """Assert that we have a media player instance open.

        This will raise a `RuntimeError` if there is no player open. Use this
        function to ensure that a player is present before running subsequent
        code.
        """
        if self._player is not None:
            return

        raise PlayerNotAvailableError('Media player not initialized.')

    def _enqueueFrame(self):
        """Grab the latest frame from the stream.

        Returns
        -------
        bool
            `True` if a frame has been enqueued. Returns `False` if the camera
            is not ready or if the stream was closed.

        """
        self._assertMediaPlayer()

        # If the queue is empty, the decoder thread has not yielded a new frame
        # since the last call.
        enqueuedFrame = self._tStream.getRecentFrame()

        if enqueuedFrame is None:
            return False

        # unpack the data we got back
        metadata = enqueuedFrame.metadata
        frameImage = enqueuedFrame.frameImage
        streamStatus = enqueuedFrame.streamStatus

        # status information
        self._streamTime = streamStatus.streamTime  # stream time for the camera
        self._recordingTime = streamStatus.recTime
        self._recordingBytes = streamStatus.recBytes

        # if we have a new frame, update the frame information
        videoBuffer = frameImage.to_bytearray()[0]
        videoFrameArray = np.frombuffer(videoBuffer, dtype=np.uint8)

        # provide the last frame
        self._lastFrame = MovieFrame(
            frameIndex=self._frameIndex,
            absTime=streamStatus.recTime,
            # displayTime=self._recentMetadata['frame_size'],
            size=frameImage.get_size(),
            colorData=videoFrameArray,
            audioChannels=0,
            audioSamples=None,
            metadata=metadata,
            movieLib=u'ffpyplayer',
            userData=None)

        return True

    def open(self):
        """Open the camera stream and begin decoding frames (if available).

        The value of `lastFrame` will be updated as new frames from the camera
        arrive.

        """
        if self._hasPlayer:
            raise RuntimeError('Cannot open `MediaPlayer`, already opened.')

        ff_opts = {}  # ffmpeg options
        lib_opts = {}  # ffpyplayer options
        _camera = CAMERA_NULL_VALUE
        _frameRate = CAMERA_NULL_VALUE
        _cameraInfo = self._cameraInfo

        # setup commands for FFMPEG
        if _cameraInfo.cameraAPI == CAMERA_API_DIRECTSHOW:  # windows
            ff_opts['f'] = 'dshow'
            _camera = 'video={}'.format(_cameraInfo.name)
            _frameRate = _cameraInfo.frameRate
        elif _cameraInfo.cameraAPI == CAMERA_API_AVFOUNDATION:  # darwin
            ff_opts['f'] = 'avfoundation'
            ff_opts['i'] = _camera = self._cameraInfo.name

            # handle pixel formats using FourCC
            if _cameraInfo.pixelFormat == 'yuvs':
                _cameraInfo.pixelFormat = 'yuyv422'  # only one we know about
            else:
                raise CameraFormatNotSupportedError(
                    'Pixel format is not supported.')

            # this needs to be exactly specified if using NTSC
            if math.isclose(CAMERA_FRAMERATE_NTSC, _cameraInfo.frameRate):
                _frameRate = CAMERA_FRAMERATE_NOMINAL_NTSC
            else:
                _frameRate = str(_cameraInfo.frameRate)

            # need these since hardware acceleration is not possible on Mac yet
            lib_opts['fflags'] = 'nobuffer'
            lib_opts['flags'] = 'low_delay'
            ff_opts['framedrop'] = True
            ff_opts['fast'] = True

        elif _cameraInfo.cameraAPI == CAMERA_API_VIDEO4LINUX:
            raise OSError(
                "Sorry, camera does not support Linux at this time. However it "
                "will in future versions.")
        else:
            raise RuntimeError("Unsupported camera API specified.")

        # set library options
        camWidth = _cameraInfo.frameSize[0]
        camHeight = _cameraInfo.frameSize[1]

        # configure the real-time buffer size
        _bufferSize = camWidth * camHeight * 3 * self._bufferSecs

        # get codec or pixel format
        _codecId = _cameraInfo.codecFormat
        _pixelId = _cameraInfo.pixelFormat

        # common settings across libraries
        lib_opts['rtbufsize'] = str(int(_bufferSize))
        lib_opts['video_size'] = _cameraInfo.frameSizeAsFormattedString()
        lib_opts['framerate'] = str(_frameRate)
        # lib_opts['pixel_format'] = 'yuyv422'
        if _cameraInfo.pixelFormat != '':
            lib_opts['pixel_format'] = _cameraInfo.pixelFormat
        if _cameraInfo.codecFormat != '':  # force codec
            ff_opts['vcodec'] = _cameraInfo.codecFormat

        ff_opts['framedrop'] = True
        ff_opts['fast'] = True

        # open a stream and pause it until ready
        self._player = MediaPlayer(_camera, ff_opts=ff_opts, lib_opts=lib_opts)

        # pass off the player to the thread which will process the stream
        self._tStream = MovieStreamIOThread(self._player)
        self._tStream.begin()

    def record(self):
        """Start recording frames.

        Warnings
        --------
        If a recording has been previously made without calling `save()` it will
        be discarded if `record()` is called again.

        """
        self._assertMediaPlayer()

        self._openWriter()

        # start the microphone
        if self._mic is not None:
            self._mic.record()

        self._tStream.record(self._writer, self._mic)
        self._status = RECORDING

    def snapshot(self):
        """Take a photo with the camera. The c
        amera must be in `'photo'` mode
        to use this method.
        """
        pass

    def stop(self):
        """Stop recording frames.
        """
        self._assertMediaPlayer()
        self._tStream.stop()
        self._status = STOPPED

        self._closeWriter()

        # stop audio recording if `mic` is available
        if self._mic is not None:
            self._mic.stop()
            audioTrack = self._mic.getRecording()
            audioTrack.save(self._tempAudioFileName, 'wav')

    def close(self):
        """Close the camera.
        """
        if not self._hasPlayer:
            raise RuntimeError("Cannot close stream, not opened yet.")

        # close the thread
        self._tStream.shutdown()  # close the stream
        self._tStream.join()  # wait until thread exits
        self._tStream = None

        # close the file writer
        if self._writer is not None:
            self._writer.close()

        self._player.close_player()
        self._player = None  # reset

        # cleanup temp files to prevent clogging up the user's hard disk
        self._cleanUpTempDirs()

    def save(self, filename):
        """Save the last recording to file.

        This will write the last video recording to `filename`. Method `stop()`
        must be called prior to saving a video. If `record()` is called again
        before `save()`, the previous recording will be deleted and lost.

        Returns
        -------
        int
            Final size of the output file at `filename` in bytes.

        """
        if self._status != STOPPED:
            raise RuntimeError(
                "Attempted to call `save()` a file before calling `stop()`.")

        # render the video
        if not self._renderVideo(outFile=filename):
            raise RuntimeError(
                "Failed to write file `filename`, check if the output path is "
                "writeable.")

        # make sure that `filename` is valid
        self._lastClip = os.path.abspath(filename)

        return os.path.getsize(self._lastClip)

    def _cleanUpTempDirs(self):
        """Cleanup temporary directories used by the video recorder.
        """
        if not hasattr(self, '_tempDirs'):  # crashed before declaration
            return  # nop

        logging.info("Cleaning up temporary video files ...")
        # total cleanup of all temp dirs
        for tempDir in self._tempDirs:
            absPathToTempDir = os.path.abspath(tempDir)
            if os.path.exists(absPathToTempDir):
                logging.info("Deleting temporary directory `{}` ...".format(
                    absPathToTempDir))
                shutil.rmtree(absPathToTempDir)

        logging.info("Done cleaning up temporary video files.")

    def _upload(self):
        """Upload video file to an online repository. Not implemented locally,
        needed for auto translate to JS.
        """
        pass  # NOP

    def _download(self):
        """Download video file to an online repository. Not implemented locally,
        needed for auto translate to JS.
        """
        pass  # NOP

    @property
    def lastClip(self):
        """File path to the last recording (`str` or `None`).

        This value is only valid if a previous recording has been saved
        successfully (`save()` was called), otherwise it will be set to `None`.

        """
        return self._lastClip

    @property
    def lastFrame(self):
        """Most recent frame pulled from the camera (`VideoFrame`) since the
        last call of `getVideoFrame`.
        """
        return self._lastFrame

    def update(self):
        """Acquire the newest data from the camera stream. If the `Camera`
        object is not being monitored by a `ImageStim`, this must be explicitly
        called.
        """
        self._assertMediaPlayer()
        self._enqueueFrame()

    def getVideoFrame(self):
        """Pull the next frame from the stream (if available).

        Returns
        -------
        MovieFrame
            Most recent video frame. Returns `NULL_MOVIE_FRAME_INFO` if no
            frame was available, or we timed out.

        """
        self.update()

        return self._lastFrame

    def __del__(self):
        """Try to cleanly close the camera and output file.
        """
        if hasattr(self, '_player'):
            if self._player is not None:
                try:
                    self._player.close_player()
                except AttributeError:
                    pass

        if hasattr(self, '_writer'):
            if self._writer is not None:
                try:
                    self._writer.close()
                except AttributeError:
                    pass

        # close the microphone during teardown too
        if hasattr(self, '_mic'):
            if self._mic is not None:
                try:
                    self._mic.close()
                except AttributeError:
                    pass

        if hasattr(self, '_cleanUpTempDirs'):
            self._cleanUpTempDirs()


# ------------------------------------------------------------------------------
# Functions
#

def _getCameraInfoMacOS():
    """Get a list of capabilities for the specified associated with a camera
    attached to the system.

    This is used by `getCameraInfo()` for querying camera details on MacOS.
    Don't call this function directly unless testing.

    Returns
    -------
    list of CameraInfo
        List of camera descriptors.

    """
    if platform.system() != 'Darwin':
        raise OSError(
            "Cannot query cameras with this function, platform not 'Darwin'.")

    # import objc  # may be needed in the future for more advanced stuff
    import AVFoundation as avf  # only works on MacOS
    import CoreMedia as cm

    # get a list of capture devices
    allDevices = avf.AVCaptureDevice.devices()

    # get video devices
    videoDevices = {}
    devIdx = 0
    for device in allDevices:
        devFormats = device.formats()
        if devFormats[0].mediaType() != 'vide':  # not a video device
            continue

        # camera details
        cameraName = device.localizedName()

        # found video formats
        supportedFormats = []
        for _format in devFormats:
            # get the format description object
            formatDesc = _format.formatDescription()

            # get dimensions in pixels of the video format
            dimensions = cm.CMVideoFormatDescriptionGetDimensions(formatDesc)
            frameHeight = dimensions.height
            frameWidth = dimensions.width

            # Extract the codec in use, pretty useless since FFMPEG uses it's
            # own conventions, we'll need to map these ourselves to those
            # values
            codecType = cm.CMFormatDescriptionGetMediaSubType(formatDesc)

            # Convert codec code to a FourCC code using the following byte
            # operations.
            #
            # fourCC = ((codecCode >> 24) & 0xff,
            #           (codecCode >> 16) & 0xff,
            #           (codecCode >> 8) & 0xff,
            #           codecCode & 0xff)
            #
            codecCode = ''.join(
                [chr((codecType >> bits) & 0xff) for bits in (24, 16, 8, 0)])

            # Get the range of supported framerate, use the largest since the
            # ranges are rarely variable within a format.
            frameRateRange = _format.videoSupportedFrameRateRanges()[0]
            frameRateMax = frameRateRange.maxFrameRate()
            # frameRateMin = frameRateRange.minFrameRate()  # don't use for now

            # Create a new camera descriptor
            thisCamInfo = CameraInfo(
                index=devIdx,
                name=cameraName,
                pixelFormat=codecCode,
                codecFormat=codecCode,
                frameSize=(int(frameWidth), int(frameHeight)),
                frameRate=frameRateMax,
                cameraAPI=CAMERA_API_AVFOUNDATION
            )

            supportedFormats.append(thisCamInfo)

            devIdx += 1

        # add to output dictionary
        videoDevices[cameraName] = supportedFormats

    return videoDevices


def _getCameraInfoWindows():
    """Get a list of capabilities for the specified associated with a camera
    attached to the system.

    This is used by `getCameraInfo()` for querying camera details on Windows.
    Don't call this function directly unless testing.

    Returns
    -------
    list of CameraInfo
        List of camera descriptors.

    """
    if platform.system() != 'Windows':
        raise OSError(
            "Cannot query cameras with this function, platform not 'Windows'.")

    # FFPyPlayer can query the OS via DirectShow for Windows cameras
    videoDevs, _, names = list_dshow_devices()

    # get all the supported modes for the camera
    videoDevices = {}

    # iterate over names
    devIndex = 0
    for devURI in videoDevs.keys():
        supportedFormats = []
        cameraName = names[devURI]
        for _format in videoDevs[devURI]:
            pixelFormat, codecFormat, frameSize, frameRateRng = _format
            _, frameRateMax = frameRateRng
            temp = CameraInfo(
                index=devIndex,
                name=cameraName,
                pixelFormat=pixelFormat,
                codecFormat=codecFormat,
                frameSize=frameSize,
                frameRate=frameRateMax,
                cameraAPI=CAMERA_API_DIRECTSHOW
            )
            supportedFormats.append(temp)
            devIndex += 1

        videoDevices[names[devURI]] = supportedFormats

    return videoDevices


def getCameras():
    """Get information about installed cameras and their formats on this system.

    Use `getCameraDescriptions` to get a mapping or list of human-readable
    camera formats.

    Returns
    -------
    dict
        Mapping where camera names (`str`) are keys and values are and array of
        `CameraInfo` objects.

    """
    systemName = platform.system()  # get the system name
    if systemName == 'Darwin':  # MacOS
        foundCameras = _getCameraInfoMacOS()
    # elif systemName == 'Linux':
    #     # use glob to get possible cameras connected to the system
    #     globResult = glob.glob(
    #         'video*',
    #         root_dir=VIDEO_DEVICE_ROOT_LINUX,
    #         recursive=False)
    #     foundCameras.extend(globResult)
    #     # ensure the glob gives values in the same order
    #     foundCameras.sort()
    elif systemName == 'Windows':
        foundCameras = _getCameraInfoWindows()
    else:
        raise OSError(
            "Cannot get cameras, unsupported platform '{}'.".format(
                systemName))

    return foundCameras


def getCameraDescriptions(collapse=False):
    """Get a mapping or list of camera descriptions.

    Camera descriptions are a compact way of representing camera settings and
    formats. Description strings can be used to specify which camera device and
    format to use with it to the `Camera` class.

    Descriptions have the following format (example)::

        '[Live! Cam Sync 1080p] 160x120@30fps, mjpeg'

    This shows a specific camera format for the 'Live! Cam Sync 1080p' webcam
    which supports 160x120 frame size at 30 frames per second. The last value
    is the codec or pixel format used to decode the stream. Different pixel
    formats and codecs vary in performance.

    Parameters
    ----------
    collapse : bool
        Return camera information as string descriptions instead of `CameraInfo`
        objects. This provides a more compact way of representing camera formats
        in a (reasonably) human-readable format.

    Returns
    -------
    dict or list
        Mapping (`dict`) of camera descriptions, where keys are camera names
        (`str`) and values are a `list` of format description strings associated
        with the camera. If `collapse=True`, all descriptions will be returned
        in a single flat list. This might be more useful for specifying camera
        formats from a single GUI list control.

    """
    connectedCameras = getCameras()

    cameraDescriptions = {}
    for devName, formats in connectedCameras.items():
        cameraDescriptions[devName] = [
            _format.description() for _format in formats]

    if not collapse:
        return cameraDescriptions

    # collapse to a list if requested
    collapsedList = []
    for _, formatDescs in cameraDescriptions.items():
        collapsedList.extend(formatDescs)

    return collapsedList


if __name__ == "__main__":
    pass<|MERGE_RESOLUTION|>--- conflicted
+++ resolved
@@ -12,11 +12,7 @@
 # Distributed under the terms of the GNU General Public License (GPL).
 
 __all__ = ['CameraNotFoundError', 'Camera', 'CameraInfo', 'StreamData',
-<<<<<<< HEAD
-           'getCameras', 'getCameraInfo']
-=======
            'getCameras', 'getCameraDescriptions']
->>>>>>> 8354c2de
 
 import platform
 import numpy as np
