#!/usr/bin/env python
# -*- coding: utf-8 -*-

# Part of the PsychoPy library
# Copyright (C) 2002-2018 Jonathan Peirce (C) 2019-2022 Open Science Tools Ltd.
# Distributed under the terms of the GNU General Public License (GPL).

"""Base class for serial devices. Includes some convenience methods to open
ports and check for the expected device
"""

import sys
import time

from psychopy import logging
import serial
from psychopy.tools import systemtools as st
from psychopy.tools.attributetools import AttributeGetSetMixin
<<<<<<< HEAD
=======
from .base import BaseDevice
try:
    import serial
except ImportError:
    serial = False
>>>>>>> 5c71b9c1

def _findPossiblePorts():
    if sys.platform == 'win32':
        # get profiles for all serial port devices
        profiles = st.systemProfilerWindowsOS(classname="Ports")
        # get COM port for each device
        final = []
        for profile in profiles:
            # find "COM" in profile description
            desc = profile['Device Description']
            start = desc.find("COM") + 3
            end = desc.find(")", start)
            # skip this profile if there's no reference to a COM port
            if -1 in (start, end):
                continue
            # get COM port number
            num = desc[start:end]
            # skip this profile if COM port number doesn't look numeric
            if not num.isnumeric():
                continue
            # store COM port
            final.append(f"COM{num}")
    else:
        # on linux and mac the options are too wide so use serial.tools
        from serial.tools import list_ports
        poss = list_ports.comports()
        # filter out any that report 'n/a' for their hardware
        final = []
        for p in poss:
            if p[2] != 'n/a':
                final.append(p[0])  # just the port address
    return final


# map out all ports on this device, to be filled as serial devices are initialised
ports = {port: None for port in _findPossiblePorts()}

class SerialDevice(AttributeGetSetMixin, BaseDevice):
    """A base class for serial devices, to be sub-classed by specific devices

    If port=None then the SerialDevice.__init__() will search for the device
    on known serial ports on the computer and test whether it has found the
    device using isAwake() (which the sub-classes need to implement).
    """
    name = b'baseSerialClass'
    longName = ""
    # list of supported devices (if more than one supports same protocol)
    driverFor = []

    def __init__(self, port=None, baudrate=9600,
                 byteSize=8, stopBits=1,
                 parity="N",  # 'N'one, 'E'ven, 'O'dd, 'M'ask,
                 eol=b"\n",
                 maxAttempts=1, pauseDuration=0.1,
                 checkAwake=True):

        if not serial:
            raise ImportError('The module serial is needed to connect to this'
                              ' device. On most systems this can be installed'
                              ' with\n\t easy_install pyserial')

        # get a list of port names to try
        if port is None:
            tryPorts = self._findPossiblePorts()
        elif type(port) in [int, float]:
            tryPorts = ['COM%i' % port]
        else:
            tryPorts = [port]

        self.pauseDuration = pauseDuration
        self.com = None
        self.OK = False
        self.maxAttempts = maxAttempts
        if type(eol) is bytes:
            self.eol = eol
        else:
            self.eol = bytes(eol, 'utf-8')
        self.type = self.name  # for backwards compatibility

        # try to open the port
        for portString in tryPorts:
            try:
                self.com = serial.Serial(
                    portString,
                    baudrate=baudrate, bytesize=byteSize,    # number of data bits
                    parity=parity,    # enable parity checking
                    stopbits=stopBits,  # number of stop bits
                    timeout=3,             # set a timeout value, None for waiting forever
                    xonxoff=0,             # enable software flow control
                    rtscts=0,)              # enable RTS/CTS flow control

                self.portString = portString
            except Exception:
                if port:
                    # the user asked for this port and we couldn't connect
                    logging.warn("Couldn't connect to port %s" % portString)
                else:  # we were trying this port on a guess
                    msg = "Tried and failed to connect to port %s"
                    logging.debug(msg % portString)
                continue  # try the next port

            if not self.com.isOpen():
                try:
                    self.com.open()
                except Exception:
                    msg = ("Couldn't open port %s. Is it being used by "
                           "another program?")
                    logging.info(msg % self.portString)
                    continue

            if checkAwake and self.com.isOpen():
                # we have an open com port. try to send a command
                self.com.flushInput()
                awake = False  # until we confirm otherwise
                for repN in range(self.maxAttempts):
                    awake = self.isAwake()
                    if awake:
                        msg = "Opened port %s and looks like a %s"
                        logging.info(msg % (self.portString, self.name))
                        self.OK = True
                        self.pause()
                        break
                if not awake:
                    msg = "Opened port %s but it didn't respond like a %s"
                    logging.info(msg % (self.portString, self.name))
                    self.com.close()
                    self.OK = False
                else:
                    break

        if self.OK:  # we have successfully sent and read a command
            msg = "Successfully opened %s with a %s"
            logging.info(msg % (self.portString, self.name))
            # store device in ports dict
            global ports
            ports[port] = self
        # we aren't in a time-critical period so flush messages
        logging.flush()

    def isAwake(self):
        """This should be overridden by the device class
        """
        # send a command to the device and check the response matches what
        # you expect; then return True or False
        raise NotImplementedError

    def pause(self):
        """Pause for a default period for this device
        """
        time.sleep(self.pauseDuration)

    def sendMessage(self, message, autoLog=True):
        """Send a command to the device (does not wait for a reply or sleep())
        """
        if self.com.inWaiting():
            inStr = self.com.read(self.com.inWaiting())
            msg = "Sending '%s' to %s but found '%s' on the input buffer"
            logging.warning(msg % (message, self.name, inStr))
        if type(message) is not bytes:
            message = bytes(message, 'utf-8')
        if not message.endswith(self.eol):
            message += self.eol  # append a newline if necess
        self.com.write(message)
        self.com.flush()
        if autoLog:
            msg = b'Sent %s message:' % (self.name)
            logging.debug(msg + message.replace(self.eol, b''))  # complete msg
            # we aren't in a time-critical period so flush msg
            logging.flush()

    def getResponse(self, length=1, timeout=0.1):
        """Read the latest response from the serial port

        Parameters:

        `length` determines whether we expect:
           - 1: a single-line reply (use readline())
           - 2: a multiline reply (use readlines() which *requires* timeout)
           - -1: may not be any EOL character; just read whatever chars are
                there
        """
        # get reply (within timeout limit)
        self.com.timeout = timeout
        if length == 1:
            retVal = self.com.readline()
        elif length > 1:
            retVal = self.com.readlines()
            retVal = [line.decode('utf-8') for line in retVal]
        else:  # was -1?
            retVal = self.com.read(self.com.inWaiting())
        if type(retVal) is bytes:
            retVal = retVal.decode('utf-8')
        return retVal

    def isSameDevice(self, params):
        port = self.portString[3:]
        return params['port'] in (self.portString, port, int(port))

    def close(self):
        self.com.close()

    def __del__(self):
        if self.com is not None:
            self.com.close()

    @property
    def isOpen(self):
        if self.com is None:
            return None
        return self.com.isOpen()

    @staticmethod
    def _findPossiblePorts():
        return _findPossiblePorts()


if __name__ == "__main__":
    pass<|MERGE_RESOLUTION|>--- conflicted
+++ resolved
@@ -16,14 +16,7 @@
 import serial
 from psychopy.tools import systemtools as st
 from psychopy.tools.attributetools import AttributeGetSetMixin
-<<<<<<< HEAD
-=======
 from .base import BaseDevice
-try:
-    import serial
-except ImportError:
-    serial = False
->>>>>>> 5c71b9c1
 
 def _findPossiblePorts():
     if sys.platform == 'win32':
