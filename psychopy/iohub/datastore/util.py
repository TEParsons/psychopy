--- conflicted
+++ resolved
@@ -377,12 +377,8 @@
                 event_column = 'class_id'
                 event_value = event_type
             else:
-<<<<<<< HEAD
-                print2err('getEventTable error: event_type arguement must be a string or and int')
-=======
                 print2err(
                     'getEventTable error: event_type argument must be a string or and int')
->>>>>>> d87f467c
                 return None
 
             result = []
