--- conflicted
+++ resolved
@@ -399,7 +399,6 @@
         """
         runSetupProcedure displays a mock calibration procedure. No calibration is actually done.
         """
-<<<<<<< HEAD
         calibration = MouseGazePsychopyCalibrationGraphics(self, calibration_args)
         print2err("Created MouseGazePsychopyCalibrationGraphics")
         calibration.runCalibration()
@@ -410,12 +409,6 @@
         calibration.clearAllEventBuffers()
 
         return {"RESULT": "ALWAYS_OK"}
-
-=======
-        print2err("Mouse Simulated eye tracker runSetupProcedure called.")
-        print2err("calibration_args: ", calibration_args)
-        return True
->>>>>>> 391f6378
 
     def _getIOHubEventObject(self, native_event_data):
         """The _getIOHubEventObject method is called by the ioHub Process to
