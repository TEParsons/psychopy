#!/usr/bin/env python
# -*- coding: utf-8 -*-
import json
import sys
import copy
import pickle
import atexit
import pandas as pd

import psychopy.visual.window
from psychopy import constants
from psychopy import logging
from psychopy.tools.filetools import (openOutputFile, genDelimiter,
                                      genFilenameFromDelimiter)
from psychopy.localization import _translate
from .utils import checkValidFilePath
from .base import _ComparisonMixin


class ExperimentHandler(_ComparisonMixin):
    """A container class for keeping track of multiple loops/handlers

    Useful for generating a single data file from an experiment with many
    different loops (e.g. interleaved staircases or loops within loops

    :usage:

        exp = data.ExperimentHandler(name="Face Preference",version='0.1.0')

    """
    
    def __init__(self,
                 name='',
                 version='',
                 extraInfo=None,
                 runtimeInfo=None,
                 originPath=None,
                 savePickle=True,
                 saveWideText=True,
                 dataFileName='',
                 autoLog=True,
                 appendFiles=False):
        """
        :parameters:

            name : a string or unicode
                As a useful identifier later

            version : usually a string (e.g. '1.1.0')
                To keep track of which version of the experiment was run

            extraInfo : a dictionary
                Containing useful information about this run
                (e.g. {'participant':'jwp','gender':'m','orientation':90} )

            runtimeInfo : :class:`psychopy.info.RunTimeInfo`
                Containing information about the system as detected at
                runtime

            originPath : string or unicode
                The path and filename of the originating script/experiment
                If not provided this will be determined as the path of the
                calling script.

            dataFileName : string
                This is defined in advance and the file will be saved at any
                point that the handler is removed or discarded (unless
                .abort() had been called in advance).
                The handler will attempt to populate the file even in the
                event of a (not too serious) crash!

            savePickle : True (default) or False

            saveWideText : True (default) or False

            autoLog : True (default) or False
        """
        self.loops = []
        self.loopsUnfinished = []
        self.name = name
        self.version = version
        self.runtimeInfo = runtimeInfo
        if extraInfo is None:
            self.extraInfo = {}
        else:
            self.extraInfo = extraInfo
        self.originPath = originPath
        self.savePickle = savePickle
        self.saveWideText = saveWideText
        self.dataFileName = dataFileName
        self.thisEntry = {}
        self.entries = []  # chronological list of entries
        self._paramNamesSoFar = []
<<<<<<< HEAD
        self.dataNames = ["notes"]  # names of all the data (eg. resp.keys)
=======
        self.dataNames = ['thisRow.t']  # names of all the data (eg. resp.keys)
        self.columnSalience = {'thisRow.t': constants.SALIENCE_CRITICAL - 1}
>>>>>>> 81dc09ae
        self.autoLog = autoLog
        self.appendFiles = appendFiles
        self.status = constants.NOT_STARTED

        if dataFileName in ['', None]:
            logging.warning('ExperimentHandler created with no dataFileName'
                            ' parameter. No data will be saved in the event '
                            'of a crash')
        else:
            # fail now if we fail at all!
            checkValidFilePath(dataFileName, makeValid=True)
        atexit.register(self.close)

    def __del__(self):
        self.close()

    @property
    def currentLoop(self):
        """
        Return the loop which we are currently in, this will either be a handle to a loop, such as
        a :class:`~psychopy.data.TrialHandler` or :class:`~psychopy.data.StairHandler`, or the handle
        of the :class:`~psychopy.data.ExperimentHandler` itself if we are not in a loop.
        """
        # If there are unfinished (aka currently active) loops, return the most recent
        if len(self.loopsUnfinished):
            return self.loopsUnfinished[-1]
        # If we are not in a loop, return handle to experiment handler
        return self

    def addLoop(self, loopHandler):
        """Add a loop such as a :class:`~psychopy.data.TrialHandler`
        or :class:`~psychopy.data.StairHandler`
        Data from this loop will be included in the resulting data files.
        """
        self.loops.append(loopHandler)
        self.loopsUnfinished.append(loopHandler)
        # keep the loop updated that is now owned
        loopHandler.setExp(self)

    def loopEnded(self, loopHandler):
        """Informs the experiment handler that the loop is finished and not to
        include its values in further entries of the experiment.

        This method is called by the loop itself if it ends its iterations,
        so is not typically needed by the user.
        """
        if loopHandler in self.loopsUnfinished:
            self.loopsUnfinished.remove(loopHandler)

    def _getAllParamNames(self):
        """Returns the attribute names of loop parameters (trialN etc)
        that the current set of loops contain, ready to build a wide-format
        data file.
        """
        names = copy.deepcopy(self._paramNamesSoFar)
        # get names (or identifiers) for all contained loops
        for thisLoop in self.loops:
            theseNames, vals = self._getLoopInfo(thisLoop)
            for name in theseNames:
                if name not in names:
                    names.append(name)
        return names

    def _getExtraInfo(self):
        """Get the names and vals from the extraInfo dict (if it exists)
        """
        if type(self.extraInfo) != dict:
            names = []
            vals = []
        else:
            names = list(self.extraInfo)
            vals = list(self.extraInfo.values())
        return names, vals

    def _getLoopInfo(self, loop):
        """Returns the attribute names and values for the current trial
        of a particular loop. Does not return data inputs from the subject,
        only info relating to the trial execution.
        """
        names = []
        vals = []
        name = loop.name
        # standard attributes
        for attr in ('thisRepN', 'thisTrialN', 'thisN', 'thisIndex',
                     'stepSizeCurrent'):
            if hasattr(loop, attr):
                attrName = name + '.' + attr.replace('Current', '')
                # append the attribute name and the current value
                names.append(attrName)
                vals.append(getattr(loop, attr))
        # method of constants
        if hasattr(loop, 'thisTrial'):
            trial = loop.thisTrial
            if hasattr(trial, 'items'):
                # is a TrialList object or a simple dict
                for attr, val in list(trial.items()):
                    if attr not in self._paramNamesSoFar:
                        self._paramNamesSoFar.append(attr)
                    names.append(attr)
                    vals.append(val)
        # single StairHandler
        elif hasattr(loop, 'intensities'):
            names.append(name + '.intensity')
            if len(loop.intensities) > 0:
                vals.append(loop.intensities[-1])
            else:
                vals.append(None)

        return names, vals

    def addData(self, name, value, salience=None):
        """
        Add the data with a given name to the current experiment.

        Typically the user does not need to use this function; if you added
        your data to the loop and had already added the loop to the
        experiment then the loop will automatically inform the experiment
        that it has received data.

        Multiple data name/value pairs can be added to any given entry of
        the data file and is considered part of the same entry until the
        nextEntry() call is made.

        e.g.::

            # add some data for this trial
            exp.addData('resp.rt', 0.8)
            exp.addData('resp.key', 'k')
            # end of trial - move to next line in data output
            exp.nextEntry()

        Parameters
        ----------
        name : str
            Name of the column to add data as.
        value : any
            Value to add
        salience : int
            Salience value to set the column to - more salient columns appear nearer to the start of
            the data file. Use values from `constants.salience` as landmark values:
            - CRITICAL: Always at the start of the data file, generally reserved for Routine start times
            - HIGH: Important columns which are near the front of the data file
            - MEDIUM: Possibly important columns which are around the middle of the data file
            - LOW: Columns unlikely to be important which are at the end of the data file
            - EXCLUDE: Always at the end of the data file, actively marked as unimportant

        """
        if name not in self.dataNames:
            self.dataNames.append(name)
        # could just copy() every value, but not always needed, so check:
        try:
            hash(value)
        except TypeError:
            # unhashable type (list, dict, ...) == mutable, so need a copy()
            value = copy.deepcopy(value)
        self.thisEntry[name] = value

<<<<<<< HEAD
    def addAnnotation(self, value):
        """
        Add an annotation at the current point in the experiment

        Parameters
        ----------
        value : str
            Value of the annotation
        """
        self.addData("notes", value)
=======
        # set salience if given
        if salience is not None:
            self.setSalience(name, salience)

    def getSalience(self, name):
        """
        Get the salience value for a given column. If no salience value is
        stored, returns best guess based on column name.

        Parameters
        ----------
        name : str
            Column name

        Returns
        -------
        int
            The salience value stored/guessed for this column, most likely a value from `constants.salience`, one of:
            - CRITICAL (30): Always at the start of the data file, generally reserved for Routine start times
            - HIGH (20): Important columns which are near the front of the data file
            - MEDIUM (10): Possibly important columns which are around the middle of the data file
            - LOW (0): Columns unlikely to be important which are at the end of the data file
            - EXCLUDE (-10): Always at the end of the data file, actively marked as unimportant
        """
        if name not in self.columnSalience:
            # store salience if not specified already
            self.columnSalience[name] = self._guessSalience(name)
        # return stored salience
        return self.columnSalience[name]

    def _guessSalience(self, name):
        """
        Get a best guess at the salience of a column based on its name

        Parameters
        ----------
        name : str
            Name of the column

        Returns
        -------
        int
            One of the following:
            - HIGH (19): Important columns which are near the front of the data file
            - MEDIUM (9): Possibly important columns which are around the middle of the data file
            - LOW (-1): Columns unlikely to be important which are at the end of the data file

            NOTE: Values returned from this function are 1 less than values in `constants.salience`,
            columns whose salience was guessed are behind equivalently salient columns whose salience
            was specified.
        """
        # if there's a dot, get attribute name
        if "." in name:
            name = name.split(".")[-1]

        # start off assuming not salient
        salience = constants.SALIENCE_LOW
        # if name is in extraInfo, it's highly salient
        if name in self.extraInfo:
            salience = constants.SALIENCE_HIGH
        # if name is one of identified likely salient columns, it's medium salience
        if name in [
            "keys", "rt", "x", "y", "leftButton", "numClicks", "numLooks", "clip", "response", "value",
            "frameRate", "participant"
        ]:
            salience = constants.SALIENCE_MEDIUM

        return salience - 1

    def setSalience(self, name, value=constants.SALIENCE_HIGH):
        """
        Set the salience of a column in the data file.

        Parameters
        ----------
        name : str
            Name of the column, e.g. `text.started`
        value : int
            Salience value to set the column to - more salient columns appear nearer to the start of
            the data file. Use values from `constants.salience` as landmark values:
            - CRITICAL (30): Always at the start of the data file, generally reserved for Routine start times
            - HIGH (20): Important columns which are near the front of the data file
            - MEDIUM (10): Possibly important columns which are around the middle of the data file
            - LOW (0): Columns unlikely to be important which are at the end of the data file
            - EXCLUDE (-10): Always at the end of the data file, actively marked as unimportant
        """
        self.columnSalience[name] = value
>>>>>>> 81dc09ae

    def timestampOnFlip(self, win, name):
        """Add a timestamp (in the future) to the current row

        Parameters
        ----------

        win : psychopy.visual.Window

            The window object that we'll base the timestamp flip on

        name : str

            The name of the column in the datafile being written,
            such as 'myStim.stopped'
        """
        # make sure the name is used when writing the datafile
        if name not in self.dataNames:
            self.dataNames.append(name)
        #
        win.timeOnFlip(self.thisEntry, name)

    @property
    def status(self):
        return self._status

    @status.setter
    def status(self, value):
        """
        Status of this experiment, from psychopy.constants.

        Parameters
        ----------
        value : int
            One of the values from psychopy.constants.
        """
        # log change
        valStr = {
            constants.NOT_STARTED: "NOT_STARTED",
            constants.STARTED: "STARTED",
            constants.PAUSED: "PAUSED",
            constants.RECORDING: "RECORDING",
            constants.STOPPED: "STOPPED",
            constants.SEEKING: "SEEKING",
            constants.STOPPING: "STOPPING",
            constants.INVALID: "INVALID"
        }[value]
        logging.exp(f"{self.name}: status = {valStr}", obj=self)
        # make change
        self._status = value

    def pause(self):
        """
        Set status to be PAUSED.
        """
        # warn if experiment is already paused
        if self.status == constants.PAUSED:
            logging.warn(_translate(
                "Attempted to pause experiment '{}', but it is already paused. "
                "Status will remain unchanged.".format(self.name)
            ))
        # set own status
        self.status = constants.PAUSED

    def resume(self):
        """
        Set status to be STARTED.
        """
        # warn if experiment is already running
        if self.status == constants.STARTED:
            logging.warn(_translate(
                "Attempted to resume experiment '{}', but it is not paused. "
                "Status will remain unchanged.".format(self.name)
            ))
        # set own status
        self.status = constants.STARTED

    def stop(self):
        """
        Set status to be FINISHED.
        """
        # warn if experiment is already paused
        if self.status == constants.FINISHED:
            logging.warn(_translate(
                "Attempted to stop experiment '{}', but it is already stopping. "
                "Status will remain unchanged.".format(self.name)
            ))
        # set own status
        self.status = constants.STOPPED

    def nextEntry(self, t=""):
        """Calling nextEntry indicates to the ExperimentHandler that the
        current trial has ended and so further addData() calls correspond
        to the next trial.
        """
        this = self.thisEntry
        # fetch data from each (potentially-nested) loop
        for thisLoop in self.loopsUnfinished:
            names, vals = self._getLoopInfo(thisLoop)
            for n, name in enumerate(names):
                this[name] = vals[n]
        # add the extraInfo dict to the data
        if type(self.extraInfo) == dict:
            this.update(self.extraInfo)
        self.entries.append(this)
        # add new entry with its
        self.thisEntry = {'thisRow.t': t}

    def getAllEntries(self):
        """Fetches a copy of all the entries including a final (orphan) entry
        if that exists. This allows entries to be saved even if nextEntry() is
        not yet called.

        :return: copy (not pointer) to entries
        """
        # check for orphan final data (not committed as a complete entry)
        entries = copy.copy(self.entries)
        if self.thisEntry:  # thisEntry is not empty
            entries.append(self.thisEntry)
        return entries

    def saveAsWideText(self,
                       fileName,
                       delim='auto',
                       matrixOnly=False,
                       appendFile=None,
                       encoding='utf-8-sig',
                       fileCollisionMethod='rename',
                       sortColumns=False):
        """Saves a long, wide-format text file, with one line representing
        the attributes and data for a single trial. Suitable for analysis
        in R and SPSS.

        If `appendFile=True` then the data will be added to the bottom of
        an existing file. Otherwise, if the file exists already it will
        be kept and a new file will be created with a slightly different
        name. If you want to overwrite the old file, pass 'overwrite'
        to ``fileCollisionMethod``.

        If `matrixOnly=True` then the file will not contain a header row,
        which can be handy if you want to append data to an existing file
        of the same format.

        :Parameters:

            fileName:
                if extension is not specified, '.csv' will be appended if
                the delimiter is ',', else '.tsv' will be appended.
                Can include path info.

            delim:
                allows the user to use a delimiter other than the default
                tab ("," is popular with file extension ".csv")

            matrixOnly:
                outputs the data with no header row.

            appendFile:
                will add this output to the end of the specified file if
                it already exists.

            encoding:
                The encoding to use when saving a the file.
                Defaults to `utf-8-sig`.

            fileCollisionMethod:
                Collision method passed to
                :func:`~psychopy.tools.fileerrortools.handleFileCollision`

            sortColumns:
                will sort columns alphabetically by header name if True

        """
        # set default delimiter if none given
        delimOptions = {
                'comma': ",",
                'semicolon': ";",
                'tab': "\t"
            }
        if delim == 'auto':
            delim = genDelimiter(fileName)
        elif delim in delimOptions:
            delim = delimOptions[delim]

        if appendFile is None:
            appendFile = self.appendFiles

        # create the file or send to stdout
        fileName = genFilenameFromDelimiter(fileName, delim)
        f = openOutputFile(fileName, append=appendFile,
                           fileCollisionMethod=fileCollisionMethod,
                           encoding=encoding)

        names = self._getAllParamNames()
        names.extend(self.dataNames)
        # names from the extraInfo dictionary
        names.extend(self._getExtraInfo()[0])
        if len(names) < 1:
            logging.error("No data was found, so data file may not look as expected.")
        # sort names if requested
        if sortColumns:
            names.sort()
        # write a header line
        if not matrixOnly:
            for heading in names:
                f.write(u'%s%s' % (heading, delim))
            f.write('\n')

        # write the data for each entry
        for entry in self.getAllEntries():
            for name in names:
                if name in entry:
                    ename = str(entry[name])
                    if ',' in ename or '\n' in ename:
                        fmt = u'"%s"%s'
                    else:
                        fmt = u'%s%s'
                    f.write(fmt % (entry[name], delim))
                else:
                    f.write(delim)
            f.write('\n')
        if f != sys.stdout:
            f.close()
        logging.info('saved data to %r' % f.name)

    def saveAsPickle(self, fileName, fileCollisionMethod='rename'):
        """Basically just saves a copy of self (with data) to a pickle file.

        This can be reloaded if necessary and further analyses carried out.

        :Parameters:

            fileCollisionMethod: Collision method passed to
            :func:`~psychopy.tools.fileerrortools.handleFileCollision`
        """
        # Store the current state of self.savePickle and self.saveWideText
        # for later use:
        # We are going to set both to False before saving,
        # so PsychoPy won't try to save again after loading the pickled
        # .psydat file from disk.
        #
        # After saving, the initial state of self.savePickle and
        # self.saveWideText is restored.
        #
        # See
        # https://groups.google.com/d/msg/psychopy-dev/Z4m_UX88q8U/UGuh1eeyjMEJ
        savePickle = self.savePickle
        saveWideText = self.saveWideText

        self.savePickle = False
        self.saveWideText = False

        origEntries = self.entries
        self.entries = self.getAllEntries()

        # otherwise use default location
        if not fileName.endswith('.psydat'):
            fileName += '.psydat'

        with openOutputFile(fileName=fileName, append=False,
                           fileCollisionMethod=fileCollisionMethod) as f:
            pickle.dump(self, f)

        if (fileName is not None) and (fileName != 'stdout'):
            logging.info('saved data to %s' % f.name)

        self.entries = origEntries  # revert list of completed entries post-save
        self.savePickle = savePickle
        self.saveWideText = saveWideText

    def getJSON(self, salienceThreshold=constants.SALIENCE_EXCLUDE+1):
        """
        Get the experiment data as a JSON string.

        Parameters
        ----------
        salienceThreshold : int
            Output will only include columns whose salience is greater than or equal to this value. Use values in
            psychopy.constants.salience as a guideline for salience levels. Default is -9 (constants.SALIENCE_EXCLUDE +
            1)

        Returns
        -------
        str
            JSON string with the following fields:
            - 'type': Indicates that this is data from an ExperimentHandler (will always be "trials_data")
            - 'trials': `list` of `dict`s representing requested trials data
            - 'salience': `dict` of column names
        """
        # get columns which meet threshold
        cols = [col for col in self.dataNames if self.getSalience(col) >= salienceThreshold]
        # convert just relevant entries to a DataFrame
        trials = pd.DataFrame(self.entries, columns=cols)
        # put in context
        context = {
            'type': "trials_data",
            'trials': trials.to_dict(orient="records"),
            'salience': self.columnSalience,
            'threshold': salienceThreshold,
        }

        return json.dumps(context, indent=True)
        
    def close(self):
        if self.dataFileName not in ['', None]:
            if self.autoLog:
                msg = 'Saving data for %s ExperimentHandler' % self.name
                logging.debug(msg)
            if self.savePickle:
                self.saveAsPickle(self.dataFileName)
            if self.saveWideText:
                self.saveAsWideText(self.dataFileName + '.csv')
        self.abort()
        self.autoLog = False

    def abort(self):
        """Inform the ExperimentHandler that the run was aborted.

        Experiment handler will attempt automatically to save data
        (even in the event of a crash if possible). So if you quit your
        script early you may want to tell the Handler not to save out
        the data files for this run. This is the method that allows you
        to do that.
        """
        self.savePickle = False
        self.saveWideText = False<|MERGE_RESOLUTION|>--- conflicted
+++ resolved
@@ -91,12 +91,11 @@
         self.thisEntry = {}
         self.entries = []  # chronological list of entries
         self._paramNamesSoFar = []
-<<<<<<< HEAD
-        self.dataNames = ["notes"]  # names of all the data (eg. resp.keys)
-=======
-        self.dataNames = ['thisRow.t']  # names of all the data (eg. resp.keys)
-        self.columnSalience = {'thisRow.t': constants.SALIENCE_CRITICAL - 1}
->>>>>>> 81dc09ae
+        self.dataNames = ['notes', 'thisRow.t']  # names of all the data (eg. resp.keys)
+        self.columnSalience = {
+            'thisRow.t': constants.SALIENCE_CRITICAL - 1,
+            'notes': constants.SALIENCE_NONE - 1,
+        }
         self.autoLog = autoLog
         self.appendFiles = appendFiles
         self.status = constants.NOT_STARTED
@@ -254,18 +253,6 @@
             value = copy.deepcopy(value)
         self.thisEntry[name] = value
 
-<<<<<<< HEAD
-    def addAnnotation(self, value):
-        """
-        Add an annotation at the current point in the experiment
-
-        Parameters
-        ----------
-        value : str
-            Value of the annotation
-        """
-        self.addData("notes", value)
-=======
         # set salience if given
         if salience is not None:
             self.setSalience(name, salience)
@@ -353,7 +340,17 @@
             - EXCLUDE (-10): Always at the end of the data file, actively marked as unimportant
         """
         self.columnSalience[name] = value
->>>>>>> 81dc09ae
+
+    def addAnnotation(self, value):
+        """
+        Add an annotation at the current point in the experiment
+
+        Parameters
+        ----------
+        value : str
+            Value of the annotation
+        """
+        self.addData("notes", value)
 
     def timestampOnFlip(self, win, name):
         """Add a timestamp (in the future) to the current row
@@ -656,7 +653,7 @@
         }
 
         return json.dumps(context, indent=True)
-        
+
     def close(self):
         if self.dataFileName not in ['', None]:
             if self.autoLog:
