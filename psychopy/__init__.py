--- conflicted
+++ resolved
@@ -12,11 +12,7 @@
 import os
 import sys
 
-<<<<<<< HEAD
-__version__ = '2024.1.0rc8'
-=======
 __version__ = '2024.1.0rc9'
->>>>>>> 84a9f846
 __license__ = 'GPL v3'
 __author__ = 'Open Science Tools Ltd'
 __author_email__ = 'support@opensciencetools.org'
