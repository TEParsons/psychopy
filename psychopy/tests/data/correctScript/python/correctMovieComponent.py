﻿#!/usr/bin/env python
# -*- coding: utf-8 -*-
"""
This experiment was created using PsychoPy3 Experiment Builder (v3.1.0),
<<<<<<< HEAD
    on Thu May  9 16:08:36 2019
=======
    on Thu May  9 17:20:37 2019
>>>>>>> cf20b3f9
If you publish work using this script please cite the PsychoPy publications:
    Peirce, JW (2007) PsychoPy - Psychophysics software in Python.
        Journal of Neuroscience Methods, 162(1-2), 8-13.
    Peirce, JW (2009) Generating stimuli for neuroscience using PsychoPy.
        Frontiers in Neuroinformatics, 2:10. doi: 10.3389/neuro.11.010.2008
"""

from __future__ import absolute_import, division
from psychopy import locale_setup, sound, gui, visual, core, data, event, logging, clock
from psychopy.constants import (NOT_STARTED, STARTED, PLAYING, PAUSED,
                                STOPPED, FINISHED, PRESSED, RELEASED, FOREVER)
import numpy as np  # whole numpy lib is available, prepend 'np.'
from numpy import (sin, cos, tan, log, log10, pi, average,
                   sqrt, std, deg2rad, rad2deg, linspace, asarray)
from numpy.random import random, randint, normal, shuffle
import os  # handy system and path functions
import sys  # to get file system encoding

from psychopy.hardware import keyboard

# Ensure that relative paths start from the same directory as this script
_thisDir = os.path.dirname(os.path.abspath(__file__))
os.chdir(_thisDir)

# Store info about the experiment session
psychopyVersion = '3.1.0'
expName = 'untitled.py'
<<<<<<< HEAD
expInfo = {'session': '001', 'participant': ''}
dlg = gui.DlgFromDict(dictionary=expInfo, sortKeys=True, title=expName)
=======
expInfo = {'participant': '', 'session': '001'}
dlg = gui.DlgFromDict(dictionary=expInfo, sortKeys=False, title=expName)
>>>>>>> cf20b3f9
if dlg.OK == False:
    core.quit()  # user pressed cancel
expInfo['date'] = data.getDateStr()  # add a simple timestamp
expInfo['expName'] = expName
expInfo['psychopyVersion'] = psychopyVersion

# Data file name stem = absolute path + name; later add .psyexp, .csv, .log, etc
filename = _thisDir + os.sep + u'data/%s_%s_%s' % (expInfo['participant'], expName, expInfo['date'])

# An ExperimentHandler isn't essential but helps with data saving
thisExp = data.ExperimentHandler(name=expName, version='',
    extraInfo=expInfo, runtimeInfo=None,
    originPath='newMovieComponent.py',
    savePickle=True, saveWideText=True,
    dataFileName=filename)
# save a log file for detail verbose info
logFile = logging.LogFile(filename+'.log', level=logging.EXP)
logging.console.setLevel(logging.WARNING)  # this outputs to the screen, not a file

endExpNow = False  # flag for 'escape' or other condition => quit the exp

# Start Code - component code to be run before the window creation

# Setup the Window
win = visual.Window(
    size=(1024, 768), fullscr=True, screen=0, 
    winType='pyglet', allowGUI=False, allowStencil=False,
    monitor='testMonitor', color=[0,0,0], colorSpace='rgb',
    blendMode='avg', useFBO=True, 
    units='height')
# store frame rate of monitor if we can measure it
expInfo['frameRate'] = win.getActualFrameRate()
if expInfo['frameRate'] != None:
    frameDur = 1.0 / round(expInfo['frameRate'])
else:
    frameDur = 1.0 / 60.0  # could not measure, so guess

# Initialize components for Routine "trial"
trialClock = core.Clock()
movie = visual.MovieStim3(
    win=win, name='movie',
    noAudio = False,
    filename=None,
    ori=0, pos=(0, 0), opacity=1,
    depth=0.0,
    )

# Create some handy timers
globalClock = core.Clock()  # to track the time since experiment started
routineTimer = core.CountdownTimer()  # to track time remaining of each (non-slip) routine 

# ------Prepare to start Routine "trial"-------
t = 0
trialClock.reset()  # clock
frameN = -1
continueRoutine = True
routineTimer.add(1.000000)
# update component parameters for each repeat
# keep track of which components have finished
trialComponents = [movie]
for thisComponent in trialComponents:
    thisComponent.tStart = None
    thisComponent.tStop = None
    thisComponent.tStartRefresh = None
    thisComponent.tStopRefresh = None
    if hasattr(thisComponent, 'status'):
        thisComponent.status = NOT_STARTED

# -------Start Routine "trial"-------
while continueRoutine and routineTimer.getTime() > 0:
    # get current time
    t = trialClock.getTime()
    frameN = frameN + 1  # number of completed frames (so 0 is the first frame)
    # update/draw components on each frame
    
    # *movie* updates
    if t >= 0.0 and movie.status == NOT_STARTED:
        # keep track of start time/frame for later
        movie.tStart = t  # not accounting for scr refresh
        movie.frameNStart = frameN  # exact frame index
        win.timeOnFlip(movie, 'tStartRefresh')  # time at next scr refresh
        movie.setAutoDraw(True)
    frameRemains = 0.0 + 1.0- win.monitorFramePeriod * 0.75  # most of one frame period left
    if movie.status == STARTED and t >= frameRemains:
        # keep track of stop time/frame for later
        movie.tStop = t  # not accounting for scr refresh
        movie.frameNStop = frameN  # exact frame index
        win.timeOnFlip(movie, 'tStopRefresh')  # time at next scr refresh
        movie.setAutoDraw(False)
    
    # check for quit (typically the Esc key)
    if endExpNow or keyboard.Keyboard().getKeys(keyList=["escape"]):
        core.quit()
    
    # check if all components have finished
    if not continueRoutine:  # a component has requested a forced-end of Routine
        break
    continueRoutine = False  # will revert to True if at least one component still running
    for thisComponent in trialComponents:
        if hasattr(thisComponent, "status") and thisComponent.status != FINISHED:
            continueRoutine = True
            break  # at least one component has not yet finished
    
    # refresh the screen
    if continueRoutine:  # don't flip if this routine is over or we'll get a blank screen
        win.flip()

# -------Ending Routine "trial"-------
for thisComponent in trialComponents:
    if hasattr(thisComponent, "setAutoDraw"):
        thisComponent.setAutoDraw(False)
thisExp.addData('movie.started', movie.tStartRefresh)
thisExp.addData('movie.stopped', movie.tStopRefresh)

# Flip one final time so any remaining win.callOnFlip() 
# and win.timeOnFlip() tasks get executed before quitting
win.flip()

# these shouldn't be strictly necessary (should auto-save)
thisExp.saveAsWideText(filename+'.csv')
thisExp.saveAsPickle(filename)
logging.flush()
# make sure everything is closed down
thisExp.abort()  # or data files will save again on exit
win.close()
core.quit()<|MERGE_RESOLUTION|>--- conflicted
+++ resolved
@@ -1,12 +1,8 @@
-﻿#!/usr/bin/env python
+#!/usr/bin/env python
 # -*- coding: utf-8 -*-
 """
 This experiment was created using PsychoPy3 Experiment Builder (v3.1.0),
-<<<<<<< HEAD
     on Thu May  9 16:08:36 2019
-=======
-    on Thu May  9 17:20:37 2019
->>>>>>> cf20b3f9
 If you publish work using this script please cite the PsychoPy publications:
     Peirce, JW (2007) PsychoPy - Psychophysics software in Python.
         Journal of Neuroscience Methods, 162(1-2), 8-13.
@@ -28,19 +24,14 @@
 from psychopy.hardware import keyboard
 
 # Ensure that relative paths start from the same directory as this script
-_thisDir = os.path.dirname(os.path.abspath(__file__))
+_thisDir = os.path.dirname(os.path.abspath(__file__)).decode(sys.getfilesystemencoding())
 os.chdir(_thisDir)
 
 # Store info about the experiment session
 psychopyVersion = '3.1.0'
 expName = 'untitled.py'
-<<<<<<< HEAD
 expInfo = {'session': '001', 'participant': ''}
 dlg = gui.DlgFromDict(dictionary=expInfo, sortKeys=True, title=expName)
-=======
-expInfo = {'participant': '', 'session': '001'}
-dlg = gui.DlgFromDict(dictionary=expInfo, sortKeys=False, title=expName)
->>>>>>> cf20b3f9
 if dlg.OK == False:
     core.quit()  # user pressed cancel
 expInfo['date'] = data.getDateStr()  # add a simple timestamp
