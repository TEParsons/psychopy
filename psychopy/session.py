import asyncio
import importlib
import os
import sys
import shutil
import threading
import time
import json
from pathlib import Path

<<<<<<< HEAD
from psychopy import experiment, logging, constants, data, core, __version__
=======
from psychopy import experiment, logging, constants, data, core
>>>>>>> 1cf1a3e1
from psychopy.tools.arraytools import AliasDict

from psychopy.localization import _translate


class Session:
    """
    A Session is from which you can run multiple PsychoPy experiments, so long
    as they are stored within the same folder. Session uses a persistent Window
    and inputs across experiments, meaning that you don't have to keep closing
    and reopening windows to run multiple experiments.

    Through the use of multithreading, an experiment running via a Session can
    be sent commands and have variables changed while running. Methods of
    Session can be called from a second thread, meaning they don't have to wait
    for `runExperiment` to return on the main thread. For example, you could
    pause an experiment after 10s like so:

    ```
    # define a function to run in a second thread
    def stopAfter10s(thisSession):
        # wait 10s
        time.sleep(10)
        # pause
        thisSession.pauseExperiment()
    # create a second thread
    thread = threading.Thread(
        target=stopAfter10s,
        args=(thisSession,)
    )
    # start the second thread
    thread.start()
    # run the experiment (in main thread)
    thisSession.runExperiment("testExperiment")
    ```

    When calling methods of Session which have the parameter `blocking` from
    outside of the main thread, you can use `blocking=False` to force them to
    return immediately and, instead of executing, add themselves to a queue to
    be executed in the main thread by a while loop within the `start` function.
    This is important for methods like `runExperiment` or
    `setupWindowFromParams` which use OpenGL and so need to be run in the
    main thread. For example, you could alternatively run the code above like
    this:

    ```
    # define a function to run in a second thread
    def stopAfter10s(thisSession):
        # start the experiment in the main thread
        thisSession.runExperiment("testExperiment", blocking=False)
        # wait 10s
        time.sleep(10)
        # pause
        thisSession.pauseExperiment()
    # create a second thread
    thread = threading.Thread(
        target=stopAfter10s,
        args=(thisSession,)
    )
    # start the second thread
    thread.start()
    # start the Session so that non-blocking methods are executed
    thisSession.start()
    ```


    Parameters
    ----------
    root : str or pathlib.Path
        Root folder for this session - should contain all of the experiments to be run.

    liaison : liaison.WebSocketServer
        Liaison server from which to receive run commands, if running via a liaison setup.

    loggingLevel : str
        How much output do you want in the log files? Should be one of the following:
            - 'error'
            - 'warning'
            - 'data'
            - 'exp'
            - 'info'
            - 'debug'
        ('error' is fewest messages, 'debug' is most)

    inputs: dict, str or None
        Dictionary of input objects for this session. Leave as None for a blank dict, or supply the
        name of an experiment to use the `setupInputs` method from that experiment.

    win : psychopy.visual.Window, str or None
        Window in which to run experiments this session. Supply a dict of parameters to make a Window
        from them, or supply the name of an experiment to use the `setupWindow` method from that experiment.

    experiments : dict or None
        Dict of name:experiment pairs which this Session can run. Each should be the file path of a .psyexp
        file, contained somewhere within the folder supplied for `root`. Paths can be absolute or
        relative to the root folder. Leave as None for a blank dict, experiments can be added
        later on via `addExperiment()`.
    """

    _queue = []
    _results = []

    def __init__(self,
                 root,
                 dataDir=None,
                 liaison=None,
                 loggingLevel="info",
                 salienceThreshold=constants.SALIENCE_EXCLUDE+1,
                 inputs=None,
                 win=None,
                 experiments=None,
                 params=None,
                 clock=None):
        # Store root and add to Python path
        self.root = Path(root)
        sys.path.insert(1, str(self.root))
        # Create data folder
        if dataDir is None:
            dataDir = self.root / "data"
        if not dataDir.is_dir():
            os.mkdir(str(dataDir))
        # Store data folder
        self.dataDir = dataDir
        # Create log file
        wallTime = data.getDateStr(fractionalSecondDigits=6)
        self.logFile = logging.LogFile(
            dataDir / f"session_{self.root.stem}_{wallTime}.log",
            level=getattr(logging, loggingLevel.upper())
        )
        # Store salience threshold
        self.salienceThreshold = salienceThreshold
        # Add experiments
        self.experiments = {}
        if experiments is not None:
            for nm, exp in experiments.items():
                self.addExperiment(exp, key=nm)
        # Store/create window object
        self.win = win
        if isinstance(win, dict):
            from psychopy import visual
            self.win = visual.Window(**win)
        if win in self.experiments:
            # If win is the name of an experiment, setup from that experiment's method
            self.win = None
            self.setupWindowFromExperiment(win)
        # Store/create inputs dict
        self.inputs = {
            'defaultKeyboard': None,
            'eyetracker': None
        }
        if isinstance(inputs, dict):
            self.inputs = inputs
        elif inputs in self.experiments:
            # If inputs is the name of an experiment, setup from that experiment's method
            self.setupInputsFromExperiment(inputs)
        # Setup Session clock
        if clock is None:
            clock = core.Clock()
        self.sessionClock = clock
        # Store params as an aliased dict
        if params is None:
            params = {}
        self.params = AliasDict(params)
        # List of ExperimentHandlers from previous runs
        self.runs = []
        # Store ref to liaison object
        self.liaison = liaison
        # Start off with no current experiment
        self.currentExperiment = None

    def start(self):
        """
        Start this Session running its queue. Not recommended unless running
        across multiple threads.

        Returns
        -------
        bool
            True if this Session was stopped safely.
        """
        # Create attribute to keep self running
        self._alive = True
        # Show waiting message
        if self.win is not None:
            self.win.showMessage(_translate(
                "Waiting to start..."
            ))
            self.win.color = "grey"
        # Process any calls
        while self._alive:
            # Empty the queue of any tasks
            while len(self._queue):
                # Run the task
                method, args, kwargs = self._queue.pop(0)
                retval = method(*args, **kwargs)
                # Store its output
                self._results.append({
                    'method': method.__name__,
                    'args': args,
                    'kwargs': kwargs,
                    'returned': retval
                })
            # Flip the screen and give a little time to sleep
            if self.win is not None:
                self.win.flip()
                time.sleep(0.1)

    def stop(self):
        """
        Stop this Session running its queue. Not recommended unless running
        across multiple threads.
        """
        self._alive = False

    def addExperiment(self, file, key=None, folder=None):
        """
        Register an experiment with this Session object, to be referred to
        later by a given key.

        Parameters
        ----------
        file : str, Path
            Path to the experiment (psyexp) file or script (py) of a Python
            experiment.
        key : str
            Key to refer to this experiment by once added. Leave as None to use
            file path relative to session root.
        folder : str, Path
            Folder for this project, if adding from outside of the root folder
            this entire folder will be moved. Leave as None to use the parent
            folder of `file`.

        Returns
        -------
        bool or None
            True if the operation completed successfully
        """
        # Path-ise file
        file = Path(file)
        if not file.is_absolute():
            # If relative, treat as relative to root
            file = self.root / file
        # Get project folder if not specified
        if folder is None:
            folder = file.parent
        # If folder isn't within root, copy it to root and show a warning
        if not str(folder).startswith(str(self.root)):
            # Warn user that some files are going to be copied
            logging.warning(_translate(
                f"Experiment '{file.stem}' is located outside of the root folder for this Session. All files from its "
                f"experiment folder ('{folder.stem}') will be copied to the root folder and the experiment will run "
                f"from there."
            ))
            # Create new folder
            newFolder = self.root / folder.stem
            # Copy files to it
            shutil.copytree(
                src=str(folder),
                dst=str(newFolder)
            )
            # Store new locations
            file = newFolder / file.relative_to(folder)
            folder = newFolder
            # Notify user than files are copied
            logging.info(_translate(
                f"Experiment '{file.stem}' and its experiment folder ('{folder.stem}') have been copied to {newFolder}"
            ))
        # Initialise as module
        moduleInitFile = (folder / "__init__.py")
        if not moduleInitFile.is_file():
            moduleInitFile.write_text("")
        # Construct relative path starting from root
        relPath = []
        for parent in file.relative_to(self.root).parents:
            if parent.stem:
                relPath.append(parent.stem)
        relPath.reverse()
        # Add experiment name
        relPath.append(file.stem)
        # Join with . so it's a valid import path
        importPath = ".".join(relPath)
        # Write experiment as Python script
        pyFile = file.parent / (file.stem + ".py")
        if "psyexp" in file.suffix and not pyFile.is_file():
            exp = experiment.Experiment()
            exp.loadFromXML(file)
            script = exp.writeScript(target="PsychoPy")
            pyFile.write_text(script, encoding="utf8")
        # Handle if key is None
        if key is None:
            key = str(file.relative_to(self.root))
        # Check that first part of import path isn't the name of an already existing module
        try:
            isPackage = importlib.import_module(relPath[0])
            # If we imported successfully, check that the module imported is in the root dir
            if not hasattr(isPackage, "__file__") or not isPackage.__file__.startswith(str(self.root)):
                raise NameError(_translate(
                    "Experiment could not be loaded as name of folder {} is also the name of an installed Python "
                    "package. Please rename."
                ).format(self.root / relPath[0]))
        except ImportError:
            # If we can't import, it's not a package and so we're good!
            pass
        # Import python file
        self.experiments[key] = importlib.import_module(importPath)

        return True

    def getStatus(self):
        """
        Get an overall status flag for this Session. Will be one of either:

        Returns
        -------
        int
            A value `psychopy.constants`, either:
            - NOT_STARTED: If no experiment is running
            - STARTED: If an experiment is running
            - PAUSED: If an experiment is paused
            - FINISHED: If an experiment is in the process of terminating
        """
        if self.currentExperiment is None:
            # If no current experiment, return NOT_STARTED
            return constants.NOT_STARTED
        else:
            # Otherwise, return status of experiment handler
            return self.currentExperiment.status

    def getPsychoPyVersion(self):
        return __version__

    def getExpInfoFromExperiment(self, key, sessionParams=True):
        """
        Get the global-level expInfo object from one of this Session's experiments. This will contain all of
        the keys needed for this experiment, alongside their default values.

        Parameters
        ----------
        key : str
            Key by which the experiment is stored (see `.addExperiment`).
        sessionParams : bool
            Should expInfo be extended with params from the Session, overriding experiment params
            where relevant (True, default)? Or return expInfo as it is in the experiment (False)?

        Returns
        -------
        dict
            Experiment info dict
        """
        # Get params from experiment
        expInfo = self.experiments[key].expInfo
        if sessionParams:
            # If alias of a key in params exists in expInfo, delete it
            for key in self.params.aliases:
                if key in expInfo:
                    del expInfo[key]
            # Replace with Session params
            for key in self.params:
                expInfo[key] = self.params[key]

        return expInfo

    def showExpInfoDlgFromExperiment(self, key, expInfo=None):
        """
        Update expInfo for this Session via the 'showExpInfoDlg` method from one of this Session's experiments.

        Parameters
        ----------
        key : str
            Key by which the experiment is stored (see `.addExperiment`).
        expInfo : dict
            Information about the experiment, created by the `setupExpInfo` function.

        Returns
        -------
        bool or None
            True if the operation completed successfully
        """
        if expInfo is None:
            expInfo = self.getExpInfoFromExperiment(key)
        # Run the expInfo method
        expInfo = self.experiments[key].showExpInfoDlg(expInfo=expInfo)

        return expInfo

    def setupWindowFromExperiment(self, key, expInfo=None, blocking=True):
        """
        Setup the window for this Session via the 'setupWindow` method from one of this
        Session's experiments.

        Parameters
        ----------
        key : str
            Key by which the experiment is stored (see `.addExperiment`).
        expInfo : dict
            Information about the experiment, created by the `setupExpInfo` function.
        blocking : bool
            Should calling this method block the current thread?

            If True (default), the method runs as normal and won't return until
            completed.
            If False, the method is added to a `queue` and will be run by the
            while loop within `Session.start`. This will block the main thread,
            but won't block the thread this method was called from.

            If not using multithreading, this value is ignored. If you don't
            know what multithreading is, you probably aren't using it - it's
            difficult to do by accident!

        Returns
        -------
        bool or None
            True if the operation completed/queued successfully
        """
        # If not in main thread and not requested blocking, use queue and return now
        if threading.current_thread() != threading.main_thread() and not blocking:
            # The queue is emptied each iteration of the while loop in `Session.start`
            self._queue.append((
                self.setupWindowFromExperiment,
                (key,),
                {'expInfo': expInfo}
            ))
            return True

        if expInfo is None:
            expInfo = self.getExpInfoFromExperiment(key)
        # Run the setupWindow method
        self.win = self.experiments[key].setupWindow(expInfo=expInfo, win=self.win)
        # Set window title to signify that we're in a Session
        self.win.title = "PsychoPy Session"

        return True

    def setupWindowFromParams(self, params, blocking=True):
        """
        Create/setup a window from a dict of parameters

        Parameters
        ----------
        params : dict
            Dict of parameters to create the window from, keys should be from the
            __init__ signature of psychopy.visual.Window
        blocking : bool
            Should calling this method block the current thread?

            If True (default), the method runs as normal and won't return until
            completed.
            If False, the method is added to a `queue` and will be run by the
            while loop within `Session.start`. This will block the main thread,
            but won't block the thread this method was called from.

            If not using multithreading, this value is ignored. If you don't
            know what multithreading is, you probably aren't using it - it's
            difficult to do by accident!

        Returns
        -------
        bool or None
            True if the operation completed/queued successfully
        """
        # If not in main thread and not requested blocking, use queue and return now
        if threading.current_thread() != threading.main_thread() and not blocking:
            # The queue is emptied each iteration of the while loop in `Session.start`
            self._queue.append((
                self.setupWindowFromParams,
                (params,),
                {}
            ))
            return True

        if self.win is None:
            # If win is None, make a Window
            from psychopy.visual import Window
            self.win = Window(**params)
            self.win.showMessage(_translate(
                "Waiting to start..."
            ))
        else:
            # otherwise, just set the attributes which are safe to set
            self.win.color = params.get('color', self.win.color)
            self.win.colorSpace = params.get('colorSpace', self.win.colorSpace)
            self.win.backgroundImage = params.get('backgroundImage', self.win.backgroundImage)
            self.win.backgroundFit = params.get('backgroundFit', self.win.backgroundFit)
            self.win.units = params.get('units', self.win.units)
        # Set window title to signify that we're in a Session
        self.win.title = "PsychoPy Session"

        return True

    def setupInputsFromExperiment(self, key, expInfo=None, blocking=True):
        """
        Setup inputs for this Session via the 'setupInputs` method from one of this Session's experiments.

        Parameters
        ----------
        key : str
            Key by which the experiment is stored (see `.addExperiment`).
        expInfo : dict
            Information about the experiment, created by the `setupExpInfo` function.
        blocking : bool
            Should calling this method block the current thread?

            If True (default), the method runs as normal and won't return until
            completed.
            If False, the method is added to a `queue` and will be run by the
            while loop within `Session.start`. This will block the main thread,
            but won't block the thread this method was called from.

            If not using multithreading, this value is ignored. If you don't
            know what multithreading is, you probably aren't using it - it's
            difficult to do by accident!

        Returns
        -------
        bool or None
            True if the operation completed/queued successfully
        """
        # If not in main thread and not requested blocking, use queue and return now
        if threading.current_thread() != threading.main_thread() and not blocking:
            # The queue is emptied each iteration of the while loop in `Session.start`
            self._queue.append((
                self.setupInputsFromExperiment,
                (key,),
                {'expInfo': expInfo}
            ))
            return True

        if expInfo is None:
            expInfo = self.getExpInfoFromExperiment(key)
        # Run the setupInputs method
        self.inputs = self.experiments[key].setupInputs(expInfo=expInfo, win=self.win)

        return True

    def addKeyboardFromParams(self, name, params, blocking=True):
        """
        Add a keyboard to this session's inputs dict from a dict of params.

        Parameters
        ----------
        name : str
            Name of this input, what to store it under in the inputs dict.
        params : dict
            Dict of parameters to create the keyboard from, keys should be from the
            __init__ signature of psychopy.hardware.keyboard.Keyboard
        blocking : bool
            Should calling this method block the current thread?

            If True (default), the method runs as normal and won't return until
            completed.
            If False, the method is added to a `queue` and will be run by the
            while loop within `Session.start`. This will block the main thread,
            but won't block the thread this method was called from.

            If not using multithreading, this value is ignored. If you don't
            know what multithreading is, you probably aren't using it - it's
            difficult to do by accident!

        Returns
        -------
        bool or None
            True if the operation completed/queued successfully
        """
        # If not in main thread and not requested blocking, use queue and return now
        if threading.current_thread() != threading.main_thread() and not blocking:
            # The queue is emptied each iteration of the while loop in `Session.start`
            self._queue.append((
                self.addKeyboardFromParams,
                (name, params),
                {}
            ))
            return True

        # Create keyboard
        from psychopy.hardware.keyboard import Keyboard
        self.inputs[name] = Keyboard(**params)

        return True

    def runExperiment(self, key, expInfo=None, blocking=True):
        """
        Run the `setupData` and `run` methods from one of this Session's experiments.

        Parameters
        ----------
        key : str
            Key by which the experiment is stored (see `.addExperiment`).
        expInfo : dict
            Information about the experiment, created by the `setupExpInfo` function.
        blocking : bool
            Should calling this method block the current thread?

            If True (default), the method runs as normal and won't return until
            completed.
            If False, the method is added to a `queue` and will be run by the
            while loop within `Session.start`. This will block the main thread,
            but won't block the thread this method was called from.

            If not using multithreading, this value is ignored. If you don't
            know what multithreading is, you probably aren't using it - it's
            difficult to do by accident!

        Returns
        -------
        bool or None
            True if the operation completed/queued successfully
        """
        err = None
        # If not in main thread and not requested blocking, use queue and return now
        if threading.current_thread() != threading.main_thread() and not blocking:
            # The queue is emptied each iteration of the while loop in `Session.start`
            self._queue.append((
                self.runExperiment,
                (key,),
                {'expInfo': expInfo}
            ))
            return True

        if expInfo is None:
            expInfo = self.getExpInfoFromExperiment(key)
        # Setup data for this experiment
        thisExp = self.experiments[key].setupData(expInfo=expInfo)
        thisExp.name = key
        # Mark ExperimentHandler as current
        self.currentExperiment = thisExp
        # Hide Window message
        self.win.hideMessage()
        # Setup window for this experiment
        self.setupWindowFromExperiment(key=key)
        self.win.flip()
        self.win.flip()
        # Hold all autodraw stimuli
        self.win.stashAutoDraw()
        # Setup logging
        self.experiments[key].run.__globals__['logFile'] = self.logFile
        # Setup inputs
        self.setupInputsFromExperiment(key, expInfo=expInfo)
        # Log start
        logging.info(_translate(
            "Running experiment via Session: name={key}, expInfo={expInfo}"
        ).format(key=key, expInfo=expInfo))
        # Run this experiment
        try:
            self.experiments[key].run(
                expInfo=expInfo,
                thisExp=thisExp,
                win=self.win,
                inputs=self.inputs,
                globalClock=self.sessionClock,
                thisSession=self
            )
        except Exception as _err:
            err = _err
        # Reinstate autodraw stimuli
        self.win.retrieveAutoDraw()
        # Restore original chdir
        os.chdir(str(self.root))
        # Store ExperimentHandler
        self.runs.append(thisExp)
        # Save data
        self.saveCurrentExperimentData()
        # Mark ExperimentHandler as no longer current
        self.currentExperiment = None
        # Display waiting text
        self.win.showMessage(_translate(
            "Waiting to start..."
        ))
        self.win.color = "grey"
        # Raise any errors now
        if err is not None:
            raise err
        # Log finished and flush logs
        logging.info(_translate(
            "Finished running experiment via Session: name={key}, expInfo={expInfo}"
        ).format(key=key, expInfo=expInfo))
        logging.flush()
        # Send finished data to liaison
        if self.liaison is not None:
            self.sendToLiaison({
                    'name': thisExp.name,
                    'status': thisExp.status
                })

        return True

    def pauseExperiment(self):
        """
        Pause the currently running experiment.

        Returns
        -------
        bool or None
            True if the operation completed successfully
        """
        # warn and return failed if no experiment is running
        if self.currentExperiment is None:
            logging.warn(
                _translate("Could not pause experiment as there is none "
                           "running.")
            )
            return False

        # set ExperimentHandler status to PAUSED
        self.currentExperiment.pause()

        return True

    def resumeExperiment(self):
        """
        Resume the currently paused experiment.

        Returns
        -------
        bool or None
            True if the operation completed successfully
        """
        # warn and return failed if no experiment is running
        if self.currentExperiment is None:
            logging.warn(
                _translate("Could not resume experiment as there is none "
                           "running or paused.")
            )
            return False
        # set ExperimentHandler status to STARTED
        self.currentExperiment.resume()

        return True

    def stopExperiment(self):
        """
        Stop the currently running experiment.

        Returns
        -------
        bool or None
            True if the operation completed successfully
        """
        # warn and return failed if no experiment is running
        if self.currentExperiment is None:
            logging.warn(
                _translate("Could not stop experiment as there is none "
                           "running.")
            )
            return False
        self.currentExperiment.stop()

        return True

    # def recycleTrial(self, thisExp, trial):
    #     pass

    def saveExperimentData(self, key, thisExp=None, blocking=True):
        """
        Run the `saveData` method from one of this Session's experiments, on a
        given ExperimentHandler.

        Parameters
        ----------
        key : str
            Key by which the experiment is stored (see `.addExperiment`).
        thisExp : psychopy.data.ExperimentHandler
            ExperimentHandler object to save the data from. If None, save the
            last run of the given experiment.
        blocking : bool
            Should calling this method block the current thread?

            If True (default), the method runs as normal and won't return until
            completed.
            If False, the method is added to a `queue` and will be run by the
            while loop within `Session.start`. This will block the main thread,
            but won't block the thread this method was called from.

            If not using multithreading, this value is ignored. If you don't
            know what multithreading is, you probably aren't using it - it's
            difficult to do by accident!

        Returns
        -------
        bool or None
            True if the operation completed/queued successfully
        """
        # If not in main thread and not requested blocking, use queue and return now
        if threading.current_thread() != threading.main_thread() and not blocking:
            # The queue is emptied each iteration of the while loop in `Session.start`
            self._queue.append((
                self.saveExperimentData,
                (key,),
                {'thisExp': thisExp}
            ))
            return True

        # get last run
        if thisExp is None:
            # copy list of runs in reverse
            runs = self.runs.copy()
            runs.reverse()
            # iterate through runs, starting at the end
            for run in runs:
                # use the first run to match given exp
                if run.name == key:
                    thisExp = run
                    break
        # save to usual folder
        self.experiments[key].saveData(thisExp)
        # save to Session folder
        self.experiments[key].saveData(thisExp, folder=str(self.dataDir))

        return True

    def saveCurrentExperimentData(self, blocking=True):
        """
        Call `.saveExperimentData` on the currently running experiment - if
        there is one.

        Parameters
        ----------
        blocking : bool
            Should calling this method block the current thread?

            If True (default), the method runs as normal and won't return until
            completed.
            If False, the method is added to a `queue` and will be run by the
            while loop within `Session.start`. This will block the main thread,
            but won't block the thread this method was called from.

            If not using multithreading, this value is ignored. If you don't
            know what multithreading is, you probably aren't using it - it's
            difficult to do by accident!

        Returns
        -------
        bool or None
            True if the operation completed/queued successfully, False if there
            was no current experiment running
        """
        if self.currentExperiment is None:
            return False

        return self.saveExperimentData(
            key=self.currentExperiment.name,
            thisExp=self.currentExperiment,
            blocking=blocking
        )

    def addAnnotation(self, value):
        """
        Add an annotation in the data file at the current point in the
        experiment and to the log.

        Parameters
        ----------
        value : str
            Value of the annotation

        Returns
        -------
        bool
            True if completed successfully
        """
        # add to experiment data if there's one running
        if hasattr(self.currentExperiment, "addAnnotation"):
            # annotate
            self.currentExperiment.addAnnotation(value)
        # log regardless
        logging.info(value)

        return True

    def addData(self, name, value, salience=None):
        """
        Add data in the data file at the current point in the experiment, and to the log.

        Parameters
        ----------
        name : str
            Name of the column to add data as.
        value : any
            Value to add
        salience : int
            Salience value to set the column to - more salient columns appear nearer to the start of
            the data file. Use values from `constants.salience` as landmark values:
            - CRITICAL: Always at the start of the data file, generally reserved for Routine start times
            - HIGH: Important columns which are near the front of the data file
            - MEDIUM: Possibly important columns which are around the middle of the data file
            - LOW: Columns unlikely to be important which are at the end of the data file
            - EXCLUDE: Always at the end of the data file, actively marked as unimportant

        Returns
        -------
        bool
            True if completed successfully
        """
        # add to experiment data if there's one running
        if hasattr(self.currentExperiment, "addData"):
            # add
            self.currentExperiment.addData(name, value, salience=salience)
        # log regardless
        logging.data(f"NAME={name}, SALIENCE={salience}, VALUE={value}")

        return True

    def sendExperimentData(self, key=None):
        """
        Send last ExperimentHandler for an experiment to liaison. If no experiment is given, sends the currently
        running experiment.

        Parameters
        ----------
        key : str or None
            Name of the experiment whose data to send, or None to send the current experiment's data.

        Returns
        -------
        bool
            True if data was sent, otherwise False
        """
        # Skip if there's no liaison
        if self.liaison is None:
            return

        # Sub None for current
        if key is None:
            key = self.currentExperiment.name
        # Get last experiment data
        for run in reversed(self.runs):
            if run.name == key:
                # Send experiment data
                self.sendToLiaison(run)
                return True

        # Return False if nothing sent
        return False

    def sendToLiaison(self, value):
        """
        Send data to this Session's `Liaison` object.

        Parameters
        ----------
        value : str, dict, psychopy.data.ExperimentHandler
            Data to send - this can either be a single string, a dict of strings, or an
            ExperimentHandler (whose data will be sent)

        Returns
        -------
        bool or None
            True if the operation completed successfully
        """
        if self.liaison is None:
            logging.warn(_translate(
                "Could not send data to liaison server as none is initialised for this Session."
            ))
            return
        # If ExperimentHandler, get its data as a list of dicts
        if isinstance(value, data.ExperimentHandler):
            value = value.getJSON(salienceThreshold=self.salienceThreshold)
        # Convert to JSON
        value = json.dumps(value)
        # Send
        asyncio.run(self.liaison.broadcast(message=value))

    def close(self):
        """
        Safely close the current session. This will end the Python instance.
        """
        sys.exit()


if __name__ == "__main__":
    """
    Create a Session with parameters passed by command line.
    
    Parameters
    ----------
    --root
        Root directory for the Session
    --host
        Port address of host server (if any)
    --timing
        How to handle timing, can be either:
        - "float": Start a timer when Session is created and do timing relative to that (default)
        - "iso": Do timing via wall clock in ISO 8601 format 
        - any valid strftime string: Do timing via wall clock in the given format
    """
    # Parse args
    import argparse
    parser = argparse.ArgumentParser()
    parser.add_argument("--root", dest="root")
    parser.add_argument("--host", dest="host")
    parser.add_argument("--timing", dest="timing", default="iso")
<<<<<<< HEAD
    parser.add_argument("--datadir", dest="datadir")
=======
>>>>>>> 1cf1a3e1
    args = parser.parse_args()
    # Setup timing
    if args.timing == "float":
        sessionClock = core.Clock()
    elif args.timing == "iso":
<<<<<<< HEAD
        sessionClock = core.Clock(style=str)
    else:
        sessionClock = core.Clock(style=args.timing)
    # Create session
    session = Session(
        root=args.root,
        clock=sessionClock,
        dataDir=args.datadir
=======
        sessionClock = core.Clock(format=str)
    else:
        sessionClock = core.Clock(format=args.timing)
    # Create session
    session = Session(
        root=args.root,
        clock=sessionClock
>>>>>>> 1cf1a3e1
    )
    if ":" in str(args.host):
        host, port = str(args.host).split(":")
        # Import liaison
        from psychopy import liaison
        # Create liaison server
        liaisonServer = liaison.WebSocketServer()
        session.liaison = liaisonServer
        # Add session to liaison server
        liaisonServer.registerMethods(session, "session")
        liaisonServer.registerMethods(session.params, "params")
        # Create thread to run liaison server in
        liaisonThread = threading.Thread(
            target=liaisonServer.start,
            kwargs={
                'host': host,
                'port': port,
            }
        )
        # Start liaison server
        liaisonThread.start()
        # Start Session
        session.start()
    else:
        liaisonServer = None<|MERGE_RESOLUTION|>--- conflicted
+++ resolved
@@ -8,11 +8,7 @@
 import json
 from pathlib import Path
 
-<<<<<<< HEAD
 from psychopy import experiment, logging, constants, data, core, __version__
-=======
-from psychopy import experiment, logging, constants, data, core
->>>>>>> 1cf1a3e1
 from psychopy.tools.arraytools import AliasDict
 
 from psychopy.localization import _translate
@@ -1003,33 +999,20 @@
     parser.add_argument("--root", dest="root")
     parser.add_argument("--host", dest="host")
     parser.add_argument("--timing", dest="timing", default="iso")
-<<<<<<< HEAD
     parser.add_argument("--datadir", dest="datadir")
-=======
->>>>>>> 1cf1a3e1
     args = parser.parse_args()
     # Setup timing
     if args.timing == "float":
         sessionClock = core.Clock()
     elif args.timing == "iso":
-<<<<<<< HEAD
-        sessionClock = core.Clock(style=str)
-    else:
-        sessionClock = core.Clock(style=args.timing)
-    # Create session
-    session = Session(
-        root=args.root,
-        clock=sessionClock,
-        dataDir=args.datadir
-=======
         sessionClock = core.Clock(format=str)
     else:
         sessionClock = core.Clock(format=args.timing)
     # Create session
     session = Session(
         root=args.root,
-        clock=sessionClock
->>>>>>> 1cf1a3e1
+        clock=sessionClock,
+        dataDir=args.datadir
     )
     if ":" in str(args.host):
         host, port = str(args.host).split(":")
