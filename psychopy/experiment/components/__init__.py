--- conflicted
+++ resolved
@@ -229,11 +229,7 @@
         elif name in ['pos', 'fieldPos']:
             inits[name].val = '[0,0]'
             inits[name].valType = 'code'
-<<<<<<< HEAD
         elif name in ['color', 'foreColor', 'borderColor', 'lineColor', 'fillColor']:
-=======
-        elif name in ['foreColor', 'borderColor', 'fillColor', 'lineColor', 'color']:
->>>>>>> bec18468
             inits[name].val = 'white'
             inits[name].valType = 'str'
         elif name in ['ori', 'sf', 'size', 'height', 'letterHeight', 'lineWidth',
