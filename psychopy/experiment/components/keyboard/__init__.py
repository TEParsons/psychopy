--- conflicted
+++ resolved
@@ -335,14 +335,9 @@
         if self.params['stopVal'].val not in ['', None, -1, 'None']:
             # writes an if statement to determine whether to draw etc
             self.writeStopTestCodeJS(buff)
-<<<<<<< HEAD
             buff.writeIndented("%(name)s.status = PsychoJS.Status.FINISHED;\n"
-                               "  }\n" % self.params)
-=======
-            buff.writeIndented("%(name)s.status = PsychoJS.Status.STOPPED;\n"
                                "  }\n"
                                "\n" % self.params)
->>>>>>> 7fe13d3e
             # to get out of the if statement
             buff.setIndentLevel(-1, relative=True)
 
