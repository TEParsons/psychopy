--- conflicted
+++ resolved
@@ -104,17 +104,13 @@
         self.params['loop'] = Param(
             loop, valType='bool', inputType="bool", categ='Playback',
             hint=msg,
-<<<<<<< HEAD
-            label=_translate('Loop playback'))
+            label=_translate("Loop playback"))
         self.params['stopWithRoutine'] = Param(
             stopWithRoutine, valType='bool', inputType="bool", updates='constant', categ='Playback',
             hint=_translate(
                 "Should playback cease when the Routine ends? Untick to continue playing "
                 "after the routine has finished."),
             label=_translate('Stop with Routine?'))
-=======
-            label=_translate("Loop playback"))
->>>>>>> 8328a436
         self.params['anchor'] = Param(
             anchor, valType='str', inputType="choice", categ='Layout',
             allowedVals=['center',
