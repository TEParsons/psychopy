--- conflicted
+++ resolved
@@ -1364,15 +1364,9 @@
         vals = (size, fullScr, screenNumber, winType, allowStencil)
         buff.writeIndented(code % vals)
 
-<<<<<<< HEAD
-        code = ("    monitor=%(Monitor)s, color=%(color)s, "
-                "colorSpace=%(colorSpace)s,\n")
-        if self.params['blendMode'].val != "":
-=======
         code = ("    monitor=%(Monitor)s, color=%(color)s, colorSpace=%(colorSpace)s,\n"
                 "    backgroundImage=%(backgroundImg)s, backgroundFit=%(backgroundFit)s,\n")
         if self.params['blendMode'].val:
->>>>>>> f2155a79
             code += "    blendMode=%(blendMode)s, useFBO=True, \n"
 
         if self.params['Units'].val != 'use prefs':
