#!/usr/bin/env python
# -*- coding: utf-8 -*-

from __future__ import absolute_import, print_function

from builtins import str
from builtins import object
import os
from pathlib import Path
from xml.etree.ElementTree import Element
import re
import wx.__version__
import psychopy
from psychopy import logging
from psychopy.experiment.components import Param, _translate
from psychopy.experiment.routines.eyetracker_calibrate import EyetrackerCalibrationRoutine
import psychopy.tools.versionchooser as versions
from psychopy.constants import PY3
from psychopy.monitors import Monitor
from psychopy.iohub import util as ioUtil
from psychopy.alerts import alert

# for creating html output folders:
import shutil
import hashlib
from pkg_resources import parse_version
import ast  # for doing literal eval to convert '["a","b"]' to a list


def readTextFile(relPath):
    fullPath = os.path.join(Path(__file__).parent, relPath)
    with open(fullPath, "r") as f:
        txt = f.read()
    return txt


# used when writing scripts and in namespace:
_numpyImports = ['sin', 'cos', 'tan', 'log', 'log10', 'pi', 'average',
                 'sqrt', 'std', 'deg2rad', 'rad2deg', 'linspace', 'asarray']
_numpyRandomImports = ['random', 'randint', 'normal', 'shuffle', 'choice as randchoice']

# this is not a standard component - it will appear on toolbar not in
# components panel

# only use _localized values for label values, nothing functional:
_localized = {'expName': _translate("Experiment name"),
              'Show info dlg':  _translate("Show info dialog"),
              'Enable Escape':  _translate("Enable Escape key"),
              'Experiment info':  _translate("Experiment info"),
              'Data filename':  _translate("Data filename"),
              'Data file delimiter':  _translate("Data file delimiter"),
              'Full-screen window':  _translate("Full-screen window"),
              'Window size (pixels)':  _translate("Window size (pixels)"),
              'Screen': _translate('Screen'),
              'Monitor':  _translate("Monitor"),
              'color': _translate("Color"),
              'colorSpace':  _translate("Color space"),
              'Units':  _translate("Units"),
              'blendMode':   _translate("Blend mode"),
              'Show mouse':  _translate("Show mouse"),
              'Save log file':  _translate("Save log file"),
              'Save wide csv file':
                  _translate("Save csv file (trial-by-trial)"),
              'Save csv file': _translate("Save csv file (summaries)"),
              'Save excel file':  _translate("Save excel file"),
              'Save psydat file':  _translate("Save psydat file"),
              'logging level': _translate("Logging level"),
              'Use version': _translate("Use PsychoPy version"),
              'Completed URL': _translate("Completed URL"),
              'Incomplete URL': _translate("Incomplete URL"),
              'Output path': _translate("Output path"),
              'Additional Resources': _translate("Additional Resources"),
              'JS libs': _translate("JS libs"),
              'Force stereo': _translate("Force stereo"),
              'Export HTML': _translate("Export HTML")}
ioDeviceMap = dict(ioUtil.getDeviceNames())
#
#
# # customize the Proj ID Param class to
# class ProjIDParam(Param):
#     @property
#     def allowedVals(self):
#         from psychopy.app.projects import catalog
#         allowed = list(catalog.keys())
#         # always allow the current val!
#         if self.val not in allowed:
#             allowed.append(self.val)
#         # always allow blank (None)
#         if '' not in allowed:
#             allowed.append('')
#         return allowed
#     @allowedVals.setter
#     def allowedVals(self, allowed):
#         pass


class SettingsComponent(object):
    """This component stores general info about how to run the experiment
    """
    targets = ['PsychoPy']

    categories = ['Custom']
    targets = ['PsychoPy', 'PsychoJS']
    iconFile = Path(__file__).parent / 'settings.png'
    tooltip = _translate("Edit settings for this experiment")

    def __init__(self, parentName, exp, expName='', fullScr=True,
                 winSize=(1024, 768), screen=1, monitor='testMonitor',
                 showMouse=False, saveLogFile=True, showExpInfo=True,
                 expInfo="{'participant':'', 'session':'001'}",
                 units='height', logging='exp',
                 color='$[0,0,0]', colorSpace='rgb', enableEscape=True,
                 blendMode='avg',
                 saveXLSXFile=False, saveCSVFile=False, saveHDF5File=False,
                 saveWideCSVFile=True, savePsydatFile=True,
                 savedDataFolder='', savedDataDelim='auto',
                 useVersion='',
                 eyetracker="None",
                 mgMove='CONTINUOUS', mgBlink='MIDDLE_BUTTON', mgSaccade=0.5,
                 gpAddress='127.0.0.1', gpPort=4242,
                 elModel='EYELINK 1000 DESKTOP', elSimMode=False, elSampleRate=1000, elTrackEyes="RIGHT_EYE",
                 elLiveFiltering="FILTER_LEVEL_OFF", elDataFiltering="FILTER_LEVEL_2",
                 elTrackingMode='PUPIL_CR_TRACKING', elPupilMeasure='PUPIL_AREA', elPupilAlgorithm='ELLIPSE_FIT',
                 elAddress='100.1.1.1',
                 tbModel="", tbLicenseFile="", tbSerialNo="", tbSampleRate=60,
                 filename=None, exportHTML='on Sync'):
        self.type = 'Settings'
        self.exp = exp  # so we can access the experiment if necess
        self.exp.requirePsychopyLibs(['visual', 'gui'])
        self.parentName = parentName
        self.url = "https://www.psychopy.org/builder/settings.html"
        self._monitor = None

        # if filename is the default value fetch the builder pref for the
        # folder instead
        if filename is None:
            filename = ("u'xxxx/%s_%s_%s' % (expInfo['participant'], expName,"
                        " expInfo['date'])")
        if filename.startswith("u'xxxx"):
            folder = self.exp.prefsBuilder['savedDataFolder'].strip()
            filename = filename.replace("xxxx", folder)

        # params
        self.params = {}
        self.depends = []
        self.order = ['expName', 'Use version', 'Show info dlg', 'Enable Escape',  'Experiment info',  # Basic tab
                      'Data filename', 'Data file delimiter', 'Save excel file', 'Save csv file', 'Save wide csv file',
                      'Save psydat file', 'Save hdf5 file', 'Save log file', 'logging level',  # Data tab
                      'Audio lib', 'Audio latency priority', "Force stereo",  # Audio tab
                      'HTML path', 'exportHTML', 'Completed URL', 'Incomplete URL', 'Resources',  # Online tab
                      'Monitor', 'Screen', 'Full-screen window', 'Window size (pixels)', 'Units', 'color',
                      'colorSpace',  # Screen tab
                      ]
        self.depends = []
        # basic params
        self.params['expName'] = Param(
            expName, valType='str',  inputType="single", allowedTypes=[],
            hint=_translate("Name of the entire experiment (taken by default"
                            " from the filename on save)"),
            label=_localized["expName"])
        self.params['Show info dlg'] = Param(
            showExpInfo, valType='bool', inputType="bool", allowedTypes=[],
            hint=_translate("Start the experiment with a dialog to set info"
                            " (e.g.participant or condition)"),
            label=_localized["Show info dlg"], categ='Basic')
        self.params['Enable Escape'] = Param(
            enableEscape, valType='bool', inputType="bool", allowedTypes=[],
            hint=_translate("Enable the <esc> key, to allow subjects to quit"
                            " / break out of the experiment"),
            label=_localized["Enable Escape"])
        self.params['Experiment info'] = Param(
            expInfo, valType='code', inputType="dict", allowedTypes=[],
            hint=_translate("The info to present in a dialog box. Right-click"
                            " to check syntax and preview the dialog box."),
            label=_localized["Experiment info"], categ='Basic')
        self.params['Use version'] = Param(
            useVersion, valType='str', inputType="choice",
            # search for options locally only by default, otherwise sluggish
            allowedVals=versions._versionFilter(versions.versionOptions(), wx.__version__)
                        + ['']
                        + versions._versionFilter(versions.availableVersions(), wx.__version__),
            hint=_translate("The version of PsychoPy to use when running "
                            "the experiment."),
            label=_localized["Use version"], categ='Basic')

        # screen params
        self.params['Full-screen window'] = Param(
            fullScr, valType='bool', inputType="bool", allowedTypes=[],
            hint=_translate("Run the experiment full-screen (recommended)"),
            label=_localized["Full-screen window"], categ='Screen')
        self.params['Window size (pixels)'] = Param(
            winSize, valType='list', inputType="single", allowedTypes=[],
            hint=_translate("Size of window (if not fullscreen)"),
            label=_localized["Window size (pixels)"], categ='Screen')
        self.params['Screen'] = Param(
            screen, valType='num', inputType="spin", allowedTypes=[],
            hint=_translate("Which physical screen to run on (1 or 2)"),
            label=_localized["Screen"], categ='Screen')
        self.params['Monitor'] = Param(
            monitor, valType='str', inputType="single", allowedTypes=[],
            hint=_translate("Name of the monitor (from Monitor Center). Right"
                            "-click to go there, then copy & paste a monitor "
                            "name here."),
            label=_localized["Monitor"], categ="Screen")
        self.params['color'] = Param(
            color, valType='color', inputType="color", allowedTypes=[],
            hint=_translate("Color of the screen (e.g. black, $[1.0,1.0,1.0],"
                            " $variable. Right-click to bring up a "
                            "color-picker.)"),
            label=_localized["color"], categ='Screen')
        self.params['colorSpace'] = Param(
            colorSpace, valType='str', inputType="choice",
            hint=_translate("Needed if color is defined numerically (see "
                            "PsychoPy documentation on color spaces)"),
            allowedVals=['rgb', 'dkl', 'lms', 'hsv', 'hex'],
            label=_localized["colorSpace"], categ="Screen")
        self.params['Units'] = Param(
            units, valType='str', inputType="choice", allowedTypes=[],
            allowedVals=['use prefs', 'deg', 'pix', 'cm', 'norm', 'height',
                         'degFlatPos', 'degFlat'],
            hint=_translate("Units to use for window/stimulus coordinates "
                            "(e.g. cm, pix, deg)"),
            label=_localized["Units"], categ='Screen')
        self.params['blendMode'] = Param(
            blendMode, valType='str', inputType="choice",
            allowedTypes=[], allowedVals=['add', 'avg'],
            hint=_translate("Should new stimuli be added or averaged with "
                            "the stimuli that have been drawn already"),
            label=_localized["blendMode"], categ='Screen')
        self.params['Show mouse'] = Param(
            showMouse, valType='bool', inputType="bool", allowedTypes=[],
            hint=_translate("Should the mouse be visible on screen?"),
            label=_localized["Show mouse"], categ='Screen')

        # sound params
        self.params['Force stereo'] = Param(
            enableEscape, valType='bool', inputType="bool", allowedTypes=[], categ="Audio",
            hint=_translate("Force audio to stereo (2-channel) output"),
            label=_localized["Force stereo"])
        self.params['Audio lib'] = Param(
            'use prefs', valType='str', inputType="choice",
            allowedVals=['use prefs', 'ptb', 'pyo', 'sounddevice', 'pygame'],
            hint=_translate("Which Python sound engine do you want to play your sounds?"),
            label=_translate("Audio library"), categ='Audio')

        audioLatencyLabels = [
            _translate('use prefs'),
            '0: ' + _translate('Latency not important'),
            '1: ' + _translate('Share low-latency driver'),
            '2: ' + _translate('Exclusive low-latency'),
            '3: ' + _translate('Aggressive low-latency'),
            '4: ' + _translate('Latency critical'),
        ]
        self.params['Audio latency priority'] = Param(
            'use prefs', valType='str', inputType="choice",
            allowedVals=['use prefs', '0', '1', '2', '3', '4'],
            allowedLabels=audioLatencyLabels,
            hint=_translate("How important is audio latency for you? If essential then you may need to get all your sounds in correct formats."),
            label=_translate("Audio latency priority"), categ='Audio')

        # data params
        self.params['Data filename'] = Param(
            filename, valType='code', inputType="single", allowedTypes=[],
            hint=_translate("Code to create your custom file name base. Don"
                            "'t give a file extension - this will be added."),
            label=_localized["Data filename"], categ='Data')
        self.params['Data file delimiter'] = Param(
            savedDataDelim, valType='str', inputType="choice",
            allowedVals=['auto', 'comma', 'semicolon', 'tab'],
            hint=_translate("What symbol should the data file use to separate columns? ""Auto"" will select a delimiter automatically from the filename."),
            label=_translate("Data file delimiter"), categ='Data'
        )
        self.params['Save log file'] = Param(
            saveLogFile, valType='bool', inputType="bool", allowedTypes=[],
            hint=_translate("Save a detailed log (more detailed than the "
                            "excel/csv files) of the entire experiment"),
            label=_localized["Save log file"], categ='Data')
        self.params['Save wide csv file'] = Param(
            saveWideCSVFile, valType='bool', inputType="bool", allowedTypes=[],
            hint=_translate("Save data from loops in comma-separated-value "
                            "(.csv) format for maximum portability"),
            label=_localized["Save wide csv file"], categ='Data')
        self.params['Save csv file'] = Param(
            saveCSVFile, valType='bool', inputType="bool", allowedTypes=[],
            hint=_translate("Save data from loops in comma-separated-value "
                            "(.csv) format for maximum portability"),
            label=_localized["Save csv file"], categ='Data')
        self.params['Save excel file'] = Param(
            saveXLSXFile, valType='bool', inputType="bool", allowedTypes=[],
            hint=_translate("Save data from loops in Excel (.xlsx) format"),
            label=_localized["Save excel file"], categ='Data')
        self.params['Save psydat file'] = Param(
            savePsydatFile, valType='bool', inputType="bool", allowedVals=[True],
            hint=_translate("Save data from loops in psydat format. This is "
                            "useful for python programmers to generate "
                            "analysis scripts."),
            label=_localized["Save psydat file"], categ='Data')
        self.params['Save hdf5 file'] = Param(
            saveHDF5File, valType='bool', inputType="bool",
            hint=_translate("Save data from eyetrackers in hdf5 format. This is "
                            "useful for viewing and analyzing complex data in structures."),
            label=_translate("Save hdf5 file"), categ='Data')
        self.params['logging level'] = Param(
            logging, valType='code', inputType="choice",
            allowedVals=['error', 'warning', 'data', 'exp', 'info', 'debug'],
            hint=_translate("How much output do you want in the log files? "
                            "('error' is fewest messages, 'debug' is most)"),
            label=_localized["logging level"], categ='Data')

        # HTML output params
        # self.params['OSF Project ID'] = ProjIDParam(
        #     '', valType='str', # automatically updates to allow choices
        #     hint=_translate("The ID of this project (e.g. 5bqpc)"),
        #     label="OSF Project ID", categ='Online')
        self.params['HTML path'] = Param(
            '', valType='str', inputType="single", allowedTypes=[],
            hint=_translate("Place the HTML files will be saved locally "),
            label="Output path", categ='Online')
        self.params['Resources'] = Param(
            [], valType='list', inputType="fileList", allowedTypes=[],
            hint=_translate("Any additional resources needed"),
            label="Additional Resources", categ='Online')
        self.params['Completed URL'] = Param(
            '', valType='str', inputType="single",
            hint=_translate("Where should participants be redirected after the experiment on completion\n"
                            " INSERT COMPLETION URL E.G.?"),
            label="Completed URL", categ='Online')
        self.params['Incomplete URL'] = Param(
            '', valType='str', inputType="single",
            hint=_translate("Where participants are redirected if they do not complete the task\n"
                            " INSERT INCOMPLETION URL E.G.?"),
            label="Incomplete URL", categ='Online')
        self.params['exportHTML'] = Param(
            exportHTML, valType='str', inputType="choice",
            allowedVals=['on Save', 'on Sync', 'manually'],
            hint=_translate("When to export experiment to the HTML folder."),
            label=_localized["Export HTML"], categ='Online')

        # Eyetracking params
        self.order += ["eyetracker",
                       "gpAddress", "gpPort",
                       "elModel", "elAddress", "elSimMode"]

        # Hide params when not relevant to current eyetracker
        trackerParams = {
            "MouseGaze": ["mgMove", "mgBlink", "mgSaccade"],
            "GazePoint": ["gpAddress", "gpPort"],
            "SR Research Ltd": ["elModel", "elSimMode", "elSampleRate", "elTrackEyes", "elLiveFiltering",
                                "elDataFiltering", "elTrackingMode", "elPupilMeasure", "elPupilAlgorithm",
                                "elAddress"],
            "Tobii Technology": ["tbModel", "tbLicenseFile", "tbSerialNo", "tbSampleRate"],
        }
        for tracker in trackerParams:
            for depParam in trackerParams[tracker]:
                self.depends.append(
                    {"dependsOn": "eyetracker",  # must be param name
                     "condition": "=='"+tracker+"'",  # val to check for
                     "param": depParam,  # param property to alter
                     "true": "show",  # what to do with param if condition is True
                     "false": "hide",  # permitted: hide, show, enable, disable
                     }
                )
        self.depends.append(
            {"dependsOn": "eyetracker",  # must be param name
             "condition": f" in {list(trackerParams)}",  # val to check for
             "param": "Save hdf5 file",  # param property to alter
             "true": "enable",  # what to do with param if condition is True
             "false": "disable",  # permitted: hide, show, enable, disable
             }
        )

        self.params['eyetracker'] = Param(
            eyetracker, valType='str', inputType="choice",
            allowedVals=list(ioDeviceMap) + ["None"],
            hint=_translate("What kind of eye tracker should PsychoPy use? Select 'MouseGaze' to use "
                            "the mouse to simulate eye movement (for debugging without a tracker connected)"),
            label=_translate("Eyetracker Device"), categ="Eyetracking"
        )

        #mousegaze
        self.params['mgMove'] = Param(
            mgMove, valType='str', inputType="choice",
            allowedVals=['CONTINUOUS', 'LEFT_BUTTON', 'MIDDLE_BUTTON', 'RIGHT_BUTTON'],
            hint=_translate("Mouse button to press for eye movement."),
            label=_translate("Move Button"), categ="Eyetracking"
        )

        self.params['mgBlink'] = Param(
            mgBlink, valType='list', inputType="multiChoice",
            allowedVals=['LEFT_BUTTON', 'MIDDLE_BUTTON', 'RIGHT_BUTTON'],
            hint=_translate("Mouse button to press for a blink."),
            label=_translate("Blink Button"), categ="Eyetracking"
        )

        self.params['mgSaccade'] = Param(
            mgSaccade, valType='num', inputType="single",
            hint=_translate("Visual degree threshold for Saccade event creation."),
            label=_translate("Saccade Threshold"), categ="Eyetracking"
        )

        # gazepoint
        self.params['gpAddress'] = Param(
            gpAddress, valType='str', inputType="single",
            hint=_translate("IP Address of the computer running GazePoint Control."),
            label=_translate("GazePoint IP Address"), categ="Eyetracking"
        )

        self.params['gpPort'] = Param(
            gpPort, valType='num', inputType="single",
            hint=_translate("Port of the GazePoint Control server. Usually 4242."),
            label=_translate("GazePoint Port"), categ="Eyetracking"
        )
        # eyelink
        self.params['elModel'] = Param(
            elModel, valType='str', inputType="choice",
            allowedVals=['EYELINK 1000 DESKTOP', 'EYELINK 1000 TOWER', 'EYELINK 1000 REMOTE',
                         'EYELINK 1000 LONG RANGE'],
            hint=_translate("Eye tracker model."),
            label=_translate("Model Name"), categ="Eyetracking"
        )

        self.params['elSimMode'] = Param(
            elSimMode, valType='bool', inputType="bool",
            hint=_translate("Set the EyeLink to run in mouse simulation mode."),
            label=_translate("Mouse Simulation Mode"), categ="Eyetracking"
        )

        self.params['elSampleRate'] = Param(
            elSampleRate, valType='num', inputType="choice",
            allowedVals=['250', '500', '1000', '2000'],
            hint=_translate("Eye tracker sampling rate."),
            label=_translate("Sampling Rate"), categ="Eyetracking"
        )

        self.params['elTrackEyes'] = Param(
            elTrackEyes, valType='str', inputType="choice",
            allowedVals=['LEFT_EYE', 'RIGHT_EYE', 'BOTH'],
            hint=_translate("Select with eye(s) to track."),
            label=_translate("Track Eyes"), categ="Eyetracking"
        )

        self.params['elLiveFiltering'] = Param(
            elLiveFiltering, valType='str', inputType="choice",
            allowedVals=['FILTER_LEVEL_OFF', 'FILTER_LEVEL_1', 'FILTER_LEVEL_2'],
            hint=_translate("Filter eye sample data live, as it is streamed to the driving device. "
                            "This may reduce the sampling speed."),
            label=_translate("Live Sample Filtering"), categ="Eyetracking"
        )

        self.params['elDataFiltering'] = Param(
            elDataFiltering, valType='str', inputType="choice",
            allowedVals=['FILTER_LEVEL_OFF', 'FILTER_LEVEL_1', 'FILTER_LEVEL_2'],
            hint=_translate("Filter eye sample data when it is saved to the output file. This will "
                            "not affect the sampling speed."),
            label=_translate("Saved Sample Filtering"), categ="Eyetracking"
        )

        self.params['elTrackingMode'] = Param(
            elTrackingMode, valType='str', inputType="choice",
            allowedVals=['PUPIL_CR_TRACKING', 'PUPIL_ONLY_TRACKING'],
            hint=_translate("Track Pupil-CR or Pupil only."),
            label=_translate("Pupil Tracking Mode"), categ="Eyetracking"
        )

        self.params['elPupilAlgorithm'] = Param(
            elPupilAlgorithm, valType='str', inputType="choice",
            allowedVals=['ELLIPSE_FIT', 'CENTROID_FIT'],
            hint=_translate("Algorithm used to detect the pupil center."),
            label=_translate("Pupil Center Algorithm"), categ="Eyetracking"
        )

        self.params['elPupilMeasure'] = Param(
            elPupilMeasure, valType='str', inputType="choice",
            allowedVals=['PUPIL_AREA', 'PUPIL_DIAMETER', 'NEITHER'],
            hint=_translate("Type of pupil data to record."),
            label=_translate("Pupil Data Type"), categ="Eyetracking"
        )

        self.params['elAddress'] = Param(
            elAddress, valType='str', inputType="single",
            hint=_translate("IP Address of the EyeLink *Host* computer."),
            label=_translate("EyeLink IP Address"), categ="Eyetracking"
        )

        # tobii
        self.params['tbModel'] = Param(
            tbModel, valType='str', inputType="single",
            hint=_translate("Eye tracker model."),
            label=_translate("Model Name"), categ="Eyetracking"
        )

        self.params['tbLicenseFile'] = Param(
            tbLicenseFile, valType='str', inputType="file",
            hint=_translate("Eye tracker license file (optional)."),
            label=_translate("License File"), categ="Eyetracking"
        )

        self.params['tbSerialNo'] = Param(
            tbSerialNo, valType='str', inputType="single",
            hint=_translate("Eye tracker serial number (optional)."),
            label=_translate("Serial Number"), categ="Eyetracking"
        )

        self.params['tbSampleRate'] = Param(
            tbSampleRate, valType='num', inputType="single",
            hint=_translate("Eye tracker sampling rate."),
            label=_translate("Sampling Rate"), categ="Eyetracking"
        )

    @property
    def xml(self):
        # Make root element
        element = Element("Settings")
        # Add an element for each parameter
        for key, param in sorted(self.params.items()):
            if key == 'name':
                continue
            # Create node
            paramNode = param.xml
            paramNode.set("name", key)
            # Add node
            element.append(paramNode)
        return element

    def getInfo(self):
        """Rather than converting the value of params['Experiment Info']
        into a dict from a string (which can lead to errors) use this function
        :return: expInfo as a dict
        """
        
        infoStr = self.params['Experiment info'].val.strip()
        if len(infoStr) == 0:
            return {}
        try:
            infoDict = ast.literal_eval(infoStr)
            # check for strings of lists: "['male','female']"
            for key in infoDict:
                val = infoDict[key]
                if (hasattr(val, 'startswith')
                        and val.startswith('[') and val.endswith(']')):
                    try:
                        infoDict[key] = ast.literal_eval(val)
                    except (ValueError, SyntaxError):
                        logging.warning("Tried and failed to parse {!r}"
                                        "as a list of values."
                                        .format(val))
                elif val in ['True', 'False']:
                    infoDict[key] = ast.literal_eval(val)

        except (ValueError, SyntaxError):
            """under Python3 {'participant':'', 'session':02} raises an error because 
            ints can't have leading zeros. We will check for those and correct them
            tests = ["{'participant':'', 'session':02}",
                    "{'participant':'', 'session':02}",
                    "{'participant':'', 'session': 0043}",
                    "{'participant':'', 'session':02, 'id':009}",
                    ]
                    """

            def entryToString(match):
                entry = match.group(0)
                digits = re.split(r": *", entry)[1]
                return ':{}'.format(repr(digits))

            # 0 or more spaces, 1-5 zeros, 0 or more digits:
            pattern = re.compile(r": *0{1,5}\d*")
            try:
                infoDict = eval(re.sub(pattern, entryToString, infoStr))
            except SyntaxError:  # still a syntax error, possibly caused by user
                msg = ('Builder Expt: syntax error in '
                              '"Experiment info" settings (expected a dict)')
                logging.error(msg)
                raise AttributeError(msg)
        return infoDict

    def getType(self):
        return self.__class__.__name__

    def getShortType(self):
        return self.getType().replace('Component', '')

    def getSaveDataDir(self):
        if 'Saved data folder' in self.params:
            # we have a param for the folder (deprecated since 1.80)
            saveToDir = self.params['Saved data folder'].val.strip()
            if not saveToDir:  # it was blank so try preferences
                saveToDir = self.exp.prefsBuilder['savedDataFolder'].strip()
        else:
            saveToDir = os.path.dirname(self.params['Data filename'].val)
        return saveToDir or u'data'

    def writeUseVersion(self, buff):
        if self.params['Use version'].val:
            code = ('\nimport psychopy\n'
                    'psychopy.useVersion({})\n\n')
            val = repr(self.params['Use version'].val)
            buff.writeIndentedLines(code.format(val))

    def writeInitCode(self, buff, version, localDateTime):

        buff.write(
            '#!/usr/bin/env python\n'
            '# -*- coding: utf-8 -*-\n'
            '"""\nThis experiment was created using PsychoPy3 Experiment '
            'Builder (v%s),\n'
            '    on %s\n' % (version, localDateTime) +
            'If you publish work using this script the most relevant '
            'publication is:\n\n'            
            u'    Peirce J, Gray JR, Simpson S, MacAskill M, Höchenberger R, Sogo H, '
            u'Kastman E, Lindeløv JK. (2019) \n'
            '        PsychoPy2: Experiments in behavior made easy Behav Res 51: 195. \n'
            '        https://doi.org/10.3758/s13428-018-01193-y\n'
            '\n"""\n'
            "\nfrom __future__ import absolute_import, division\n")

        self.writeUseVersion(buff)

        psychopyImports = []
        customImports = []
        for import_ in self.exp.requiredImports:
            if import_.importFrom == 'psychopy':
                psychopyImports.append(import_.importName)
            else:
                customImports.append(import_)

        buff.writelines(
            "\nfrom psychopy import locale_setup\n"
            "from psychopy import prefs\n"
        )
        # adjust the prefs for this study if needed
        if self.params['Audio lib'].val.lower() != 'use prefs':
            buff.writelines(
                "prefs.hardware['audioLib'] = {}\n".format(self.params['Audio lib'])
            )
        if self.params['Audio latency priority'].val.lower() != 'use prefs':
            buff.writelines(
                "prefs.hardware['audioLatencyMode'] = {}\n".format(self.params['Audio latency priority'])
            )
        buff.write(
            "from psychopy import %s\n" % ', '.join(psychopyImports) +
            "from psychopy.constants import (NOT_STARTED, STARTED, PLAYING,"
            " PAUSED,\n"
            "                                STOPPED, FINISHED, PRESSED, "
            "RELEASED, FOREVER)\n\n"
            "import numpy as np  # whole numpy lib is available, "
            "prepend 'np.'\n"
            "from numpy import (%s,\n" % ', '.join(_numpyImports[:7]) +
            "                   %s)\n" % ', '.join(_numpyImports[7:]) +
            "from numpy.random import %s\n" % ', '.join(_numpyRandomImports) +
            "import os  # handy system and path functions\n" +
            "import sys  # to get file system encoding\n"
            "\n")

        if not self.params['eyetracker'] == "None":
            code = (
                "import psychopy.iohub as io\n"
            )
            buff.writeIndentedLines(code)

        # Write custom import statements, line by line.
        for import_ in customImports:
            importName = import_.importName
            importFrom = import_.importFrom
            importAs = import_.importAs

            statement = ''
            if importFrom:
                statement += "from %s " % importFrom

            statement += "import %s" % importName

            if importAs:
                statement += " as %s" % importAs

            statement += "\n"
            buff.write(statement)

        buff.write("\n")


    def prepareResourcesJS(self):
        """Sets up the resources folder and writes the info.php file for PsychoJS
        """

        join = os.path.join

        def copyTreeWithMD5(src, dst):
            """Copies the tree but checks SHA for each file first
            """
            # despite time to check the md5 hashes this func gives speed-up
            # over about 20% over using shutil.rmtree() and copytree()
            for root, subDirs, files in os.walk(src):
                relPath = os.path.relpath(root, src)
                for thisDir in subDirs:
                    if not os.path.isdir(join(root, thisDir)):
                        os.makedirs(join(root, thisDir))
                for thisFile in files:
                    copyFileWithMD5(join(root, thisFile),
                                    join(dst, relPath, thisFile))

        def copyFileWithMD5(src, dst):
            """Copies a file but only if doesn't exist or SHA is diff
            """
            if os.path.isfile(dst):
                with open(dst, 'rb') as f:
                    dstMD5 = hashlib.md5(f.read()).hexdigest()
                with open(src, 'rb') as f:
                    srcMD5 = hashlib.md5(f.read()).hexdigest()
                if srcMD5 == dstMD5:
                    return  # already matches - do nothing
                # if we got here then the file exists but not the same
                # delete and replace. TODO: In future this should check date
                os.remove(dst)
            # either didn't exist or has been deleted
            folder = os.path.split(dst)[0]
            if not os.path.isdir(folder):
                os.makedirs(folder)
            shutil.copy2(src, dst)

        # write info.php file
        folder = os.path.dirname(self.exp.expPath)
        if not os.path.isdir(folder):
            os.mkdir(folder)

        # is email a defined parameter for this version
        if 'email' in self.params:
            email = repr(self.params['email'].val)
        else:
            email = "''"
        # populate resources folder
        resFolder = join(folder, 'resources')
        if not os.path.isdir(resFolder):
            os.mkdir(resFolder)
        resourceFiles = self.exp.getResourceFiles()

        for srcFile in resourceFiles:
            dstAbs = os.path.normpath(join(resFolder, srcFile['rel']))
            dstFolder = os.path.split(dstAbs)[0]
            if not os.path.isdir(dstFolder):
                os.makedirs(dstFolder)
            copyFileWithMD5(srcFile['abs'], dstAbs)

    def writeInitCodeJS(self, buff, version, localDateTime, modular=True):
        # create resources folder
        if self.exp.htmlFolder:
            self.prepareResourcesJS()
        jsFilename = os.path.basename(os.path.splitext(self.exp.filename)[0])

        # decide if we need anchored useVersion or leave plain
        useVer = self.params['Use version'].val
        if useVer == '':
            useVer = version
        elif useVer == 'latest':
            useVer = versions.latestVersion()
        else:
            useVer = versions.fullVersion(useVer)

        # do we shorten minor versions ('3.4.2' to '3.4')?
        # only from 3.2 onwards
        if (parse_version('3.2')) <= parse_version(useVer) < parse_version('2021') \
                and len(useVer.split('.')) > 2:
            # e.g. 2020.2 not 2021.2.5
            useVer = '.'.join(useVer.split('.')[:2])
        elif len(useVer.split('.')) > 3:
            # e.g. 2021.1.0 not 2021.1.0.dev3
            useVer = '.'.join(useVer.split('.')[:3])

        # html header
<<<<<<< HEAD
        if self.exp.expPath:
            template = readTextFile("JS_htmlHeader.tmpl")
            header = template.format(
                name=jsFilename,
                version=versionStr,
                params=self.params)
            jsFile = self.exp.expPath
            folder = os.path.dirname(jsFile)
            if not os.path.isdir(folder):
                os.makedirs(folder)
            with open(os.path.join(folder, "index.html"), 'wb') as html:
                html.write(header.encode())
            html.close()
=======
        template = readTextFile("JS_htmlHeader.tmpl")
        header = template.format(
            name=jsFilename,
            version=useVer,
            params=self.params)
        jsFile = self.exp.expPath
        folder = os.path.dirname(jsFile)
        if not os.path.isdir(folder):
            os.makedirs(folder)
        with open(os.path.join(folder, "index.html"), 'wb') as html:
            html.write(header.encode())
        html.close()
>>>>>>> c0ca3ec2

        # Write header comment
        starLen = "*"*(len(jsFilename) + 9)
        code = ("/%s \n"
               " * %s Test *\n" 
               " %s/\n\n")
        buff.writeIndentedLines(code % (starLen, jsFilename.title(), starLen))

        # Write imports if modular
        if modular:
            code = (
                    "import {{ core, data, sound, util, visual }} from './lib/psychojs-{version}.js';\n"
                    "const {{ PsychoJS }} = core;\n"
                    "const {{ TrialHandler }} = data;\n"
                    "const {{ Scheduler }} = util;\n"
                    "//some handy aliases as in the psychopy scripts;\n"
                    "const {{ abs, sin, cos, PI: pi, sqrt }} = Math;\n"
                    "const {{ round }} = util;\n"
                    "\n").format(version=useVer)
            buff.writeIndentedLines(code)

        code = ("\n// store info about the experiment session:\n"
                "let expName = '%s';  // from the Builder filename that created this script\n"
                "let expInfo = %s;\n"
                "\n" % (jsFilename, self.getInfo()))
        buff.writeIndentedLines(code)

    def writeExpSetupCodeJS(self, buff, version):

        # write the code to set up experiment
        buff.setIndentLevel(0, relative=False)
        template = readTextFile("JS_setupExp.tmpl")
        setRedirectURL = ''
        if len(self.params['Completed URL'].val) or len(self.params['Incomplete URL'].val):
            setRedirectURL = ("psychoJS.setRedirectUrls({completedURL}, {incompleteURL});\n"
                              .format(completedURL=self.params['Completed URL'],
                                      incompleteURL=self.params['Incomplete URL']))
        # check where to save data variables
        # if self.params['OSF Project ID'].val:
        #     saveType = "OSF_VIA_EXPERIMENT_SERVER"
        #     projID = "'{}'".format(self.params['OSF Project ID'].val)
        # else:
        #     saveType = "EXPERIMENT_SERVER"
        #     projID = 'undefined'
        code = template.format(
                        params=self.params,
                        name=self.params['expName'].val,
                        loggingLevel=self.params['logging level'].val.upper(),
                        setRedirectURL=setRedirectURL,
                        version=version,
                        )
        buff.writeIndentedLines(code)

    def writeStartCode(self, buff, version):

        if not PY3:
            decodingInfo = ".decode(sys.getfilesystemencoding())"
        else:
            decodingInfo = ""
        code = ("# Ensure that relative paths start from the same directory "
                "as this script\n"
                "_thisDir = os.path.dirname(os.path.abspath(__file__))"
                "{decoding}\n"
                "os.chdir(_thisDir)\n\n"
                "# Store info about the experiment session\n"
                "psychopyVersion = '{version}'\n".format(decoding=decodingInfo,
                                                         version=version))
        buff.writeIndentedLines(code)

        if self.params['expName'].val in [None, '']:
            buff.writeIndented("expName = 'untitled.py'\n")
        else:
            code = ("expName = %s  # from the Builder filename that created"
                    " this script\n")
            buff.writeIndented(code % self.params['expName'])

        if PY3:  # in Py3 dicts are chrono-sorted
            sorting = "False"
        else:  # in Py2, with no natural order, at least be alphabetical
            sorting = "True"
        expInfoDict = self.getInfo()
        buff.writeIndented("expInfo = %s\n" % repr(expInfoDict))
        if self.params['Show info dlg'].val:
            buff.writeIndentedLines(
                f"dlg = gui.DlgFromDict(dictionary=expInfo, "
                f"sortKeys={sorting}, title=expName)\n"
                f"if dlg.OK == False:\n"
                f"    core.quit()  # user pressed cancel\n"
            )
        buff.writeIndentedLines(
            "expInfo['date'] = data.getDateStr()  # add a simple timestamp\n"
            "expInfo['expName'] = expName\n"
            "expInfo['psychopyVersion'] = psychopyVersion\n")
        level = self.params['logging level'].val.upper()

        saveToDir = self.getSaveDataDir()
        buff.writeIndentedLines("\n# Data file name stem = absolute path +"
                                " name; later add .psyexp, .csv, .log, etc\n")
        # deprecated code: before v1.80.00 we had 'Saved data folder' param
        # fairly fixed filename
        if 'Saved data folder' in self.params:
            participantField = ''
            for field in ('participant', 'Participant', 'Subject', 'Observer'):
                if field in expInfoDict:
                    participantField = field
                    self.params['Data filename'].val = (
                        repr(saveToDir) + " + os.sep + '%s_%s' % (expInfo['" +
                        field + "'], expInfo['date'])")
                    break
            if not participantField:
                # no participant-type field, so skip that part of filename
                self.params['Data filename'].val = repr(
                    saveToDir) + " + os.path.sep + expInfo['date']"
            # so that we don't overwrite users changes doing this again
            del self.params['Saved data folder']

        # now write that data file name to the script
        if not self.params['Data filename'].val:  # i.e., the user deleted it
            self.params['Data filename'].val = (
                repr(saveToDir) +
                " + os.sep + u'psychopy_data_' + data.getDateStr()")
        # detect if user wanted an absolute path -- else make absolute:
        filename = self.params['Data filename'].val.lstrip('"\'')
        # (filename.startswith('/') or filename[1] == ':'):
        if filename == os.path.abspath(filename):
            buff.writeIndented("filename = %s\n" %
                               self.params['Data filename'])
        else:
            buff.writeIndented("filename = _thisDir + os.sep + %s\n" %
                               self.params['Data filename'])

        # set up the ExperimentHandler
        code = ("\n# An ExperimentHandler isn't essential but helps with "
                "data saving\n"
                "thisExp = data.ExperimentHandler(name=expName, version='',\n"
                "    extraInfo=expInfo, runtimeInfo=None,\n"
                "    originPath=%s,\n")
        buff.writeIndentedLines(code % repr(self.exp.expPath))

        code = ("    savePickle=%(Save psydat file)s, saveWideText=%(Save "
                "wide csv file)s,\n    dataFileName=filename)\n")
        buff.writeIndentedLines(code % self.params)

        if self.params['Save log file'].val:
            code = ("# save a log file for detail verbose info\nlogFile = "
                    "logging.LogFile(filename+'.log', level=logging.%s)\n")
            buff.writeIndentedLines(code % level)
        buff.writeIndented("logging.console.setLevel(logging.WARNING)  "
                           "# this outputs to the screen, not a file\n")

        if self.exp.settings.params['Enable Escape'].val:
            buff.writeIndentedLines("\nendExpNow = False  # flag for 'escape'"
                                    " or other condition => quit the exp\n")

        buff.writeIndented("frameTolerance = 0.001  # how close to onset before 'same' frame\n")

    def writeIohubCode(self, buff):
        # Substitute inits
        inits = self.params.copy()
        if inits['mgMove'].val == "CONTINUOUS":
            inits['mgMove'].val = "$"

        # Make ioConfig dict
        code = (
            "\n"
            "# Setup eyetracking\n"
        )
        buff.writeIndentedLines(code % inits)
        if self.params['eyetracker'] == "None":
            code = (
                "ioDevice = ioConfig = ioSession = ioServer = eyetracker = None\n"
            )
            buff.writeIndentedLines(code % inits)
        else:
            # Alert user if window is not fullscreen
            if not self.params['Full-screen window'].val:
                alert(code=4540)
            # Alert user if no monitor config
            if self.params['Monitor'].val in ["", None, "None"]:
                alert(code=4545)
            # Alert user if they need calibration and don't have it
            if self.params['eyetracker'].val != "MouseGaze":
                if not any(isinstance(rt, EyetrackerCalibrationRoutine)
                           for rt in self.exp.flow):
                    alert(code=4510, strFields={"eyetracker": self.params['eyetracker'].val})
            # Write code
            code = (
                "ioDevice = '" + ioDeviceMap[self.params['eyetracker'].val] + "'\n"
                "ioConfig = {\n"
            )
            buff.writeIndentedLines(code % inits)
            buff.setIndentLevel(1, relative=True)
            code = (
                "ioDevice: {\n"
            )
            buff.writeIndentedLines(code % inits)
            buff.setIndentLevel(1, relative=True)
            code = (
                    "'name': 'tracker',\n"
            )
            buff.writeIndentedLines(code % inits)
            # Initialise for MouseGaze
            if self.params['eyetracker'] == "MouseGaze":
                code = (
                        "'controls': {\n"
                )
                buff.writeIndentedLines(code % inits)
                buff.setIndentLevel(1, relative=True)
                code = (
                            "'move': [%(mgMove)s],\n"
                            "'blink':%(mgBlink)s,\n"
                            "'saccade_threshold': %(mgSaccade)s,\n"
                )
                buff.writeIndentedLines(code % inits)
                buff.setIndentLevel(-1, relative=True)
                code = (
                        "}\n"
                )
                buff.writeIndentedLines(code % inits)
                buff.setIndentLevel(-1, relative=True)
                code = (
                    "}\n"
                )
                buff.writeIndentedLines(code % inits)

            elif self.params['eyetracker'] == "GazePoint":
                code = (
                        "'network_settings': {\n"
                )
                buff.writeIndentedLines(code % inits)
                buff.setIndentLevel(1, relative=True)
                code = (
                            "'ip_address': %(gpAddress)s,\n"
                            "'port': %(gpPort)s\n"
                )
                buff.writeIndentedLines(code % inits)
                buff.setIndentLevel(-1, relative=True)
                code = (
                        "}\n"
                )
                buff.writeIndentedLines(code % inits)
                buff.setIndentLevel(-1, relative=True)
                code = (
                    "}\n"
                )
                buff.writeIndentedLines(code % inits)

            elif self.params['eyetracker'] == "Tobii Technology":
                code = (
                        "'model_name': %(tbModel)s,\n"
                        "'serial_number': %(tbSerialNo)s,\n"
                        "'runtime_settings': {\n"
                )
                buff.writeIndentedLines(code % inits)
                buff.setIndentLevel(1, relative=True)
                code = (
                            "'sampling_rate': %(tbSampleRate)s,\n"
                )
                buff.writeIndentedLines(code % inits)
                buff.setIndentLevel(-1, relative=True)
                code = (
                        "}\n"
                )
                buff.writeIndentedLines(code % inits)
                buff.setIndentLevel(-1, relative=True)
                code = (
                    "}\n"
                )
                buff.writeIndentedLines(code % inits)

            elif self.params['eyetracker'] == "SR Research Ltd":
                code = (
                    "'model_name': %(elModel)s,\n"
                    "'simulation_mode': %(elSimMode)s,\n"
                    "'network_settings': %(elAddress)s,\n"
                    "'default_native_data_file_name': 'EXPFILE',\n"
                    "'runtime_settings': {\n"
                )
                buff.writeIndentedLines(code % inits)
                buff.setIndentLevel(1, relative=True)
                code = (
                        "'sampling_rate': %(elSampleRate)s,\n"
                        "'track_eyes': %(elTrackEyes)s,\n"
                        "'sample_filtering': {\n"
                )
                buff.writeIndentedLines(code % inits)
                buff.setIndentLevel(1, relative=True)
                code = (
                            "'sample_filtering': %(elDataFiltering)s,\n"
                            "'elLiveFiltering': %(elLiveFiltering)s,\n"
                )
                buff.writeIndentedLines(code % inits)
                buff.setIndentLevel(-1, relative=True)
                code = (
                        "},\n"
                        "'vog_settings': {\n"
                )
                buff.writeIndentedLines(code % inits)
                buff.setIndentLevel(1, relative=True)
                code = (
                            "'pupil_measure_types': %(elPupilMeasure)s,\n"
                            "'tracking_mode': %(elTrackingMode)s,\n"
                            "'pupil_center_algorithm': %(elPupilAlgorithm)s,\n"
                )
                buff.writeIndentedLines(code % inits)
                buff.setIndentLevel(-1, relative=True)
                code = (
                        "}\n"
                )
                buff.writeIndentedLines(code % inits)
                buff.setIndentLevel(-1, relative=True)
                code = (
                    "}\n"
                )
                buff.writeIndentedLines(code % inits)
                buff.setIndentLevel(-1, relative=True)
                code = (
                    "}\n"
                )
                buff.writeIndentedLines(code % inits)

            # Close ioConfig dict
            buff.setIndentLevel(-1, relative=True)
            code = (
                "}\n"
            )
            buff.writeIndentedLines(code % inits)

            # Start iohub server
            code = (
                "ioSession = '1'\n"
                "if 'session' in expInfo:\n"
            )
            buff.writeIndentedLines(code % inits)
            buff.setIndentLevel(1, relative=True)
            code = (
                    "ioSession = str(expInfo['session'])\n"
            )
            buff.writeIndentedLines(code % inits)
            buff.setIndentLevel(-1, relative=True)
            if self.params['Save hdf5 file'].val:
                saveStr = " experiment_code=%(expName)s, session_code=ioSession, datastore_name=filename,"
            else:
                saveStr = ""
            code = (
                f"ioServer = io.launchHubServer(window=win,{saveStr} **ioConfig)\n"
                f"eyetracker = ioServer.getDevice('tracker')\n"
            )
            buff.writeIndentedLines(code % inits)

        # Make default keyboard
        code = (
            "\n"
            "# create a default keyboard (e.g. to check for escape)\n"
            "defaultKeyboard = keyboard.Keyboard()\n"
        )
        buff.writeIndentedLines(code % self.params)

    def writeWindowCode(self, buff):
        """Setup the window code.
        """
        buff.writeIndentedLines("\n# Setup the Window\n")
        # get parameters for the Window
        fullScr = self.params['Full-screen window'].val
        # if fullscreen then hide the mouse, unless its requested explicitly
        allowGUI = (not bool(fullScr)) or bool(self.params['Show mouse'].val)
        allowStencil = False
        # NB routines is a dict:
        for thisRoutine in list(self.exp.routines.values()):
            # a single routine is a list of components:
            for thisComp in thisRoutine:
                if thisComp.type == 'Aperture':
                    allowStencil = True
                if thisComp.type == 'RatingScale':
                    allowGUI = True  # to have a mouse

        requestedScreenNumber = int(self.params['Screen'].val)
        nScreens = 10
        # try:
        #     nScreens = wx.Display.GetCount()
        # except Exception:
        #     # will fail if application hasn't been created (e.g. in test
        #     # environments)
        #     nScreens = 10
        if requestedScreenNumber > nScreens:
            logging.warn("Requested screen can't be found. Writing script "
                         "using first available screen.")
            screenNumber = 0
        else:
            # computer has 1 as first screen
            screenNumber = requestedScreenNumber - 1

        size = self.params['Window size (pixels)']
        winType = self.exp.prefsGeneral['winType']

        code = ("win = visual.Window(\n    size=%s, fullscr=%s, screen=%s, "
                "\n    winType='%s', allowGUI=%s, allowStencil=%s,\n")
        vals = (size, fullScr, screenNumber, winType, allowGUI, allowStencil)
        buff.writeIndented(code % vals)

        code = ("    monitor=%(Monitor)s, color=%(color)s, "
                "colorSpace=%(colorSpace)s,\n")
        if self.params['blendMode'].val:
            code += "    blendMode=%(blendMode)s, useFBO=True, \n"

        if self.params['Units'].val != 'use prefs':
            code += "    units=%(Units)s"
        code = code.rstrip(', \n') + ')\n'
        buff.writeIndentedLines(code % self.params)

        # Import here to avoid circular dependency!
        from psychopy.experiment._experiment import RequiredImport
        microphoneImport = RequiredImport(importName='microphone',
                                          importFrom='psychopy',
                                          importAs='')
        if microphoneImport in self.exp.requiredImports:  # need a pyo Server
            buff.writeIndentedLines("\n# Enable sound input/output:\n"
                                    "microphone.switchOn()\n")

        code = ("# store frame rate of monitor if we can measure it\n"
                "expInfo['frameRate'] = win.getActualFrameRate()\n"
                "if expInfo['frameRate'] != None:\n"
                "    frameDur = 1.0 / round(expInfo['frameRate'])\n"
                "else:\n"
                "    frameDur = 1.0 / 60.0  # could not measure, so guess\n")
        buff.writeIndentedLines(code)

    def writeWindowCodeJS(self, buff):
        """Setup the JS window code.
        """
        # Replace instances of 'use prefs'
        units = self.params['Units'].val
        if units == 'use prefs':
            units = 'height'

        code = ("// init psychoJS:\n"
                "const psychoJS = new PsychoJS({{\n"
                "  debug: true\n"
                "}});\n\n"
                "// open window:\n"
                "psychoJS.openWindow({{\n"
                "  fullscr: {fullScr},\n"
                "  color: new util.Color({params[color]}),\n"
                "  units: '{units}',\n"
                "  waitBlanking: true\n"
                "}});\n").format(fullScr=str(self.params['Full-screen window']).lower(),
                                 params=self.params,
                                 units=units)
        buff.writeIndentedLines(code)

    def writeEndCode(self, buff):
        """Write code for end of experiment (e.g. close log file).
        """
        code = ('\n# Flip one final time so any remaining win.callOnFlip() \n'
                '# and win.timeOnFlip() tasks get executed before quitting\n'
                'win.flip()\n\n')
        buff.writeIndentedLines(code)

        buff.writeIndented("# these shouldn't be strictly necessary "
                           "(should auto-save)\n")
        if self.params['Save wide csv file'].val:
            buff.writeIndented("thisExp.saveAsWideText(filename+'.csv', "
                               "delim={})\n".format(self.params['Data file delimiter']))
        if self.params['Save psydat file'].val:
            buff.writeIndented("thisExp.saveAsPickle(filename)\n")
        if self.params['Save log file'].val:
            buff.writeIndented("logging.flush()\n")
        code = ("# make sure everything is closed down\n"
                "thisExp.abort()  # or data files will save again on exit\n"
                "win.close()\n"
                "core.quit()\n")
        buff.writeIndentedLines(code)

    def writeEndCodeJS(self, buff):
        endLoopInteration = ("\nfunction endLoopIteration(scheduler, snapshot) {\n"
                    "  // ------Prepare for next entry------\n"
                    "  return async function () {\n"
                    "    if (typeof snapshot !== 'undefined') {\n"
                    "      // ------Check if user ended loop early------\n"
                    "      if (snapshot.finished) {\n"
                    "        // Check for and save orphaned data\n"
                    "        if (psychoJS.experiment.isEntryEmpty()) {\n"
                    "          psychoJS.experiment.nextEntry(snapshot);\n"
                    "        }\n"
                    "        scheduler.stop();\n"
                    "      } else {\n"
                    "        const thisTrial = snapshot.getCurrentTrial();\n"
                    "        if (typeof thisTrial === 'undefined' || !('isTrials' in thisTrial) || thisTrial.isTrials) {\n"
                    "          psychoJS.experiment.nextEntry(snapshot);\n"
                    "        }\n"
                    "      }\n"
                    "    return Scheduler.Event.NEXT;\n"
                    "    }\n"
                    "  };\n"
                    "}\n")
        buff.writeIndentedLines(endLoopInteration)

        recordLoopIterationFunc = ("\nfunction importConditions(currentLoop) {\n"
                    "  return async function () {\n"
                    "    psychoJS.importAttributes(currentLoop.getCurrentTrial());\n"
                    "    return Scheduler.Event.NEXT;\n"
                    "    };\n"
                    "}\n")
        buff.writeIndentedLines(recordLoopIterationFunc)

        code = ("\nasync function quitPsychoJS(message, isCompleted) {\n")
        buff.writeIndented(code)
        buff.setIndentLevel(1, relative=True)
        code = ("// Check for and save orphaned data\n"
                "if (psychoJS.experiment.isEntryEmpty()) {\n"
                "  psychoJS.experiment.nextEntry();\n"
                "}\n")
        buff.writeIndentedLines(code)

        # Write End Experiment code component
        for thisRoutine in list(self.exp.routines.values()):
            # a single routine is a list of components:
            for thisComp in thisRoutine:
                if thisComp.type == 'Code':
                    buff.writeIndented("\n")
                    thisComp.writeExperimentEndCodeJS(buff)
                    buff.writeIndented("\n")

        code = ("psychoJS.window.close();\n"
                "psychoJS.quit({message: message, isCompleted: isCompleted});\n\n"
                "return Scheduler.Event.QUIT;\n")
        buff.writeIndentedLines(code)

        buff.setIndentLevel(-1, relative=True)
        buff.writeIndented("}\n")
        buff.setIndentLevel(-1)

    @property
    def monitor(self):
        """Stores a monitor object for the  experiment so that it
        doesn't have to be fetched from disk repeatedly"""
        # remember to set _monitor to None periodically (start of script build?)
        # so that we do reload occasionally
        if not self._monitor:
            self._monitor = Monitor(self.params['Monitor'].val)
        return self._monitor

    @monitor.setter
    def monitor(self, monitor):
        self._monitor = monitor<|MERGE_RESOLUTION|>--- conflicted
+++ resolved
@@ -766,12 +766,11 @@
             useVer = '.'.join(useVer.split('.')[:3])
 
         # html header
-<<<<<<< HEAD
         if self.exp.expPath:
             template = readTextFile("JS_htmlHeader.tmpl")
             header = template.format(
                 name=jsFilename,
-                version=versionStr,
+                version=useVer,
                 params=self.params)
             jsFile = self.exp.expPath
             folder = os.path.dirname(jsFile)
@@ -780,20 +779,6 @@
             with open(os.path.join(folder, "index.html"), 'wb') as html:
                 html.write(header.encode())
             html.close()
-=======
-        template = readTextFile("JS_htmlHeader.tmpl")
-        header = template.format(
-            name=jsFilename,
-            version=useVer,
-            params=self.params)
-        jsFile = self.exp.expPath
-        folder = os.path.dirname(jsFile)
-        if not os.path.isdir(folder):
-            os.makedirs(folder)
-        with open(os.path.join(folder, "index.html"), 'wb') as html:
-            html.write(header.encode())
-        html.close()
->>>>>>> c0ca3ec2
 
         # Write header comment
         starLen = "*"*(len(jsFilename) + 9)
