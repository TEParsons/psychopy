--- conflicted
+++ resolved
@@ -58,12 +58,9 @@
               'logging level': _translate("Logging level"),
               'Use version': _translate("Use PsychoPy version"),
               'Completion URL': _translate("Completion URL"),
-<<<<<<< HEAD
+              'Force stereo': _translate("Force stereo")}
               'Output path': _translate("Output path"),
               'JS libs': _translate("JS libs")}
-=======
-              'Force stereo': _translate("Force stereo")}
->>>>>>> c1660fff
 
 thisFolder = os.path.split(__file__)[0]
 #
