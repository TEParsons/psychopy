--- conflicted
+++ resolved
@@ -77,12 +77,8 @@
                  font=None,
                  fontSize=None):
         # Init superclass
-<<<<<<< HEAD
-        wx.Panel.__init__(self, parent, size=(-1, -1), style=style)
+        wx.Panel.__init__(self, parent, size=(480, 480), style=style)
         self.tabIcon = "stdout"
-=======
-        wx.Panel.__init__(self, parent, size=(480, 480), style=style)
->>>>>>> 593f65de
 
         # Setup sizer
         self.sizer = wx.BoxSizer(wx.HORIZONTAL)
