import wx
from wx.lib import scrolledpanel
import webbrowser
from PIL import Image as pil

from psychopy.tools.pkgtools import installPackage, uninstallPackage
from psychopy.app.themes import theme, handlers, colors, icons
from psychopy.app import utils
from psychopy.localization import _translate
from psychopy import plugins
import subprocess as sp
import sys
import requests


class AuthorInfo:
    """Plugin author information.

    Parameters
    ----------
    name : str
        Author name.
    email : str
        Author email URL.
    github : str
        GitHub repo URL (optional).
    avatar : str
        Avatar image file or URL.

    """
    def __init__(self,
                 name="",
                 email="",
                 github="",
                 avatar=None):
        self.name = name
        self.email = email
        self.github = github
        self.avatar = avatar

    def __eq__(self, other):
        if other == "ost":
            # If author is us, check against our github
            return self.github == "psychopy"
        else:
            # Otherwise check against string attributes
            return other in (self.name, self.email, self.github)

    @property
    def avatar(self):
        if hasattr(self, "_avatar"):
            return self._avatar

    @avatar.setter
    def avatar(self, value):
        self._requestedAvatar = value
        self._avatar = utils.ImageData(value)

    def __repr__(self):
        return (f"<psychopy.app.plugins.AuthorInfo: "
                f"{self.name} (@{self.github}, {self.email})>")


class PluginInfo:
    """Minimal class to store info about a plugin.

    Parameters
    ----------
    pipname : str
        Name of plugin on pip, e.g. "psychopy-legacy".
    name : str
        Plugin name for display, e.g. "Psychopy Legacy".
    icon : wx.Bitmap, path or None
        Icon for the plugin, if any (if None, will use blank bitmap).
    description : str
        Description of the plugin.
    installed : bool or None
        Whether or not the plugin in installed on this system.
    active : bool
        Whether or not the plug is enabled on this system (if not installed,
        will always be False).

    """

    def __init__(self,
                 pipname, name="",
                 author=None, homepage="", docs="", repo="",
                 keywords=None,
                 icon=None, description=""):
        self.pipname = pipname
        self.name = name
        self.author = author
        self.homepage = homepage
        self.docs = docs
        self.repo = repo
        self.icon = icon
        self.description = description
        self.keywords = keywords or []

    def __repr__(self):
        return (f"<psychopy.plugins.PluginInfo: {self.name} "
                f"[{self.pipname}] by {self.author}>")

    def __eq__(self, other):
        if isinstance(other, PluginInfo):
            return self.pipname == other.pipname
        else:
            return self.pipname == str(other)

    @property
    def icon(self):
        if hasattr(self, "_icon"):
            return self._icon

    @icon.setter
    def icon(self, value):
        self._requestedIcon = value
        self._icon = utils.ImageData(value)

    @property
    def active(self):
        """
        Is this plugin active? If so, it is loaded when the app starts.
        Otherwise, it remains installed but is not loaded.
        """
        return plugins.isStartUpPlugin(self.pipname)

    @active.setter
    def active(self, value):
        if value is None:
            # Setting active as None skips the whole process - useful for
            # avoiding recursion
            return

        if value:
            # If active, add to list of startup plugins
            plugins.startUpPlugins(self.pipname, add=True)
        else:
            # If active and changed to inactive, remove from list of startup
            # plugins.
            current = plugins.listPlugins(which='startup')
            if self.pipname in current:
                current.remove(self.pipname)
            plugins.startUpPlugins(current, add=False)

    def activate(self, evt=None):
        self.active = True

    def deactivate(self, evt=None):
        self.active = False

    def install(self):
        installPackage(self.pipname)
        plugins.scanPlugins()

    def uninstall(self):
        uninstallPackage(self.pipname)
        plugins.scanPlugins()
        pass

    @property
    def installed(self):
        current = plugins.listPlugins(which='all')
        return self.pipname in current

    @installed.setter
    def installed(self, value):
        if value is None:
            # Setting installed as None skips the whole process - useful for
            # avoiding recursion
            return
        # Get action string from value
        if value and not self.installed:
            self.install()
        elif self.installed:
            self.uninstall()

    @property
    def author(self):
        if hasattr(self, "_author"):
            return self._author

    @author.setter
    def author(self, value):
        if isinstance(value, AuthorInfo):
            # If given an AuthorInfo, use it directly
            self._author = value
        elif isinstance(value, dict):
            # If given a dict, make an AuthorInfo from it
            self._author = AuthorInfo(**value)
        else:
            # Otherwise, assume no author
            self._author = AuthorInfo()


class PluginManagerPanel(wx.Panel, handlers.ThemeMixin):
    def __init__(self, parent):
        wx.Panel.__init__(self, parent)
        # Setup sizer
        self.border = wx.BoxSizer(wx.VERTICAL)
        self.SetSizer(self.border)
        self.sizer = wx.BoxSizer(wx.HORIZONTAL)
        self.border.Add(self.sizer, proportion=1, border=6, flag=wx.ALL | wx.EXPAND)
        # Make splitter
        self.splitter = wx.SplitterWindow(self)
        self.sizer.Add(self.splitter, proportion=1, border=0, flag=wx.EXPAND | wx.ALL)
        # Make list
        self.pluginList = PluginBrowserList(self.splitter)
        # Make viewer
        self.pluginViewer = PluginDetailsPanel(self.splitter)
        # Cross-reference viewer & list
        self.pluginViewer.list = self.pluginList
        self.pluginList.viewer = self.pluginViewer
        # Assign to splitter
        self.splitter.SplitVertically(
            window1=self.pluginList,
            window2=self.pluginViewer,
            sashPosition=0
        )
        self.splitter.SetMinimumPaneSize(450)
        # Mark installed on items now that we have necessary references
        for item in self.pluginList.items:
            item.markInstalled(item.info.installed)
        # Start of with nothing selected
        self.pluginList.onDeselect()

        self.Layout()
        self.theme = theme.app

    def _applyAppTheme(self):
        # Set colors
        self.SetBackgroundColour("white")
        # Manually style children as Splitter interfered with inheritance
        self.pluginList.theme = self.theme
        self.pluginViewer.theme = self.theme


class PluginBrowserList(scrolledpanel.ScrolledPanel, handlers.ThemeMixin):
    class PluginListItem(wx.Window, handlers.ThemeMixin):
        """
        Individual item pointing to a plugin
        """
        def __init__(self, parent, info):
            wx.Window.__init__(self, parent=parent, style=wx.SIMPLE_BORDER)
            self.SetMaxSize((400, -1))
            self.parent = parent
            # Link info object
            self.info = info
            # Setup sizer
            self.border = wx.BoxSizer(wx.VERTICAL)
            self.SetSizer(self.border)
            self.sizer = wx.BoxSizer(wx.HORIZONTAL)
            self.border.Add(self.sizer, proportion=1, border=6, flag=wx.ALL | wx.EXPAND)
            # Add active checkbox
            self.activeBtn = wx.CheckBox(self)
            self.activeBtn.Bind(wx.EVT_CHECKBOX, self.onActive)
            self.sizer.Add(self.activeBtn, border=3, flag=wx.ALL | wx.EXPAND)
            # Add label
            self.label = wx.BoxSizer(wx.VERTICAL)
            self.nameLbl = wx.StaticText(self, label=info.name)
            self.label.Add(self.nameLbl, flag=wx.ALIGN_LEFT)
            self.pipNameLbl = wx.StaticText(self, label=info.pipname)
            self.label.Add(self.pipNameLbl, flag=wx.ALIGN_LEFT)
            self.sizer.Add(self.label, proportion=1, border=3, flag=wx.ALL | wx.EXPAND)
            # Button sizer
            self.btnSizer = wx.BoxSizer(wx.HORIZONTAL)
            self.sizer.Add(self.btnSizer, border=3, flag=wx.ALL | wx.ALIGN_BOTTOM)
            # Add install button
            self.installBtn = PluginInstallBtn(self)
            self.installBtn.Bind(wx.EVT_BUTTON, self.onInstall)
            self.btnSizer.Add(self.installBtn, border=3, flag=wx.ALL | wx.ALIGN_BOTTOM)

            # Map to onclick function
            self.Bind(wx.EVT_LEFT_DOWN, self.onSelect)
            self.nameLbl.Bind(wx.EVT_LEFT_DOWN, self.onSelect)
            self.pipNameLbl.Bind(wx.EVT_LEFT_DOWN, self.onSelect)
            # Bind navigation
            self.Bind(wx.EVT_NAVIGATION_KEY, self.onNavigation)

            # Set initial value
            self.markInstalled(info.installed)
            self.activeBtn.SetValue(info.active)

            self._applyAppTheme()

        def _applyAppTheme(self):
            # Set label fonts
            from psychopy.app.themes import fonts
            self.nameLbl.SetFont(fonts.appTheme['h6'].obj)
            self.pipNameLbl.SetFont(fonts.coderTheme.base.obj)

        def onNavigation(self, evt=None):
            """
            Use the tab key to progress to the next panel, or the arrow keys to
            change selection in this panel.

            This is the same functionality as in a wx.ListCtrl
            """
            # Some shorthands for prev, next and whether each have focus
            prev = self.GetPrevSibling()
            prevFocus = False
            if hasattr(prev, "HasFocus"):
                prevFocus = prev.HasFocus()
            next = self.GetNextSibling()
            nextFocus = False
            if hasattr(next, "HasFocus"):
                nextFocus = next.HasFocus()

            if evt.GetDirection() and prevFocus:
                # If moving forwards from previous sibling, target is self
                target = self
            elif evt.GetDirection() and self.HasFocus():
                # If moving forwards from self, target is next sibling
                target = next
            elif evt.GetDirection():
                # If we're moving forwards from anything else, this event shouldn't have happened. Just deselect.
                target = None
            elif not evt.GetDirection() and nextFocus:
                # If moving backwards from next sibling, target is self
                target = self
            elif not evt.GetDirection() and self.HasFocus():
                # If moving backwards from self, target is prev sibling
                target = prev
            else:
                # If we're moving backwards from anything else, this event shouldn't have happened. Just deselect.
                target = None

            # If target is self or another PluginListItem, select it
            if target in self.parent.items:
                self.parent.setSelection(target)
                target.SetFocus()
            else:
                self.parent.setSelection(None)

            # Do usual behaviour
            evt.Skip()

        def onSelect(self, evt=None):
            self.parent.setSelection(self)

        def onInstall(self, evt=None):
            # Mark pending
            self.markInstalled(None)
            # Install
            self.info.install()
            # Mark installed
            self.markInstalled(self.info.installed)

        def onActive(self, evt=None):
            # Activate/deactivate
            self.info.active = evt.IsChecked()

            # Continue with normal checkbox behaviour
            evt.Skip()

        def markInstalled(self, installed=True):
            """
            Shorthand to call markInstalled with self and corresponding item

            Parameters
            ----------
            installed : bool or None
                True if installed, False if not installed, None if pending/unclear
            """
            markInstalled(
                pluginItem=self,
                pluginPanel=self.parent.viewer,
                installed=installed
            )

    def __init__(self, parent, viewer=None):
        scrolledpanel.ScrolledPanel.__init__(self, parent=parent, style=wx.VSCROLL)
        self.parent = parent
        self.viewer = viewer
        # Setup sizer
        self.border = wx.BoxSizer(wx.VERTICAL)
        self.SetSizer(self.border)
        self.sizer = wx.BoxSizer(wx.VERTICAL)
        self.border.Add(self.sizer, proportion=1, border=6, flag=wx.ALL | wx.EXPAND)
        # Add search box
        self.searchCtrl = wx.SearchCtrl(self)
        self.sizer.Add(self.searchCtrl, border=9, flag=wx.ALL | wx.EXPAND)
        self.searchCtrl.Bind(wx.EVT_SEARCH, self.search)
        # Setup items sizers & labels
        self.itemSizer = wx.BoxSizer(wx.VERTICAL)
        self.sizer.Add(self.itemSizer, proportion=1, border=3, flag=wx.ALL | wx.EXPAND)

        # Bind deselect
        self.Bind(wx.EVT_LEFT_DOWN, self.onDeselect)

        # Setup items
        self.items = []
        self.populate()
        # Store state of plugins on init so we can detect changes later
        self.initState = {}
        for item in self.items:
            self.initState[item.info.pipname] = {"installed": item.info.installed, "active": item.info.active}

    def populate(self):
        for item in self.items:
            self.removeItem(item)
        # Get all plugin details
        items = getAllPluginDetails()
        # Put installed packages at top of list
        items.sort(key=lambda obj: obj.installed, reverse=True)
        for item in items:
            self.appendItem(item)
        # Layout
        self.Layout()
        self.SetupScrolling()

    def search(self, evt=None):
        searchTerm = self.searchCtrl.GetValue().strip()
        for item in self.items:
            # Otherwise show/hide according to search
            match = any((
                searchTerm == "",  # If search is blank, show all
                searchTerm.lower() in item.info.name.lower(),
                searchTerm.lower() in item.info.pipname.lower(),
                searchTerm.lower() in [val.lower() for val in item.info.keywords],
                searchTerm.lower() in item.info.author.name.lower(),
            ))
            item.Show(match)

        self.Layout()

<<<<<<< HEAD
    def getChanges(self):
        """
        Check what plugins have changed state (installed, active) since this dialog was opened
        """
        changes = {}
        for item in self.items:
            info = item.info
            # Skip if its init state wasn't stored
            if info.pipname not in self.initState:
                continue
            # Get inits
            inits = self.initState[info.pipname]

            itemChanges = []
            # Has it been activated?
            if info.active and not inits['active']:
                itemChanges.append("activated")
            # Has it been deactivated?
            if inits['active'] and not info.active:
                itemChanges.append("deactivated")
            # Has it been installed?
            if info.installed and not inits['installed']:
                itemChanges.append("installed")

            # Add changes if there are any
            if itemChanges:
                changes[info.pipname] = itemChanges

        return changes

    def onClick(self, evt=None):
        self.SetFocusIgnoringChildren()
        self.viewer.info = None
=======
    def setSelection(self, item):
        """
        Set the current selection as either None or the handle of a PluginListItem
        """
        if item is None:
            # If None, set to no selection
            self.selected = None
            self.viewer.info = None
        elif isinstance(item, self.PluginListItem):
            # If given a valid item, select it
            self.selected = item
            self.viewer.info = item.info
        # Style all items
        for obj in self.items:
            if obj == self.selected:
                # Selected colors
                bg = colors.app.light['panel_bg']
                fg = colors.app.light['text']
            else:
                # Deselected colors
                bg = colors.app.light['tab_bg']
                fg = colors.app.light['text']
            # Set colors
            obj.SetBackgroundColour(bg)
            obj.SetForegroundColour(fg)
            # Set text colors
            obj.nameLbl.SetForegroundColour(fg)
            obj.pipNameLbl.SetForegroundColour(fg)
            # Refresh
            obj.Update()
            obj.Refresh()

        # Post CHOICE event
        evt = wx.CommandEvent(wx.EVT_CHOICE.typeId)
        evt.SetEventObject(self)
        evt.SetClientData(item)
        wx.PostEvent(self, evt)

    def onDeselect(self, evt=None):
        """
        If panel itself (not any children) are clicked on, set selection to None
        """
        self.setSelection(None)
>>>>>>> 8bae68e0

    def _applyAppTheme(self):
        # Set colors
        self.SetBackgroundColour("white")

    def appendItem(self, info):
        item = self.PluginListItem(self, info)
        self.items.append(item)
        self.itemSizer.Add(item, border=6, flag=wx.ALL | wx.EXPAND)

    def getItem(self, info):
        """
        Get the PluginListItem object associated with a PluginInfo object
        """
        for item in self.items:
            if item.info == info:
                return item


class PluginDetailsPanel(wx.Panel, handlers.ThemeMixin):
    iconSize = (128, 128)

    def __init__(self, parent, info=None, list=None):
        wx.Panel.__init__(self, parent)
        self.parent = parent
        self.list = list
        # Setup sizers
        self.border = wx.BoxSizer(wx.VERTICAL)
        self.SetSizer(self.border)
        self.sizer = wx.BoxSizer(wx.VERTICAL)
        self.border.Add(self.sizer, proportion=1, border=6, flag=wx.ALL | wx.EXPAND)
        self.headSizer = wx.BoxSizer(wx.HORIZONTAL)
        self.sizer.Add(self.headSizer, flag=wx.EXPAND)
        # Icon ctrl
        self.icon = wx.StaticBitmap(self, bitmap=wx.Bitmap(), size=self.iconSize, style=wx.SIMPLE_BORDER)
        self.headSizer.Add(self.icon, border=6, flag=wx.ALL | wx.EXPAND)
        # Title
        self.titleSizer = wx.BoxSizer(wx.VERTICAL)
        self.headSizer.Add(self.titleSizer, proportion=1, border=6, flag=wx.ALL | wx.EXPAND)
        self.title = wx.StaticText(self, label="...")
        self.titleSizer.Add(self.title, flag=wx.EXPAND)
        # Pip name
        self.pipName = wx.StaticText(self, label="psychopy-...")
        self.titleSizer.Add(self.pipName, flag=wx.EXPAND)
        # Buttons
        self.buttonSizer = wx.BoxSizer(wx.HORIZONTAL)
        self.titleSizer.AddStretchSpacer()
        self.titleSizer.Add(self.buttonSizer, flag=wx.EXPAND)
        self.installBtn = PluginInstallBtn(self)
        self.installBtn.Bind(wx.EVT_BUTTON, self.onInstall)
        self.buttonSizer.Add(self.installBtn, border=3, flag=wx.ALL | wx.ALIGN_CENTER_VERTICAL)
        self.activeBtn = wx.CheckBox(self, label=_translate("Activated"))
        self.activeBtn.Bind(wx.EVT_CHECKBOX, self.onActivate)
        self.buttonSizer.Add(self.activeBtn, border=3, flag=wx.ALL | wx.ALIGN_CENTER_VERTICAL)
        # Description
        self.description = utils.MarkdownCtrl(
            self, value="",
            style=wx.TE_READONLY | wx.TE_MULTILINE | wx.BORDER_NONE | wx.TE_NO_VSCROLL
        )
        self.sizer.Add(self.description, border=12, proportion=1, flag=wx.ALL | wx.EXPAND)
        # Keywords
        self.keywordsCtrl = utils.ButtonArray(
            self,
            orient=wx.HORIZONTAL,
            itemAlias=_translate("keyword"),
            readonly=True
        )
        self.sizer.Add(self.keywordsCtrl, border=6, flag=wx.ALL | wx.EXPAND)

        self.sizer.Add(wx.StaticLine(self), border=6, flag=wx.EXPAND | wx.ALL)

        # Add author panel
        self.author = AuthorDetailsPanel(self, info=None)
        self.sizer.Add(self.author, border=6, flag=wx.EXPAND | wx.ALL)

        self.info = info
        self.Layout()
        self._applyAppTheme()

    def _applyAppTheme(self):
        # Set background
        self.SetBackgroundColour("white")
        self.keywordsCtrl.SetBackgroundColour("white")
        # Set fonts
        from psychopy.app.themes import fonts
        self.title.SetFont(fonts.appTheme['h1'].obj)
        self.pipName.SetFont(fonts.coderTheme.base.obj)

    def markInstalled(self, installed=True):
        """
        Shorthand to call markInstalled with self and corresponding item

        Parameters
        ----------
        installed : bool or None
            True if installed, False if not installed, None if pending/unclear
        """
        if self.list:
            item = self.list.getItem(self.info)
        else:
            item = None
        markInstalled(
            pluginItem=item,
            pluginPanel=self,
            installed=installed
        )

    def onInstall(self, evt=None):
        # Mark as pending
        self.markInstalled(installed=None)
        # Do install
        self.info.install()
        # Mark according to install success
        self.markInstalled(self.info.installed)

    def onActivate(self, evt=None):
        if self.activeBtn.GetValue():
            self.info.activate()
        else:
            self.info.deactivate()

    @property
    def info(self):
        """
        Information about this plugin
        """
        return self._info

    @info.setter
    def info(self, value):
        self.Enable(value is not None)
        # Handle None
        if value is None:
            value = PluginInfo(
                "psychopy-...",
                name="..."
            )
        self._info = value
        # Set icon
        icon = value.icon
        if icon is None:
            icon = wx.Bitmap()
        if isinstance(icon, pil.Image):
            # Resize to fit ctrl
            icon = icon.resize(size=self.iconSize)
            # Supply an alpha channel if there is one
            if "A" in icon.getbands():
                alpha = icon.tobytes("raw", "A")
            else:
                alpha = None
            icon = wx.BitmapFromBuffer(
                width=icon.size[0],
                height=icon.size[1],
                dataBuffer=icon.tobytes("raw", "RGB"),
                alphaBuffer=alpha
            )
        if not isinstance(icon, wx.Bitmap):
            icon = wx.Bitmap(icon)
        self.icon.SetBitmap(icon)
        # Set names
        self.title.SetLabelText(value.name)
        self.pipName.SetLabelText(value.pipname)
        # Set installed
        self.markInstalled(value.installed)
        # Set activated
        self.activeBtn.SetValue(value.active)
        # Set description
        self.description.setValue(value.description)
        # Set keywords
        self.keywordsCtrl.items = value.keywords

        # Set author info
        self.author.info = value.author

        self.Layout()


class AuthorDetailsPanel(wx.Panel, handlers.ThemeMixin):
    avatarSize = (64, 64)

    def __init__(self, parent, info):
        wx.Panel.__init__(self, parent)

        # Setup sizers
        self.border = wx.BoxSizer(wx.VERTICAL)
        self.SetSizer(self.border)
        self.sizer = wx.BoxSizer(wx.HORIZONTAL)
        self.border.Add(self.sizer, proportion=1, border=6, flag=wx.ALL | wx.EXPAND)

        # Details sizer
        self.detailsSizer = wx.BoxSizer(wx.VERTICAL)
        self.sizer.Add(self.detailsSizer, proportion=1, border=6, flag=wx.LEFT | wx.EXPAND)
        # Name
        self.name = wx.StaticText(self)
        self.detailsSizer.Add(self.name, border=6, flag=wx.ALIGN_RIGHT | wx.ALL)

        # Button sizer
        self.buttonSizer = wx.BoxSizer(wx.HORIZONTAL)
        self.detailsSizer.Add(self.buttonSizer, border=3, flag=wx.ALIGN_RIGHT | wx.ALL)
        # Email button
        self.emailBtn = wx.Button(self, style=wx.BU_EXACTFIT)
        self.emailBtn.SetToolTipString(_translate("Email author"))
        self.emailBtn.Bind(wx.EVT_BUTTON, self.onEmailBtn)
        self.buttonSizer.Add(self.emailBtn, border=3, flag=wx.EXPAND | wx.ALL)
        # GitHub button
        self.githubBtn = wx.Button(self, style=wx.BU_EXACTFIT)
        self.githubBtn.SetToolTipString(_translate("Author's GitHub"))
        self.githubBtn.Bind(wx.EVT_BUTTON, self.onGithubBtn)
        self.buttonSizer.Add(self.githubBtn, border=3, flag=wx.EXPAND | wx.ALL)

        # Avatar
        self.avatar = wx.StaticBitmap(self, bitmap=wx.Bitmap(), size=self.avatarSize, style=wx.BORDER_NONE)
        self.sizer.Add(self.avatar, border=6, flag=wx.ALL | wx.EXPAND)

        # Set initial info
        if info is not None:
            self.info = info

        self.Layout()
        self._applyAppTheme()

    def _applyAppTheme(self):
        # Name font
        from psychopy.app.themes import fonts
        self.name.SetFont(fonts.appTheme['h4'].obj)
        # Email button bitmap
        self.emailBtn.SetBitmap(icons.ButtonIcon("email", 16).bitmap)
        self.emailBtn.SetBitmapDisabled(icons.ButtonIcon("email", 16).bitmap)
        # Github button bitmap
        self.githubBtn.SetBitmap(icons.ButtonIcon("github", 16).bitmap)
        self.githubBtn.SetBitmapDisabled(icons.ButtonIcon("github", 16).bitmap)

    @property
    def info(self):
        if hasattr(self, "_info"):
            return self._info

    @info.setter
    def info(self, value):
        # Alias None
        if value is None:
            value = AuthorInfo(
                name="..."
            )
        # Store value
        self._info = value
        # Update avatar
        icon = value.avatar
        if icon is None:
            icon = wx.Bitmap()
        if isinstance(icon, pil.Image):
            # Resize to fit ctrl
            icon = icon.resize(size=self.avatarSize)
            # Supply an alpha channel if there is one
            if "A" in icon.getbands():
                alpha = icon.tobytes("raw", "A")
            else:
                alpha = None
            icon = wx.BitmapFromBuffer(
                width=icon.size[0],
                height=icon.size[1],
                dataBuffer=icon.tobytes("raw", "RGB"),
                alphaBuffer=alpha
            )
        if not isinstance(icon, wx.Bitmap):
            icon = wx.Bitmap(icon)
        self.avatar.SetBitmap(icon)
        # Update name
        self.name.SetLabelText(value.name)
        # Add tooltip for OST
        if value == "ost":
            self.name.SetToolTipString(_translate(
                "That's us! We make PsychoPy and Pavlovia!"
            ))
        else:
            self.name.SetToolTipString("")
        # Show/hide buttons
        self.emailBtn.Show(bool(value.email))
        self.githubBtn.Show(bool(value.github))

    def onEmailBtn(self, evt=None):
        webbrowser.open(f"mailto:{self.info.email}")

    def onGithubBtn(self, evt=None):
        webbrowser.open(f"github.com/{self.info.github}")


class PluginInstallBtn(wx.Button, handlers.ThemeMixin):
    """
    Install button for a plugin, comes with a method to update its appearance according to installation
    status & availability
    """
    def __init__(self, parent):
        # Initialise
        wx.Button.__init__(
            self, parent,
            label="..."
        )
        self.SetBitmap(icons.ButtonIcon("download", 16).bitmap)

    def markInstalled(self, installed=True):
        """
        Mark on this button whether install has completed / is in progress / is available

        Parameters
        ----------
        installed : bool or None
            True if installed, False if not installed, None if pending/unclear
        """
        if installed is None:
            # If pending, disable and set label as ellipsis
            self.Disable()
            self.SetLabelText("...")
            self.setAllBitmaps(icons.ButtonIcon("view-refresh", 16).bitmap)
        elif installed:
            # If installed, disable and set label as installed
            self.Disable()
            self.SetLabelText(_translate("Installed"))
            self.setAllBitmaps(icons.ButtonIcon("greytick", 16).bitmap)
        else:
            # If not installed, enable and set label as not installed
            self.Enable()
            self.SetLabelText(_translate("Install"))
            self.setAllBitmaps(icons.ButtonIcon("download", 16).bitmap)

        self.Refresh()

    def setAllBitmaps(self, bmp):
        self.SetBitmap(bmp)
        self.SetBitmapDisabled(bmp)
        self.SetBitmapPressed(bmp)
        self.SetBitmapCurrent(bmp)

    def _applyAppTheme(self):
        # Setup icon
        self.SetBitmapMargins(6, 3)


def markInstalled(pluginItem, pluginPanel, installed=True):
    """
    Setup installed button according to install state

    Parameters
    ----------
    pluginItem : PluginBrowserList.PluginListItem
        Plugin list item associated with this plugin
    pluginPanel : PluginDetailsPanel
        Plugin viewer panel to update
    installed : bool or None
        True if installed, False if not installed, None if pending/unclear
    """
    # Update plugin item
    if pluginItem:
        pluginItem.installBtn.markInstalled(installed)
        pluginItem.activeBtn.Enable(bool(installed))
    # Update panel (if applicable)
    if pluginPanel and pluginItem and pluginPanel.info == pluginItem.info:
        pluginPanel.installBtn.markInstalled(installed)
        pluginPanel.activeBtn.Enable(bool(installed))


def getAllPluginDetails():
    """
    Placeholder function - returns an example list of objects with desired
    structure.
    """
    # Request plugin info list from server
    resp = requests.get("https://psychopy.org/plugins.json")
    # If 404, return None so the interface can handle this nicely rather than an
    # unhandled error.
    if resp.status_code == 404:
        return

    # Create PluginInfo objects from info list
    objs = []
    for info in resp.json():
        objs.append(
            PluginInfo(**info)
        )

    # Add info objects for local plugins which aren't found online
    localPlugins = plugins.listPlugins(which='all')
    for name in localPlugins:
        # Check whether plugin is accounted for
        if name not in objs:
            # If not, get its metadata
            data = plugins.pluginMetadata(name)
            # Create best representation we can from metadata
            author = AuthorInfo(
                name=data.get('Author', ''),
                email=data.get('Author-email', ''),
            )
            info = PluginInfo(
                pipname=name, name=name,
                author=author,
                homepage=data.get('Home-page', ''),
                keywords=data.get('Keywords', ''),
                description=data.get('Summary', ''),
            )
            # Add to list
            objs.append(info)

    return objs


if __name__ == "__main__":
    pass


<|MERGE_RESOLUTION|>--- conflicted
+++ resolved
@@ -424,7 +424,6 @@
 
         self.Layout()
 
-<<<<<<< HEAD
     def getChanges(self):
         """
         Check what plugins have changed state (installed, active) since this dialog was opened
@@ -458,7 +457,7 @@
     def onClick(self, evt=None):
         self.SetFocusIgnoringChildren()
         self.viewer.info = None
-=======
+
     def setSelection(self, item):
         """
         Set the current selection as either None or the handle of a PluginListItem
@@ -502,7 +501,6 @@
         If panel itself (not any children) are clicked on, set selection to None
         """
         self.setSelection(None)
->>>>>>> 8bae68e0
 
     def _applyAppTheme(self):
         # Set colors
