# Part of the PsychoPy library.
# Copyright (C) 2015 Jonathan Peirce
# FIRST AUTHOR <EMAIL@ADDRESS>, YEAR.
#
msgid ""
msgstr ""
"Project-Id-Version: PsychoPy v2023.2.3\n"
"POT-Creation-Date: 2024-05-19 12:59+0100\n"
"PO-Revision-Date: \n"
"Last-Translator: Jeremy R. Gray <jrgray@gmail.com>\n"
"Language-Team: \n"
"Language: ar_001\n"
"MIME-Version: 1.0\n"
"Content-Type: text/plain; charset=UTF-8\n"
"Content-Transfer-Encoding: 8bit\n"
"Plural-Forms: nplurals=6; plural=(n==0 ? 0 : n==1 ? 1 : n==2 ? 2 : n%100>=3 && "
"n%100<=10 ? 3 : n%100>=11 && n%100<=99 ? 4 : 5);\n"
"X-Generator: Poedit 3.4.4\n"
"X-Poedit-Basepath: ../../../../..\n"
"X-Poedit-SourceCharset: UTF-8\n"
"X-Poedit-KeywordsList: _translate\n"
"X-Poedit-SearchPath-0: psychopy\n"

#: psychopy/alerts/alertsCatalogue/alertmsg.py:12
#, python-brace-format
msgid "Your stimulus size exceeds the {dimension} dimension of your window."
msgstr "حجم المثير الذي قمت باستخدامه تجاوز حجم أبعاد {dimension} نافذتك."

#: psychopy/alerts/alertsCatalogue/alertmsg.py:16
#, python-brace-format
msgid "Your stimulus size is smaller than 1 pixel ({dimension} dimension)."
msgstr "حجم المثير الخاص بك أصغر من 1 بكسل (البعد {dimension})."

#: psychopy/alerts/alertsCatalogue/alertmsg.py:20
#, python-brace-format
msgid "Your stimulus position exceeds the {dimension} dimension of your window."
msgstr "يتجاوز موضع المثير الخاص بك بُعد {dimension} نافذتك."

# Screen and monitor both translated as شاشة
#: psychopy/alerts/alertsCatalogue/alertmsg.py:24
#, python-brace-format
msgid ""
"Your stimulus {type} time of {time} is less than a screen refresh for a {Hz}Hz "
"monitor."
msgstr ""
"وقت المثير {type} الذي يبلغ {time} أقل من زمن تحديث الشاشة لشاشة {Hz} هرتز (Hz)."

#: psychopy/alerts/alertsCatalogue/alertmsg.py:28
#, python-brace-format
msgid ""
"Your stimulus {type} time of {time} seconds cannot be accurately presented for "
"{time} on a {Hz}Hz monitor."
msgstr ""
"لا يمكن عرض وقت التحفيز {type} الذي يبلغ {time} ثانية بدقة لمدة {time} على شاشة "
"{Hz} هرتز."

#: psychopy/alerts/alertsCatalogue/alertmsg.py:32
#, python-brace-format
msgid ""
"Experiment was built in a future version of PsychoPy ({version}), we recommend "
"either updating PsychoPy or changing the \"Use Version\" setting in Experiment "
"Settings to this version."
msgstr ""
"تم إنشاء التجربة في إصدار مستقبلي من PsychoPy ({version})، نوصي إما بتحديث "
"PsychoPy أو تغيير إعداد \"استخدام الإصدار\" في إعدادات التجربة إلى هذا الإصدار."

#: psychopy/alerts/alertsCatalogue/alertmsg.py:36
#, python-brace-format
msgid ""
"Experiment was built in a past version of PsychoPy ({version}), saving it in this "
"version may add parameters which cannot be parsed."
msgstr ""
"تم إنشاء التجربة في إصدار سابق من PsychoPy ({version})، وقد يؤدي حفظها في هذا "
"الإصدار إلى إضافة معلمات لا يمكن تحليلها."

#: psychopy/alerts/alertsCatalogue/alertmsg.py:40
#, python-brace-format
msgid ""
"Your stimulus start {type} exceeds the stop {type}. Consider using a {type} "
"duration."
msgstr ""
"بداية التحفيز الخاصة بك {type} تتجاوز نقطة التوقف {type}. فكر في استخدام مدة "
"{type}."

#: psychopy/alerts/alertsCatalogue/alertmsg.py:44
#, python-brace-format
msgid "Your stimulus {type} type {frameType} must be expressed as a whole number."
msgstr "يجب التعبير عن نوع التحفيز {type} {frameType} كرقم صحيح."

#: psychopy/alerts/alertsCatalogue/alertmsg.py:48
#, python-brace-format
msgid ""
"Component {component} has stop time set as a duration, but doesn't have a start "
"time"
msgstr "تم تعيين وقت التوقف للمكوّن {component} كمدة، ولكن ليس له وقت بدء"

#: psychopy/alerts/alertsCatalogue/alertmsg.py:52
#, python-brace-format
msgid ""
"Python Syntax Error in '{codeTab}' tab. See '{code}' on line number {lineNumber} "
"of the '{codeTab}' tab."
msgstr ""
"خطأ في بناء جملة Python في علامة التبويب '{codeTab}'. راجع \"{code}\" في السطر رقم "
"{lineNumber} من علامة التبويب \"{codeTab}\"."

#: psychopy/alerts/alertsCatalogue/alertmsg.py:56
#, python-brace-format
msgid ""
"JavaScript Syntax Error in '{codeTab}' tab. See '{lineNumber}' in the '{codeTab}' "
"tab."
msgstr ""
<<<<<<< HEAD
"خطأ في بناء جملة JavaScript في علامة التبويب '{codeTab}'. راجع \"{lineNumber}\" "
"في علامة التبويب \"{codeTab}\"."
=======
"خطأ في بناء جملة JavaScript في علامة التبويب '{codeTab}'. راجع \"{lineNumber}\" في "
"علامة التبويب \"{codeTab}\"."
>>>>>>> 64d421fe

#: psychopy/alerts/alertsCatalogue/alertmsg.py:60
#, python-brace-format
msgid ""
"The component {name} is currently disabled and will not be written to your "
"experiment script."
msgstr "المكوّن {name} معطل حالياً ولن تتم كتابته في البرنامج النصي للتجربة."

# "parameter" needs to be checked
#: psychopy/alerts/alertsCatalogue/alertmsg.py:63
msgid "Cannot calculate parameter."
msgstr "لا يمكن حساب المتغير."

#: psychopy/alerts/alertsCatalogue/alertmsg.py:67
#, python-brace-format
msgid ""
"Builder cannot interpret value \"{param.val}\" of {param.label} for {component."
"type} component \"{component.params[name].val}\" as a dollar sign has been used "
"incorrectly."
msgstr ""
"لا يمكن للمنشئ تفسير القيمة \"{param.val}\" الخاصة بـ {param.label} للمكون "
"{component.type} \"{component.params[name].val}\" لأنه تم استخدام علامة الدولار "
"بشكل غير صحيح."

#: psychopy/alerts/alertsCatalogue/alertmsg.py:71
#, python-brace-format
msgid "Font `{param.val}` not found locally, will check Google Fonts on next run."
msgstr ""
"لم يتم العثور على الخط `{param.val}` محليًا، وسيتم التحقق من خطوط Google عند "
"التشغيل التالي."

# I changed the paraphrasing to clarify that the font to be in the default font OSR
#: psychopy/alerts/alertsCatalogue/alertmsg.py:75
#, fuzzy, python-brace-format
msgid ""
"Font `{font} {style}` not available in weight `{weight}`, component `{name}` will "
"default to Open Sans Regular."
msgstr ""
"الخط `{font} {style}` غير متوفر بالوزن `{weight}`، والمكوّن `{name}` سيكون بالخط "
"الافتراضي Open Sans Regular."

# "Default" translation might need revising
#: psychopy/alerts/alertsCatalogue/alertmsg.py:79
#, python-brace-format
msgid "Recording device '{device}' not found, using default device instead."
msgstr "جهاز التسجيل '{device}'  غير موجود، استخدام الجهاز المعتاد بدلاً."

#: psychopy/alerts/alertsCatalogue/alertmsg.py:83
#, python-brace-format
msgid ""
"The component or routine '{comp}' is only implemented online, so will do nothing "
"when running locally."
msgstr ""
"يتم تنفيذ المكوّن أو الروتين '{comp}' عبر الإنترنت online فقط، لذا لن يفعل شيئًا عند "
"تشغيله محليًا على الجهاز."

#: psychopy/alerts/alertsCatalogue/alertmsg.py:87
#, python-brace-format
msgid ""
"The component or routine '{comp}' is only implemented locally, so will do nothing "
"when running online."
msgstr ""
"يتم تنفيذ المكوّن أو الروتين '{comp}' محليًا على الجهاز فقط، لذا لن يفعل شيئًا عند "
"تشغيله عبر الإنترنت online."

# This was translated to somthing like "may compete when pressing keys"
#: psychopy/alerts/alertsCatalogue/alertmsg.py:91
#, fuzzy, python-brace-format
msgid ""
"Editable textbox component {textbox} and keyboard component {keyboard} in the same "
"routine may compete for keypresses"
msgstr ""
"مكوّن مربع النص القابل للتحرير {textbox} ومكون لوحة المفاتيح {keyboard} في نفس "
"الروتين قد يتنافسان عند ضغط المفاتيح"

#: psychopy/alerts/alertsCatalogue/alertmsg.py:94
msgid ""
"Experiment includes components or routines which use eyetracking, but no eye "
"tracker is configured."
msgstr ""
"تتضمن التجربة مكونات أو إجراءات تستخدم تتبع العين، ولكن لم يتم تهيئة أي متتبع "
"للعين."

# maybe the word "routine" has other translation
#: psychopy/alerts/alertsCatalogue/alertmsg.py:98
#, fuzzy, python-brace-format
msgid ""
"A {eyetracker} eye tracker has been configured, but no calibration routine is "
"present."
msgstr "تم تهيئة جهاز تتبع العين {eyetracker}، ولكن لا يوجد روتين معايرة."

#: psychopy/alerts/alertsCatalogue/alertmsg.py:101
#, python-brace-format
msgid ""
"As {brand} eyetrackers do not support animations in their calibration routine, "
"animation values have not been used in your calibration routine."
msgstr ""
"نظرًا لأن أجهزة تتبع العين {brand} لا تدعم الرسوم المتحركة في روتين المعايرة الخاص "
"بها، لم يتم استخدام قيم الرسوم المتحركة في روتين المعايرة الخاص بك."

# Translation of the word "pacing" might need revision
#: psychopy/alerts/alertsCatalogue/alertmsg.py:104
#, fuzzy, python-brace-format
msgid "Eyetrackers by {brand} do not support manual pacing"
msgstr "لا تدعم أجهزة تتبع العين من {brand} السرعة اليدوية"

#: psychopy/alerts/alertsCatalogue/alertmsg.py:108
msgid ""
"Window mode is set to be windowed, but eyetracking requires the window to be full "
"screen."
msgstr ""
<<<<<<< HEAD
"تم ضبط وضع النافذة على أن تكون كنافذة فقط، لكن تتبع العين يتطلب أن تكون النافذة "
"في وضع ملء الشاشة."
=======
"تم ضبط وضع النافذة على أن تكون كنافذة فقط، لكن تتبع العين يتطلب أن تكون النافذة في "
"وضع ملء الشاشة."
>>>>>>> 64d421fe

#: psychopy/alerts/alertsCatalogue/alertmsg.py:112
msgid ""
"A monitor config is required for accurate eyetracking measurements, but none was "
"found."
msgstr ""
"تهيئة الشاشة مطلوبة لإجراء قياسات دقيقة لتتبع العين، ولكن لم يتم العثور على أي "
"منها."

#: psychopy/alerts/alertsCatalogue/alertmsg.py:116
msgid ""
"Eye tracker experiments should use 'ioHub' as the Input -> Keyboard Backend setting"
msgstr ""
"يجب أن تستخدم تجارب تتبع العين \"ioHub\" كإعداد الإدخال -> إعداد الواجهة الخلفية "
"للوحة المفاتيح"

#: psychopy/alerts/alertsCatalogue/alertmsg.py:120
#, python-brace-format
msgid "Audio transcription service \"{transcriber}\" is not supported online."
msgstr "خدمة النسخ الصوتي \"{transcriber}\" غير مدعومة عبر الإنترنت online."

#: psychopy/alerts/alertsCatalogue/alertmsg.py:124
#, python-brace-format
msgid "Audio transcription service \"{transcriber}\" is not supported offline."
msgstr "خدمة النسخ الصوتي \"{transcriber}\" غير مدعومة في وضع عدم الاتصال offline."

#: psychopy/alerts/alertsCatalogue/alertmsg.py:128
#, python-brace-format
msgid ""
"Chosen transcriber '{engine}' requires an API key, please supply one in "
"Preferences."
msgstr ""
"يتطلب الناسخ الذي تم اختياره '{engine}' مفتاح API، يرجى توفير واحد في التفضيلات."

# the translation of the word "parameter" might need revision
#: psychopy/alerts/alertsCatalogue/alertmsg.py:132
#, fuzzy, python-brace-format
msgid "Device parameter of microphone component \"{name}\" will not be used online."
msgstr ""
"لن يتم استخدام معامل الجهاز (device parameter) الخاص بمكوّن الميكروفون \"{name}\" "
"عبر الإنترنت."

# runner translation
#: psychopy/alerts/alertsCatalogue/alertmsg.py:136
#, fuzzy, python-brace-format
msgid ""
"The file you are attempting to run does not seem to exist, the full path supplied "
"to Runner was {path}"
msgstr ""
"يبدو أن الملف الذي تحاول تشغيله غير موجود، يبدو أن المسار الكامل الذي تم توفيره "
"إلى \"العداء\" كان {path}"

#: psychopy/alerts/alertsCatalogue/alertmsg.py:140
#, python-brace-format
msgid ""
"Color space attribute `.{colorSpaceAttrib}` is no longer in use, as colors are no "
"longer tied to one space."
msgstr ""
"لم تعد سمة مساحة اللون \". {colorSpaceAttrib}\" قيد الاستخدام، حيث لم تعد الألوان "
"مرتبطة بمساحة واحدة."

#: psychopy/alerts/alertsCatalogue/alertmsg.py:144
#, python-brace-format
msgid ""
"RGB attribute `.{rgbAttrib}` is no longer in use, as non-RGB colors now handle "
"their own conversion."
msgstr ""
"لم تعد سمة RGB \". {rgbAttrib}\" قيد الاستخدام، حيث أن الألوان غير RGB تتعامل الآن "
"مع التحويل الخاص بها."

#: psychopy/app/Resources/psychopy.desktop:5
#: psychopy/app/Resources/psychopy.desktop:6
#, fuzzy
msgid "PsychoPy"
msgstr "سايكوباي"

#: psychopy/app/Resources/psychopy.desktop:7
msgid "Psychology software in Python"
msgstr "برنامج سايكوباي في بايثون"

#: psychopy/app/_psychopyApp.py:98 psychopy/app/builder/builder.py:381
#: psychopy/app/coder/coder.py:1570 psychopy/app/runner/runner.py:207
msgid "&View"
msgstr "عرض"

# التأكد من ترجمة builder view  تنسيق الكود و
#: psychopy/app/_psychopyApp.py:99
#, fuzzy, python-format
msgid "&Open Builder view\t%s"
msgstr "وفتح عرض البناء\t%s"

#: psychopy/app/_psychopyApp.py:102
msgid "Open a new Builder view"
msgstr "إفتح عرض بناء جديد"

#: psychopy/app/_psychopyApp.py:105
#, python-format
msgid "&Open Coder view\t%s"
msgstr "&افتح عرض المبرمج %s"

# التوافق على ترجمة Coder
#: psychopy/app/_psychopyApp.py:108
#, fuzzy
msgid "Open a new Coder view"
msgstr "إفتح عرض تشفير جديد "

#: psychopy/app/_psychopyApp.py:111 psychopy/app/builder/builder.py:358
#: psychopy/app/coder/coder.py:343 psychopy/app/coder/coder.py:1443
#: psychopy/app/pavlovia_ui/_base.py:39 psychopy/app/runner/runner.py:149
#, python-format
msgid "&Quit\t%s"
msgstr "واخرج\t%s"

#: psychopy/app/_psychopyApp.py:113 psychopy/app/builder/builder.py:359
#: psychopy/app/coder/coder.py:1444 psychopy/app/pavlovia_ui/_base.py:40
msgid "Terminate the program"
msgstr "إنهاء البرنامج"

#: psychopy/app/_psychopyApp.py:444
msgid "Copyright (C) 2022 OpenScienceTools.org"
msgstr "حقوق الملكية الفكرية  2022 OpenScienceTools.org"

#: psychopy/app/_psychopyApp.py:545
msgid "  Creating frames..."
msgstr "تكوين الأطر..."

#: psychopy/app/_psychopyApp.py:587
#, fuzzy
msgid ""
"Failed to open Runner with requested file list, opening without file list.\n"
"Requested: {}\n"
"Err: {}"
msgstr ""
"فشل فتح العداء بقائمة الملفات المطلوبة، فتح بدون قائمة الملفات.\n"
"مطلوب: {}\n"
"خطأ: {}"

#: psychopy/app/_psychopyApp.py:602
#, fuzzy
msgid ""
"Failed to open Coder with requested scripts, opening with no scripts open.\n"
"Requested: {}\n"
"Err: {}"
msgstr ""
"فشل في فتح المبرمج مع البرامج النصية المطلوبة، تم الفتح بدون فتح أي برامج نصية.\n"
"مطلوب: {}\n"
"خطأ: {}"

#: psychopy/app/_psychopyApp.py:619
#, fuzzy
msgid ""
"Failed to open Builder with requested experiments, opening with no experiments "
"open.\n"
"Requested: {}\n"
"Err: {}"
msgstr ""
"فشل في فتح المنشئ بالتجارب المطلوبة، فتح بدون تجارب مفتوحة.\n"
"مطلوب: {}\n"
"خطأ: {}"

#: psychopy/app/_psychopyApp.py:647
#, fuzzy
msgid "Compatibility information"
msgstr "معلومات التوافق"

#: psychopy/app/_psychopyApp.py:654
msgid "tips.txt"
msgstr "tips_ar_001.txt"

#: psychopy/app/_psychopyApp.py:692
#, fuzzy
msgid "  Loading plugins..."
msgstr "  تحميل المكونات الإضافية..."

#: psychopy/app/_psychopyApp.py:775
#, fuzzy
msgid "Select .psydat file(s) to extract"
msgstr "حدد ملف (ملفات) .psydat لاستخراجها"

#: psychopy/app/_psychopyApp.py:1083
#, fuzzy
msgid ""
"For stimulus generation and experimental control in Python.\n"
"PsychoPy depends on your feedback. If something doesn't work\n"
"then let us know at psychopy-users@googlegroups.com"
msgstr ""
"لتوليد المحفزات والتحكم التجريبي في Python.\n"
"يعتمد PsychoPy على ملاحظاتك. إذا كان هناك شيء لا يعمل\n"
"فأخبرنا بذلك على psychopy-users@googlegroups.com"

#: psychopy/app/builder/builder.py:75 psychopy/app/builder/dialogs/paramCtrls.py:1121
#: psychopy/app/builder/localizedStrings.py:127
#: psychopy/experiment/components/settings/__init__.py:201
#, fuzzy
msgid "Field"
msgstr "الحقل"

#: psychopy/app/builder/builder.py:76 psychopy/app/builder/dialogs/paramCtrls.py:1121
#: psychopy/app/builder/localizedStrings.py:128
#: psychopy/experiment/components/settings/__init__.py:201
msgid "Default"
msgstr "الافتراضي"

#: psychopy/app/builder/builder.py:77
#, fuzzy
msgid "Favorites"
msgstr "المفضلة"

#: psychopy/app/builder/builder.py:78
msgid "Stimuli"
msgstr "مثير"

#: psychopy/app/builder/builder.py:79
#, fuzzy
msgid "Responses"
msgstr "الردود"

#: psychopy/app/builder/builder.py:80 psychopy/app/builder/localizedStrings.py:29
#: psychopy/app/builder/localizedStrings.py:197
#, fuzzy
msgid "Custom"
msgstr "مخصص"

#: psychopy/app/builder/builder.py:81
#, fuzzy
msgid "I/O"
msgstr "الإدخال/الإخراج"

#: psychopy/app/builder/builder.py:82
#, fuzzy
msgid "Add to favorites"
msgstr "إضافة إلى المفضلة"

#: psychopy/app/builder/builder.py:83
#, fuzzy
msgid "Remove from favorites"
msgstr "إزالة من المفضلة"

#: psychopy/app/builder/builder.py:85
#, fuzzy
msgid "edit"
msgstr "تعديل"

#: psychopy/app/builder/builder.py:86 psychopy/app/builder/builder.py:3394
#, fuzzy
msgid "remove"
msgstr "إزالة"

#: psychopy/app/builder/builder.py:87 psychopy/app/preferencesDlg.py:99
#, fuzzy
msgid "copy"
msgstr "نسخ"

#: psychopy/app/builder/builder.py:88
#, fuzzy
msgid "paste above"
msgstr "الصق أعلاه"

#: psychopy/app/builder/builder.py:89
#, fuzzy
msgid "paste below"
msgstr "الصق أدناه"

#: psychopy/app/builder/builder.py:90
#, fuzzy
msgid "move to top"
msgstr "الانتقال إلى الأعلى"

#: psychopy/app/builder/builder.py:91
#, fuzzy
msgid "move up"
msgstr "تحرك لأعلى"

#: psychopy/app/builder/builder.py:92
#, fuzzy
msgid "move down"
msgstr "تحرك لأسفل"

#: psychopy/app/builder/builder.py:93
#, fuzzy
msgid "move to bottom"
msgstr "الانتقال إلى الأسفل"

#: psychopy/app/builder/builder.py:295 psychopy/app/builder/builder.py:3224
#: psychopy/app/coder/coder.py:1385 psychopy/app/pavlovia_ui/_base.py:24
#: psychopy/app/runner/runner.py:206 psychopy/monitors/MonitorCenter.py:227
#, fuzzy
msgid "&File"
msgstr "&ملف"

#: psychopy/app/builder/builder.py:311 psychopy/app/coder/coder.py:1399
#, fuzzy, python-format
msgid "&New\t%s"
msgstr "وجديد %s"

#: psychopy/app/builder/builder.py:314 psychopy/app/coder/coder.py:1400
#, fuzzy, python-format
msgid "&Open...\t%s"
msgstr "&افتح... %s %s"

#: psychopy/app/builder/builder.py:317 psychopy/app/coder/coder.py:1401
#, fuzzy
msgid "Open &Recent"
msgstr "فتح &حديثاً"

#: psychopy/app/builder/builder.py:320 psychopy/app/coder/coder.py:1403
#, fuzzy, python-format
msgid "&Save\t%s"
msgstr "&حفظ %s"

#: psychopy/app/builder/builder.py:321 psychopy/app/builder/builder.py:4321
#: psychopy/app/coder/coder.py:2898
#, fuzzy
msgid "Save current experiment file"
msgstr "حفظ ملف التجربة الحالية"

#: psychopy/app/builder/builder.py:324 psychopy/app/coder/coder.py:1406
#, fuzzy, python-format
msgid "Save &as...\t%s"
msgstr "حفظ &كما... %s"

#: psychopy/app/builder/builder.py:325 psychopy/app/builder/builder.py:4329
#: psychopy/app/coder/coder.py:2906
#, fuzzy
msgid "Save current experiment file as..."
msgstr "حفظ ملف التجربة الحالية كـ..."

#: psychopy/app/builder/builder.py:328
#, fuzzy, python-format
msgid "Export HTML...\t%s"
msgstr "تصدير HTML... %s"

#: psychopy/app/builder/builder.py:329
#, fuzzy
msgid "Export experiment to html/javascript file"
msgstr "تصدير التجربة إلى ملف html/جافا سكريبت"

#: psychopy/app/builder/builder.py:332 psychopy/app/coder/coder.py:1409
#, fuzzy, python-format
msgid "&Close file\t%s"
msgstr "&إغلاق الملف %s"

#: psychopy/app/builder/builder.py:333
#, fuzzy
msgid "Close current experiment"
msgstr "إغلاق التجربة الحالية"

#: psychopy/app/builder/builder.py:344 psychopy/app/coder/coder.py:1425
#, fuzzy, python-format
msgid "&Preferences\t%s"
msgstr "&التفضيلات %s"

#: psychopy/app/builder/builder.py:347 psychopy/app/coder/coder.py:1430
#, fuzzy
msgid "Reset preferences..."
msgstr "إعادة تعيين التفضيلات..."

#: psychopy/app/builder/builder.py:353
#, fuzzy
msgid "Close PsychoPy Builder"
msgstr "إغلاق المنشئ النفسي"

#: psychopy/app/builder/builder.py:364 psychopy/app/coder/coder.py:1450
#: psychopy/monitors/MonitorCenter.py:235
#, fuzzy
msgid "&Edit"
msgstr "&تحرير"

#: psychopy/app/builder/builder.py:367 psychopy/app/builder/builder.py:1185
#: psychopy/app/coder/coder.py:1516
#, fuzzy, python-format
msgid "Undo\t%s"
msgstr "التراجع %s"

#: psychopy/app/builder/builder.py:368 psychopy/app/builder/builder.py:4336
#: psychopy/app/coder/coder.py:1517 psychopy/app/coder/coder.py:2913
#, fuzzy
msgid "Undo last action"
msgstr "التراجع عن الإجراء الأخير"

#: psychopy/app/builder/builder.py:372 psychopy/app/builder/builder.py:1200
#: psychopy/app/coder/coder.py:1521
#, fuzzy, python-format
msgid "Redo\t%s"
msgstr "الإعادة %s"

#: psychopy/app/builder/builder.py:373 psychopy/app/builder/builder.py:4344
#: psychopy/app/coder/coder.py:1522 psychopy/app/coder/coder.py:2921
#, fuzzy
msgid "Redo last action"
msgstr "إعادة الإجراء الأخير"

#: psychopy/app/builder/builder.py:376 psychopy/app/coder/coder.py:1455
#, fuzzy, python-format
msgid "&Paste\t%s"
msgstr "ولصق %s"

#: psychopy/app/builder/builder.py:396 psychopy/app/builder/builder.py:3233
#, fuzzy, python-format
msgid "&Toggle readme\t%s"
msgstr "وتبديل القراءة %s"

#: psychopy/app/builder/builder.py:398 psychopy/app/builder/builder.py:3235
#, fuzzy
msgid "Toggle Readme"
msgstr "تبديل القراءة"

#: psychopy/app/builder/builder.py:401
#, fuzzy, python-format
msgid "&Flow Larger\t%s"
msgstr "&تدفق أكبر %s"

#: psychopy/app/builder/builder.py:403
#, fuzzy
msgid "Larger flow items"
msgstr "عناصر التدفق الأكبر حجماً"

#: psychopy/app/builder/builder.py:406
#, fuzzy, python-format
msgid "&Flow Smaller\t%s"
msgstr "&تدفق أصغر %s"

#: psychopy/app/builder/builder.py:408
#, fuzzy
msgid "Smaller flow items"
msgstr "عناصر التدفق الأصغر حجماً"

#: psychopy/app/builder/builder.py:411
#, fuzzy, python-format
msgid "&Routine Larger\t%s"
msgstr "&روتين أكبر %s"

#: psychopy/app/builder/builder.py:413
#, fuzzy
msgid "Larger routine items"
msgstr "العناصر الروتينية الأكبر حجماً"

#: psychopy/app/builder/builder.py:416
#, fuzzy, python-format
msgid "&Routine Smaller\t%s"
msgstr "&روتين أصغر %s"

#: psychopy/app/builder/builder.py:418
#, fuzzy
msgid "Smaller routine items"
msgstr "العناصر الروتينية الأصغر حجماً"

#: psychopy/app/builder/builder.py:427 psychopy/app/coder/coder.py:1631
#: psychopy/app/runner/runner.py:200
#, fuzzy
msgid "&Themes"
msgstr "&المواضيع"

#: psychopy/app/builder/builder.py:431 psychopy/app/coder/coder.py:1661
#, fuzzy
msgid "&Tools"
msgstr "&أدوات"

#: psychopy/app/builder/builder.py:434 psychopy/app/builder/builder.py:4353
#: psychopy/app/coder/coder.py:1663 psychopy/app/coder/coder.py:2930
#, fuzzy
msgid "Monitor Center"
msgstr "مركز المراقبة"

#: psychopy/app/builder/builder.py:435 psychopy/app/coder/coder.py:1664
#, fuzzy
msgid "To set information about your monitor"
msgstr "لتعيين معلومات حول شاشتك"

#: psychopy/app/builder/builder.py:439
#, fuzzy, python-format
msgid "Compile\t%s"
msgstr "تجميع %s"

#: psychopy/app/builder/builder.py:440
#, fuzzy
msgid "Compile the exp to a script"
msgstr "تجميع exp إلى برنامج نصي"

#: psychopy/app/builder/builder.py:443 psychopy/app/coder/coder.py:1678
#, fuzzy, python-format
msgid "Run\t%s"
msgstr "تشغيل %s"

#: psychopy/app/builder/builder.py:444 psychopy/app/coder/coder.py:1679
#, fuzzy
msgid "Run the current script"
msgstr "تشغيل البرنامج النصي الحالي"

#: psychopy/app/builder/builder.py:447 psychopy/app/coder/coder.py:1682
#, fuzzy, python-format
msgid "Send to runner\t%s"
msgstr "الإرسال إلى العداء %s"

#: psychopy/app/builder/builder.py:448 psychopy/app/coder/coder.py:1683
#, fuzzy
msgid "Send current script to runner"
msgstr "إرسال البرنامج النصي الحالي إلى العداء"

#: psychopy/app/builder/builder.py:452 psychopy/app/coder/coder.py:1688
#, fuzzy
msgid "PsychoPy updates..."
msgstr "تحديثات سايكوبي..."

#: psychopy/app/builder/builder.py:453 psychopy/app/coder/coder.py:1689
#, fuzzy
msgid "Update PsychoPy to the latest, or a specific, version"
msgstr "قم بتحديث PsychoPy إلى أحدث إصدار أو إصدار معين"

#: psychopy/app/builder/builder.py:457 psychopy/app/coder/coder.py:1692
#, fuzzy
msgid "Plugin/packages manager..."
msgstr "مدير المكونات الإضافية/مدير الحزم..."

#: psychopy/app/builder/builder.py:458 psychopy/app/coder/coder.py:1693
#, fuzzy
msgid "Manage Python packages and optional plugins for PsychoPy"
msgstr "إدارة حزم Python والمكونات الإضافية الاختيارية لـ PsychoPy"

#: psychopy/app/builder/builder.py:462 psychopy/app/coder/coder.py:1696
#, fuzzy
msgid "Benchmark wizard"
msgstr "معالج المعايير"

#: psychopy/app/builder/builder.py:463 psychopy/app/coder/coder.py:1697
#, fuzzy
msgid "Check software & hardware, generate report"
msgstr "التحقق من البرامج والأجهزة، وإنشاء تقرير"

#: psychopy/app/builder/builder.py:469
#, fuzzy
msgid "E&xperiment"
msgstr "ه&التجربة"

#: psychopy/app/builder/builder.py:472
#, fuzzy, python-format
msgid "&New Routine\t%s"
msgstr "&روتين جديد %s"

#: psychopy/app/builder/builder.py:473
#, fuzzy
msgid "Create a new routine (e.g. the trial definition)"
msgstr "إنشاء روتين جديد (مثل تعريف التجربة)"

#: psychopy/app/builder/builder.py:477
#, fuzzy, python-format
msgid "&Copy Routine\t%s"
msgstr "&روتين النسخ %s"

#: psychopy/app/builder/builder.py:479
#, fuzzy
msgid "Copy the current routine so it can be used in another exp"
msgstr "انسخ الروتين الحالي حتى يمكن استخدامه في exp آخر"

#: psychopy/app/builder/builder.py:484
#, fuzzy, python-format
msgid "&Paste Routine\t%s"
msgstr "&لصق الروتين %s"

#: psychopy/app/builder/builder.py:486
#, fuzzy
msgid "Paste the Routine into the current experiment"
msgstr "الصق الروتين في التجربة الحالية"

#: psychopy/app/builder/builder.py:491
#, fuzzy, python-format
msgid "&Rename Routine\t%s"
msgstr "&Rename روتين %s"

#: psychopy/app/builder/builder.py:493
#, fuzzy
msgid "Change the name of this routine"
msgstr "تغيير اسم هذا الروتين"

#: psychopy/app/builder/builder.py:496
#, fuzzy, python-format
msgid "Paste Component\t%s"
msgstr "لصق المكون %s"

#: psychopy/app/builder/builder.py:499
#, fuzzy
msgid "Paste the Component at bottom of the current Routine"
msgstr "الصق المكون في أسفل الروتين الحالي"

#: psychopy/app/builder/builder.py:506
#, fuzzy
msgid "Insert Routine in Flow"
msgstr "إدراج الروتين في التدفق"

#: psychopy/app/builder/builder.py:508
#, fuzzy
msgid "Select one of your routines to be inserted into the experiment flow"
msgstr "حدد أحد إجراءاتك الروتينية لإدراجها في سير التجربة"

#: psychopy/app/builder/builder.py:512
#, fuzzy
msgid "Insert Loop in Flow"
msgstr "إدراج حلقة في التدفق"

#: psychopy/app/builder/builder.py:513
#, fuzzy
msgid "Create a new loop in your flow window"
msgstr "أنشئ حلقة جديدة في نافذة التدفق"

#: psychopy/app/builder/builder.py:518
#, fuzzy, python-format
msgid "&Find in experiment...\t%s"
msgstr "&ابحث في التجربة... %s"

#: psychopy/app/builder/builder.py:519
#, fuzzy
msgid "Search the whole experiment for a specific term"
msgstr "ابحث في التجربة بأكملها عن مصطلح معين"

#: psychopy/app/builder/builder.py:523
#, fuzzy
msgid "README..."
msgstr "README..."

#: psychopy/app/builder/builder.py:524
#, fuzzy
msgid "Add or edit the text shown when your experiment is opened"
msgstr "إضافة أو تعديل النص الذي يظهر عند فتح تجربتك"

#: psychopy/app/builder/builder.py:535
#, fuzzy
msgid "&Unpack Demos..."
msgstr "&Unpack Demos..."

#: psychopy/app/builder/builder.py:537
#, fuzzy
msgid "Unpack demos to a writable location (so that they can be run)"
msgstr "فك ضغط العروض التوضيحية إلى موقع قابل للكتابة (بحيث يمكن تشغيلها)"

#: psychopy/app/builder/builder.py:541
#, fuzzy
msgid "Browse on Pavlovia"
msgstr "تصفح على بافلوفيا"

#: psychopy/app/builder/builder.py:542
#, fuzzy
msgid "Get more demos from the online demos repository on Pavlovia"
msgstr ""
"احصل على المزيد من العروض التوضيحية من مستودع العروض التوضيحية على الإنترنت على "
"بافلوفيا"

#: psychopy/app/builder/builder.py:547
#, fuzzy
msgid "Open demos folder"
msgstr "فتح مجلد العروض التوضيحية"

#: psychopy/app/builder/builder.py:548
#, fuzzy
msgid "Open the local folder where demos are stored"
msgstr "افتح المجلد المحلي حيث يتم تخزين العروض التوضيحية"

#: psychopy/app/builder/builder.py:554 psychopy/app/coder/coder.py:1712
#: psychopy/app/runner/runner.py:209
#, fuzzy
msgid "&Demos"
msgstr "والعروض"

#: psychopy/app/builder/builder.py:558 psychopy/app/coder/coder.py:1740
msgid "&Pavlovia.org"
msgstr "‫&Pavlovia.org"

#: psychopy/app/builder/builder.py:562 psychopy/app/coder/coder.py:1745
#: psychopy/app/runner/runner.py:213
#, fuzzy
msgid "&Window"
msgstr "النافذة"

#: psychopy/app/builder/builder.py:566 psychopy/app/coder/coder.py:1749
#, fuzzy
msgid "&Help"
msgstr "مساعدة"

#: psychopy/app/builder/builder.py:570 psychopy/app/coder/coder.py:1751
msgid "&PsychoPy Homepage"
msgstr "الصفحة الرئيسية لـ PsychoPy"

#: psychopy/app/builder/builder.py:571 psychopy/app/coder/coder.py:1752
#, fuzzy
msgid "Go to the PsychoPy homepage"
msgstr "انتقل إلى الصفحة الرئيسية لـ PsychoPy"

#: psychopy/app/builder/builder.py:575
#, fuzzy
msgid "&PsychoPy Builder Help"
msgstr "&مساعدة منشئ نفسي بيه"

#: psychopy/app/builder/builder.py:577
#, fuzzy
msgid "Go to the online documentation for PsychoPy Builder"
msgstr "انتقل إلى التوثيق عبر الإنترنت لمنشئ PsychoPy Builder"

#: psychopy/app/builder/builder.py:584 psychopy/app/coder/coder.py:1767
#, fuzzy
msgid "&System Info..."
msgstr "&معلومات النظام..."

#: psychopy/app/builder/builder.py:585 psychopy/app/coder/coder.py:1768
#, fuzzy
msgid "Get system information."
msgstr "الحصول على معلومات النظام."

#: psychopy/app/builder/builder.py:590 psychopy/app/coder/coder.py:1773
#, fuzzy
msgid "&About..."
msgstr "حول..."

#: psychopy/app/builder/builder.py:590 psychopy/app/coder/coder.py:1774
#, fuzzy
#| msgid "Welcome to PsychoPy2!"
msgid "About PsychoPy"
msgstr "مرحبا بكم في PsychoPy2!"

#: psychopy/app/builder/builder.py:593 psychopy/app/coder/coder.py:1778
#, fuzzy
msgid "&News..."
msgstr "&News..."

#: psychopy/app/builder/builder.py:594 psychopy/app/coder/coder.py:1779
#, fuzzy
msgid "News"
msgstr "الأخبار"

#: psychopy/app/builder/builder.py:707 psychopy/app/builder/builder.py:801
#, fuzzy
msgid "PsychoPy experiments (*.psyexp)|*.psyexp|Any file (*.*)|*.*"
msgstr "تجارب PsychoPy (*.psyexp) |*.psyexp|أي ملف (*.*) |.*"

#: psychopy/app/builder/builder.py:709 psychopy/app/builder/builder.py:803
#, fuzzy
msgid "PsychoPy experiments (*.psyexp)|*.psyexp|Any file (*.*)|*"
msgstr "تجارب PsychoPy (*.psyexp) |*.psyexp|أي ملف (*.*) |"

#: psychopy/app/builder/builder.py:716 psychopy/app/builder/dialogs/__init__.py:1701
#: psychopy/app/coder/coder.py:2355
#, fuzzy
msgid "Open file ..."
msgstr "افتح الملف ..."

#: psychopy/app/builder/builder.py:806 psychopy/app/coder/coder.py:2497
#, fuzzy
msgid "Save file as ..."
msgstr "حفظ الملف باسم ..."

#: psychopy/app/builder/builder.py:859
#, fuzzy
msgid "Please save experiment before editing the README file"
msgstr "يرجى حفظ التجربة قبل تحرير ملف README"

#: psychopy/app/builder/builder.py:860
#, fuzzy
msgid "No readme file"
msgstr "لا يوجد ملف تمهيدي"

#: psychopy/app/builder/builder.py:952
#, fuzzy, python-format
msgid "Experiment %s has changed. Save before quitting?"
msgstr "تم تغيير التجربة %s. حفظ قبل الإنهاء؟"

#: psychopy/app/builder/builder.py:1055 psychopy/app/coder/coder.py:2845
#, fuzzy
msgid "Are you sure you want to reset your preferences? This cannot be undone."
msgstr "هل أنت متأكد من أنك تريد إعادة تعيين تفضيلاتك؟ لا يمكن التراجع عن ذلك."

#: psychopy/app/builder/builder.py:1060 psychopy/app/coder/coder.py:2849
#, fuzzy
msgid "I'm sure"
msgstr "أنا متأكد"

#: psychopy/app/builder/builder.py:1061 psychopy/app/coder/coder.py:2850
#, fuzzy
msgid "Wait, go back!"
msgstr "انتظر، عد إلى الوراء"

#: psychopy/app/builder/builder.py:1070 psychopy/app/coder/coder.py:2859
#, fuzzy
msgid ""
"Done! Your preferences have been reset. Changes will be applied when you next open "
"PsychoPy."
msgstr ""
"تم! تمت إعادة تعيين تفضيلاتك. سيتم تطبيق التغييرات عند فتح PsychoPy في المرة "
"القادمة."

#: psychopy/app/builder/builder.py:1189
#, fuzzy, python-format
msgid "Undo %(action)s\t%(key)s"
msgstr "التراجع %(action)s %(key)s %(key)s"

#: psychopy/app/builder/builder.py:1204
#, fuzzy, python-format
msgid "Redo %(action)s\t%(key)s"
msgstr "الإعادة %(action)s %(key)s"

#: psychopy/app/builder/builder.py:1217
#, fuzzy
msgid "Location to unpack demos"
msgstr "موقع تفريغ العروض التوضيحية"

#: psychopy/app/builder/builder.py:1295 psychopy/app/builder/builder.py:2465
#, fuzzy, python-format
msgid "New name for copy of \"%(copied)s\"?  [%(default)s]"
msgstr "اسم جديد لنسخة \"%(copied)s\"؟  [%(default)s]"

#: psychopy/app/builder/builder.py:1299
#, fuzzy
msgid "Paste Routine"
msgstr "لصق الروتين"

#: psychopy/app/builder/builder.py:1371
#, fuzzy
msgid "What is the new name for the Routine?"
msgstr "ما هو الاسم الجديد للروتين؟"

#: psychopy/app/builder/builder.py:1373 psychopy/app/coder/fileBrowser.py:97
#, fuzzy
msgid "Rename"
msgstr "إعادة التسمية"

#: psychopy/app/builder/builder.py:1600 psychopy/app/builder/dialogs/__init__.py:1988
#, fuzzy
msgid "What is the name for the new Routine? (e.g. instr, trial, feedback)"
msgstr "ما هو اسم الروتين الجديد؟ (على سبيل المثال instr، التجربة، الملاحظات)"

#: psychopy/app/builder/builder.py:1630
#, fuzzy
msgid "Do you want to remove routine '{}' from the experiment?"
msgstr "هل تريد إزالة الروتين \"{}\" من التجربة؟"

#: psychopy/app/builder/builder.py:1636
#, fuzzy
msgid "Remove routine?"
msgstr "إزالة الروتين؟"

#: psychopy/app/builder/builder.py:1876 psychopy/app/preferencesDlg.py:100
#, fuzzy
msgid "paste"
msgstr "معجون"

#: psychopy/app/builder/builder.py:2415
#, fuzzy
msgid "Routine settings"
msgstr "الإعدادات الروتينية"

#: psychopy/app/builder/builder.py:2469
#, fuzzy
msgid "Paste Component"
msgstr "مكون اللصق"

#: psychopy/app/builder/builder.py:2580
#, fuzzy
msgid "Help"
msgstr "المساعدة"

#: psychopy/app/builder/builder.py:2713
#, fuzzy
msgid "Cannot add component, experiment has no routines."
msgstr "لا يمكن إضافة مكون، التجربة ليس لها إجراءات روتينية."

#: psychopy/app/builder/builder.py:2714 psychopy/app/preferencesDlg.py:844
#, fuzzy
msgid "Error"
msgstr "خطأ"

#: psychopy/app/builder/builder.py:2898 psychopy/app/pavlovia_ui/project.py:914
#: psychopy/app/pavlovia_ui/search.py:413 psychopy/app/pavlovia_ui/sync.py:35
#: psychopy/app/pavlovia_ui/sync.py:130
#, fuzzy
msgid "OK"
msgstr "حسناً"

#: psychopy/app/builder/builder.py:2941
#, fuzzy
msgid "Get more..."
msgstr "احصل على المزيد..."

#: psychopy/app/builder/builder.py:2942
#, fuzzy
msgid "Add new components and features via plugins."
msgstr "أضف مكونات وميزات جديدة عبر الإضافات."

#: psychopy/app/builder/builder.py:2948
#, fuzzy
msgid "Filter components by whether they work with PsychoJS, PsychoPy or both."
msgstr "صنف المكونات حسب ما إذا كانت تعمل مع PsychoJS أو PsychoPy أو كليهما."

#: psychopy/app/builder/builder.py:3227 psychopy/app/utils.py:495
msgid "Edit"
msgstr "تعديل"

#: psychopy/app/builder/builder.py:3230
#, fuzzy, python-format
msgid "&Close readme\t%s"
msgstr "&إغلاق اقرأني %s"

#: psychopy/app/builder/builder.py:3324 psychopy/app/builder/builder.py:3447
#, fuzzy
msgid "Insert Routine"
msgstr "إدراج الروتين"

#: psychopy/app/builder/builder.py:3331 psychopy/app/builder/builder.py:3449
#, fuzzy
msgid "Insert Loop"
msgstr "حلقة الإدراج"

#: psychopy/app/builder/builder.py:3395
#, fuzzy
msgid "rename"
msgstr "إعادة التسمية"

#: psychopy/app/builder/builder.py:3478
#, fuzzy
msgid "Select a Routine to insert (Esc to exit)"
msgstr "حدد إجراء روتيني لإدراجه (اسك للخروج)"

#: psychopy/app/builder/builder.py:3518
#, fuzzy
msgid "CANCEL Insert"
msgstr "إلغاء الإدراج"

#: psychopy/app/builder/builder.py:3520
#, fuzzy
msgid "Click where you want to insert the Routine, or CANCEL insert."
msgstr "انقر فوق المكان الذي تريد إدراج الروتين فيه، أو إلغاء الإدراج."

#: psychopy/app/builder/builder.py:3551
#, fuzzy
msgid "CANCEL insert"
msgstr "إلغاء الإدراج"

#: psychopy/app/builder/builder.py:3554
#, fuzzy
msgid "Click where you want the loop to start/end, or CANCEL insert."
msgstr "انقر فوق المكان الذي تريد أن تبدأ/ينتهي فيه الحلقة، أو إلغاء الإدراج."

#: psychopy/app/builder/builder.py:3563
#, fuzzy
msgid "Click the other end for the loop"
msgstr "انقر فوق الطرف الآخر للحلقة"

#: psychopy/app/builder/builder.py:3815
#, fuzzy, python-format
msgid ""
"The \"%s\" Loop is about to be deleted as well (by collapsing). OK to proceed?"
msgstr ""
"حلقة \"%s\" حلقة على وشك الحذف أيضًا (عن طريق الانهيار). هل أنت موافق على المتابعة؟"

#: psychopy/app/builder/builder.py:3817
#, fuzzy
msgid "Impending Loop collapse"
msgstr "انهيار الحلقة الوشيك"

#: psychopy/app/builder/builder.py:4304 psychopy/app/coder/coder.py:2882
#, fuzzy
msgid "New"
msgstr "جديد"

#: psychopy/app/builder/builder.py:4306 psychopy/app/coder/coder.py:2884
#, fuzzy
msgid "Create new experiment file"
msgstr "إنشاء ملف تجربة جديد"

#: psychopy/app/builder/builder.py:4312 psychopy/app/coder/coder.py:2889
msgid "Open"
msgstr "مفتوح"

#: psychopy/app/builder/builder.py:4314 psychopy/app/coder/coder.py:2891
#, fuzzy
msgid "Open an existing experiment file"
msgstr "فتح ملف تجربة موجود"

#: psychopy/app/builder/builder.py:4319 psychopy/app/builder/localizedStrings.py:33
#: psychopy/app/coder/coder.py:2896 psychopy/app/utils.py:503
#: psychopy/monitors/MonitorCenter.py:259
msgid "Save"
msgstr "حفظ"

#: psychopy/app/builder/builder.py:4327 psychopy/app/coder/coder.py:2904
#, fuzzy
msgid "Save As..."
msgstr "حفظ باسم..."

#: psychopy/app/builder/builder.py:4334 psychopy/app/coder/codeEditorBase.py:110
#: psychopy/app/coder/coder.py:2911
#, fuzzy
msgid "Undo"
msgstr "التراجع"

#: psychopy/app/builder/builder.py:4342 psychopy/app/coder/codeEditorBase.py:111
#: psychopy/app/coder/coder.py:2919
#, fuzzy
msgid "Redo"
msgstr "الإعادة"

#: psychopy/app/builder/builder.py:4355 psychopy/app/coder/coder.py:2932
#, fuzzy
msgid "Monitor settings and calibration"
msgstr "إعدادات الشاشة والمعايرة"

#: psychopy/app/builder/builder.py:4360
#, fuzzy
msgid "Experiment Settings"
msgstr "إعدادات التجربة"

#: psychopy/app/builder/builder.py:4362
#, fuzzy
msgid "Edit experiment settings"
msgstr "تحرير إعدادات التجربة"

#: psychopy/app/builder/builder.py:4370
#, fuzzy
msgid "Compile Python Script"
msgstr "تجميع نص برمجي بايثون"

#: psychopy/app/builder/builder.py:4372
#, fuzzy
msgid "Compile to Python script"
msgstr "التحويل البرمجي إلى نص برمجي بايثون"

#: psychopy/app/builder/builder.py:4377
#, fuzzy
msgid "Compile JS Script"
msgstr "تجميع نص برمجة JS النصي"

#: psychopy/app/builder/builder.py:4379
#, fuzzy
msgid "Compile to JS script"
msgstr "التحويل البرمجي إلى نص برمجي JS"

#: psychopy/app/builder/builder.py:4384 psychopy/app/coder/coder.py:2946
#, fuzzy
msgid "Runner"
msgstr "عدّاء"

#: psychopy/app/builder/builder.py:4386 psychopy/app/coder/coder.py:2947
#, fuzzy
msgid "Send experiment to Runner"
msgstr "إرسال التجربة إلى العداء"

#: psychopy/app/builder/builder.py:4392 psychopy/app/coder/coder.py:2951
#, fuzzy
msgid "Run"
msgstr "تشغيل"

#: psychopy/app/builder/builder.py:4394 psychopy/app/coder/coder.py:2952
#, fuzzy
msgid "Run experiment"
msgstr "إجراء التجربة"

#: psychopy/app/builder/builder.py:4403
#, fuzzy
msgid "Run online"
msgstr "تشغيل عبر الإنترنت"

#: psychopy/app/builder/builder.py:4404
#, fuzzy
msgid "Run the study online (with pavlovia.org)"
msgstr "إجراء الدراسة عبر الإنترنت (مع pavlovia.org)"

#: psychopy/app/builder/builder.py:4409
#, fuzzy
msgid "Run in local browser"
msgstr "التشغيل في المتصفح المحلي"

#: psychopy/app/builder/builder.py:4410
#, fuzzy
msgid "Run the study in PsychoJS on a local browser, not through pavlovia.org"
msgstr "قم بتشغيل الدراسة في PsychoJS على متصفح محلي، وليس من خلال pavlovia.org"

#: psychopy/app/builder/builder.py:4415 psychopy/app/coder/coder.py:2961
#, fuzzy
msgid "Sync online"
msgstr "المزامنة عبر الإنترنت"

#: psychopy/app/builder/builder.py:4416 psychopy/app/coder/coder.py:2962
#, fuzzy
msgid "Sync with web project (at pavlovia.org)"
msgstr "المزامنة مع مشروع الويب (في pavlovia.org)"

#: psychopy/app/builder/builder.py:4421 psychopy/app/coder/coder.py:2967
#, fuzzy
msgid "Search Pavlovia.org"
msgstr "ابحث في Pavlovia.org"

#: psychopy/app/builder/builder.py:4422 psychopy/app/coder/coder.py:2968
#, fuzzy
msgid "Find existing studies online (at pavlovia.org)"
msgstr "ابحث عن الدراسات الموجودة على الإنترنت (على pavlovia.org)"

#: psychopy/app/builder/builder.py:4427 psychopy/app/coder/coder.py:2973
#, fuzzy
msgid "Current Pavlovia user"
msgstr "مستخدم بافلوفيا الحالي"

#: psychopy/app/builder/builder.py:4428 psychopy/app/coder/coder.py:2974
#, fuzzy
msgid "Log in/out of Pavlovia.org, view your user profile."
msgstr "تسجيل الدخول/الخروج من موقع Pavlovia.org، وعرض ملف تعريف المستخدم الخاص بك."

#: psychopy/app/builder/builder.py:4433
#, fuzzy
msgid "View project"
msgstr "عرض المشروع"

#: psychopy/app/builder/builder.py:4434
#, fuzzy
msgid "View details of this project"
msgstr "عرض تفاصيل هذا المشروع"

#: psychopy/app/builder/dialogs/__init__.py:294
#, fuzzy
msgid "set during: "
msgstr "تم تعيينه خلال:"

#: psychopy/app/builder/dialogs/__init__.py:845
#: psychopy/app/builder/dialogs/__init__.py:847
#: psychopy/app/builder/dialogs/__init__.py:1211
#: psychopy/app/builder/dialogs/dlgsCode.py:41
#: psychopy/app/builder/dialogs/dlgsCode.py:43
#, fuzzy
msgid " Properties"
msgstr " الخصائص"

#: psychopy/app/builder/dialogs/__init__.py:987
#: psychopy/app/builder/dialogs/dlgsCode.py:142
#: psychopy/app/builder/dialogs/dlgsConditions.py:508
#: psychopy/app/preferencesDlg.py:506
#, fuzzy
msgid " Help "
msgstr " المساعدة"

#: psychopy/app/builder/dialogs/__init__.py:988
#: psychopy/app/builder/dialogs/dlgsCode.py:143
#, fuzzy
msgid "Go to online help about this component"
msgstr "انتقل إلى المساعدة عبر الإنترنت حول هذا المكون"

#: psychopy/app/builder/dialogs/__init__.py:994
#: psychopy/app/builder/dialogs/dlgsCode.py:145
#: psychopy/app/builder/dialogs/dlgsConditions.py:514
#: psychopy/app/preferencesDlg.py:513 psychopy/gui/qtgui.py:88
#: psychopy/gui/wxgui.py:68 psychopy/monitors/MonitorCenter.py:1121
#: psychopy/monitors/MonitorCenter.py:1229
#, fuzzy
msgid " OK "
msgstr " حسناً"

#: psychopy/app/builder/dialogs/__init__.py:999
#: psychopy/app/builder/dialogs/dlgsCode.py:148
#: psychopy/app/builder/dialogs/dlgsConditions.py:521
#: psychopy/app/preferencesDlg.py:514 psychopy/gui/qtgui.py:89
#: psychopy/gui/wxgui.py:69 psychopy/monitors/MonitorCenter.py:1123
#: psychopy/monitors/MonitorCenter.py:1232
#, fuzzy
msgid " Cancel "
msgstr " إلغاء"

#: psychopy/app/builder/dialogs/__init__.py:1178
#: psychopy/app/builder/validators.py:379
#, fuzzy
msgid "Missing name"
msgstr "الاسم المفقود"

#: psychopy/app/builder/dialogs/__init__.py:1185
#, fuzzy, python-format
msgid "That name is in use (it's a %s). Try another name."
msgstr "هذا الاسم قيد الاستخدام (إنه %s). جرب اسمًا آخر."

#: psychopy/app/builder/dialogs/__init__.py:1188
#: psychopy/app/builder/dialogs/dlgsConditions.py:296
#: psychopy/app/builder/dialogs/dlgsConditions.py:583
#, fuzzy
msgid "Name must be alphanumeric or _, no spaces"
msgstr "يجب أن يكون الاسم أبجديًا رقميًا أو _، بدون مسافات"

#: psychopy/app/builder/dialogs/__init__.py:1469
#: psychopy/app/builder/dialogs/__init__.py:1652
#, fuzzy
msgid "No parameters set"
msgstr "لم يتم تعيين أي معلمات"

#: psychopy/app/builder/dialogs/__init__.py:1548
#, fuzzy
msgid "No parameters set (select a file above)"
msgstr "لم يتم تعيين أي معلمات (حدد ملفاً أعلاه)"

#: psychopy/app/builder/dialogs/__init__.py:1641
#, fuzzy, python-format
msgid ""
"%(nCondition)i conditions, with %(nParam)i parameters\n"
"%(paramStr)s"
msgstr ""
"شروط %(nCondition)i، مع %(nParam)i معلمات %(nParam)i\n"
"%(paramStr)s"

#: psychopy/app/builder/dialogs/__init__.py:1650
#, fuzzy
msgid "No parameters set (conditionsFile not found)"
msgstr "لم يتم تعيين أي معلمات (لم يتم العثور على ملف الشروط)"

#: psychopy/app/builder/dialogs/__init__.py:1737
#, fuzzy
msgid "Conditions file set from variable."
msgstr "تم تعيين ملف الشروط من المتغير."

#: psychopy/app/builder/dialogs/__init__.py:1752
#, fuzzy, python-format
msgid "Could not read conditions from: %s\n"
msgstr "تعذر قراءة الشروط من: %s\n"

#: psychopy/app/builder/dialogs/__init__.py:1759
#, fuzzy, python-format
msgid ""
"Bad name in %s: Parameters (column headers) cannot contain dots or be duplicated."
msgstr ""
"اسم غير صحيح في %s: لا يمكن أن تحتوي المعلمات (رؤوس الأعمدة) على نقاط أو أن تكون "
"مكررة."

#: psychopy/app/builder/dialogs/__init__.py:1775
#, fuzzy
msgid "Builder variable(s) ({}) in file:{}"
msgstr "متغير (متغيرات) المنشئ ({}) في الملف:{}"

#: psychopy/app/builder/dialogs/__init__.py:1805
#, fuzzy, python-format
msgid "Duplicate condition names, different conditions file: %s"
msgstr "أسماء شروط مكررة، ملف شروط مختلفة: %s"

#: psychopy/app/builder/dialogs/__init__.py:1907
#, fuzzy
msgid "Show screen numbers"
msgstr "إظهار أرقام الشاشة"

#: psychopy/app/builder/dialogs/__init__.py:1972
#, fuzzy
msgid "New Routine"
msgstr "الروتين الجديد"

#: psychopy/app/builder/dialogs/__init__.py:1984
#, fuzzy
msgid "New Routine name:"
msgstr "اسم الروتين الجديد:"

#: psychopy/app/builder/dialogs/__init__.py:1992
#, fuzzy
msgid "Routine Template:"
msgstr "القالب الروتيني:"

#: psychopy/app/builder/dialogs/__init__.py:1996
#, fuzzy
msgid "Select a template to base your new Routine on"
msgstr "اختر قالباً لتبني عليه روتينك الجديد"

#: psychopy/app/builder/dialogs/dlgsCode.py:110
#, fuzzy
msgid "disabled"
msgstr "معطل"

#: psychopy/app/builder/dialogs/dlgsCode.py:238
#, fuzzy
msgid ""
"\n"
"Py to JS auto-translation requires the metapensiero library.\n"
"Available for Python 3.5+.\n"
msgstr ""
"\n"
"تتطلب الترجمة التلقائية من Py إلى JS مكتبة metapensiero.\n"
"متوفر لبايثون 3.5+.\n"

#: psychopy/app/builder/dialogs/dlgsCode.py:240
#, fuzzy
msgid "Warning: requires the metapensiero library"
msgstr "تحذير: يتطلب مكتبة ميتابينسييرو"

#: psychopy/app/builder/dialogs/dlgsCode.py:272
#, fuzzy
msgid ""
"\n"
"Auto-JS translation will overwrite your existing JavaScript code.\n"
"Press OK to continue, or Cancel.\n"
msgstr ""
"\n"
"سوف تقوم ترجمة JS التلقائية بالكتابة فوق كود JavaScript الموجود لديك.\n"
"اضغط على موافق للمتابعة، أو إلغاء.\n"

#: psychopy/app/builder/dialogs/dlgsCode.py:274
#, fuzzy
msgid "Warning: Python to JavaScript Translation"
msgstr "تحذير: ترجمة بايثون إلى جافا سكريبت"

#: psychopy/app/builder/dialogs/dlgsConditions.py:79
#, fuzzy
msgid "New (no file)"
msgstr "جديد (لا يوجد ملف)"

#: psychopy/app/builder/dialogs/dlgsConditions.py:87
#, fuzzy
msgid "Conditions data (no file)"
msgstr "بيانات الشروط (لا يوجد ملف)"

#: psychopy/app/builder/dialogs/dlgsConditions.py:160
#, fuzzy
msgid "Params:"
msgstr "البارامترات:"

#: psychopy/app/builder/dialogs/dlgsConditions.py:169
#, fuzzy
msgid "type:"
msgstr "النوع:"

#: psychopy/app/builder/dialogs/dlgsConditions.py:225
#, fuzzy, python-format
msgid "cond %s:"
msgstr "الشرط %s:"

#: psychopy/app/builder/dialogs/dlgsConditions.py:262
#, fuzzy
msgid "Should be legal as a variable name (alphanumeric)"
msgstr "يجب أن يكون قانونيًا كاسم متغير (أبجدي رقمي)"

#: psychopy/app/builder/dialogs/dlgsConditions.py:273
#, fuzzy
msgid "extra white-space"
msgstr "مساحة بيضاء إضافية"

#: psychopy/app/builder/dialogs/dlgsConditions.py:439
#, fuzzy
msgid "PREVIEW"
msgstr "عرض أولي"

#: psychopy/app/builder/dialogs/dlgsConditions.py:476
#, fuzzy
msgid "+cond."
msgstr "+ثانية."

#: psychopy/app/builder/dialogs/dlgsConditions.py:477
#, fuzzy
msgid "Add a condition (row); to delete a condition, delete all of its values."
msgstr "إضافة شرط (صف)؛ لحذف شرط، احذف جميع قيمه."

#: psychopy/app/builder/dialogs/dlgsConditions.py:483
#, fuzzy
msgid "+param"
msgstr "+البارام"

#: psychopy/app/builder/dialogs/dlgsConditions.py:484
#, fuzzy
msgid ""
"Add a parameter (column); to delete a param, set its type to None, or delete all "
"of its values."
<<<<<<< HEAD
msgstr ""
=======
msgstr "إضافة معلمة (عمود)؛ لحذف معلمة أو تعيين نوعها إلى لا شيء، أو حذف جميع قيمها."
>>>>>>> 64d421fe

#: psychopy/app/builder/dialogs/dlgsConditions.py:490 psychopy/app/utils.py:499
#, fuzzy
msgid "Preview"
msgstr "معاينة"

#: psychopy/app/builder/dialogs/dlgsConditions.py:491
#, fuzzy
msgid ""
"Show all values as they would appear after saving to a file, without actually "
"saving anything."
msgstr "إظهار جميع القيم كما ستظهر بعد الحفظ في ملف، دون حفظ أي شيء فعليًا."

#: psychopy/app/builder/dialogs/dlgsConditions.py:497
#, fuzzy
msgid "Save as"
msgstr "حفظ باسم"

#: psychopy/app/builder/dialogs/dlgsConditions.py:509
#, fuzzy
msgid "Go to online help"
msgstr "الانتقال إلى المساعدة عبر الإنترنت"

#: psychopy/app/builder/dialogs/dlgsConditions.py:516
#, fuzzy
msgid "Save and exit"
msgstr "الحفظ والخروج"

#: psychopy/app/builder/dialogs/dlgsConditions.py:523
#, fuzzy
msgid "Exit, discard any edits"
msgstr "الخروج، تجاهل أي تعديلات"

#: psychopy/app/builder/dialogs/dlgsConditions.py:596
#, fuzzy
msgid "Param name(s) adjusted to be legal. Look ok?"
msgstr "تم تعديل اسم (أسماء) المعلمة ليكون قانونيًا. هل تبدو جيدة؟"

#: psychopy/app/builder/dialogs/findDlg.py:18
#, fuzzy
msgid "Find in experiment..."
msgstr "ابحث في التجربة..."

#: psychopy/app/builder/dialogs/findDlg.py:58
#, fuzzy
msgid "Go"
msgstr "اذهب"

#: psychopy/app/builder/dialogs/findDlg.py:68
#, fuzzy
msgid "Component"
msgstr "المكوّن"

#: psychopy/app/builder/dialogs/findDlg.py:69
#, fuzzy
msgid "Parameter"
msgstr "المعلمة"

#: psychopy/app/builder/dialogs/findDlg.py:70
#, fuzzy
msgid "Value"
msgstr "القيمة"

#: psychopy/app/builder/dialogs/paramCtrls.py:183
#: psychopy/app/builder/dialogs/paramCtrls.py:1012
#, fuzzy
msgid ""
"This parameter will be treated as code - we have already put in the $, so you "
"don't have to."
msgstr ""
"سيتم التعامل مع هذه المعلمة على أنها رمز - لقد وضعنا بالفعل $، لذا لا داعي لذلك."

#: psychopy/app/builder/dialogs/paramCtrls.py:261
#, fuzzy
msgid ""
"This parameter has come from an older version of PsychoPy. In the latest version "
"of PsychoPy, it is not used. Click this button to delete it. WARNING: This may "
"affect how this experiment works in older versions!"
msgstr ""
"جاءت هذه المعلمة من إصدار أقدم من PsychoPy. في أحدث إصدار من PsychoPy، لا يتم "
"استخدامه. انقر فوق هذا الزر لحذفه. تحذير: قد يؤثر هذا على كيفية عمل هذه التجربة في "
"الإصدارات القديمة!"

#: psychopy/app/builder/dialogs/paramCtrls.py:267
#, fuzzy
msgid "DELETED"
msgstr "تم الحذف"

#: psychopy/app/builder/dialogs/paramCtrls.py:274
#, fuzzy
msgid ""
"This parameter will not be deleted until you click Okay. Click this button to "
"revert the deletion and keep the parameter."
msgstr ""
"لن يتم حذف هذه المعلمة حتى تنقر على موافق. انقر فوق هذا الزر لإعادة الحذف "
"والاحتفاظ بالمعلمة."

#: psychopy/app/builder/dialogs/paramCtrls.py:638
#: psychopy/app/builder/dialogs/paramCtrls.py:920
#, fuzzy
msgid "Specify file ..."
msgstr "تحديد الملف ..."

#: psychopy/app/builder/dialogs/paramCtrls.py:711
#, fuzzy
msgid "Add custom item"
msgstr "إضافة عنصر مخصص"

#: psychopy/app/builder/dialogs/paramCtrls.py:737
#, fuzzy
msgid ""
"Below are all of the surveys linked to your Pavlovia account - select the one you "
"want and press OK to add its ID."
msgstr ""
"فيما يلي جميع الاستطلاعات المرتبطة بحساب بافلوفيا الخاص بك - اختر الاستطلاع الذي "
"تريده واضغط على موافق لإضافة معرفه."

#: psychopy/app/builder/dialogs/paramCtrls.py:746
#, fuzzy
msgid "There are no surveys linked to your Pavlovia account."
msgstr "لا توجد استطلاعات مرتبطة بحساب بافلوفيا الخاص بك."

#: psychopy/app/builder/dialogs/paramCtrls.py:757
#, fuzzy
msgid "Click here to manage surveys on Pavlovia."
msgstr "انقر هنا لإدارة الاستطلاعات على بافلوفيا."

#: psychopy/app/builder/dialogs/paramCtrls.py:764
#, fuzzy
msgid "Refresh survey list"
msgstr "تحديث قائمة الاستطلاع"

#: psychopy/app/builder/dialogs/paramCtrls.py:832
#, fuzzy
msgid "Find online..."
msgstr "ابحث على الإنترنت..."

#: psychopy/app/builder/dialogs/paramCtrls.py:839
#, fuzzy
msgid "Get survey ID from a list of your surveys on Pavlovia"
msgstr "احصل على معرف الاستطلاع من قائمة استطلاعاتك على بافلوفيا"

#: psychopy/app/builder/dialogs/paramCtrls.py:926
#, fuzzy
msgid "Open/create in your default table editor"
msgstr "فتح/إنشاء في محرر الجدول الافتراضي الخاص بك"

#: psychopy/app/builder/dialogs/paramCtrls.py:975
#, fuzzy, python-brace-format
msgid ""
"Once you have created and saved your table,please remember to add it to {name}"
msgstr "بمجرد إنشاء جدولك وحفظه، يرجى تذكر إضافته إلى {name}"

#: psychopy/app/builder/dialogs/paramCtrls.py:977
#, fuzzy
msgid "Reminder"
msgstr "تذكير"

#: psychopy/app/builder/dialogs/paramCtrls.py:1019
#, fuzzy
msgid "Specify color ..."
msgstr "حدد اللون ..."

#: psychopy/app/builder/dialogs/paramCtrls.py:1128
#, fuzzy
msgid ""
"Could not interpret parameter value as a dict:\n"
"{}"
msgstr ""
"تعذر تفسير قيمة المعلمة كإملاء:\n"
"{}"

#: psychopy/app/builder/localizedStrings.py:20
#, fuzzy
msgid "Basic"
msgstr "الأساسيات"

#: psychopy/app/builder/localizedStrings.py:21
#: psychopy/experiment/components/settings/__init__.py:58
#: psychopy/experiment/components/settings/__init__.py:245
#, fuzzy
msgid "Color"
msgstr "اللون"

#: psychopy/app/builder/localizedStrings.py:22
#, fuzzy
msgid "Layout"
msgstr "التصميم"

#: psychopy/app/builder/localizedStrings.py:23
#, fuzzy
msgid "Data"
msgstr "البيانات"

#: psychopy/app/builder/localizedStrings.py:24
#: psychopy/experiment/components/settings/__init__.py:56
#: psychopy/experiment/components/settings/__init__.py:233
#, fuzzy
msgid "Screen"
msgstr "الشاشة"

#: psychopy/app/builder/localizedStrings.py:25
#, fuzzy
msgid "Input"
msgstr "المدخلات"

#: psychopy/app/builder/localizedStrings.py:26
#, fuzzy
msgid "Dots"
msgstr "النقاط"

#: psychopy/app/builder/localizedStrings.py:27
#, fuzzy
msgid "Grating"
msgstr "الشبك"

#: psychopy/app/builder/localizedStrings.py:28
#, fuzzy
msgid "Advanced"
msgstr "متقدم"

#: psychopy/app/builder/localizedStrings.py:30
#, fuzzy
msgid "Carrier"
msgstr "الناقل"

#: psychopy/app/builder/localizedStrings.py:31
#, fuzzy
msgid "Envelope"
msgstr "المغلف"

#: psychopy/app/builder/localizedStrings.py:32
#, fuzzy
msgid "Appearance"
msgstr "المظهر"

#: psychopy/app/builder/localizedStrings.py:34
#, fuzzy
msgid "Online"
msgstr "عبر الإنترنت"

#: psychopy/app/builder/localizedStrings.py:35
#, fuzzy
msgid "Testing"
msgstr "الاختبار"

#: psychopy/app/builder/localizedStrings.py:36 psychopy/tools/wizard.py:48
#, fuzzy
msgid "Audio"
msgstr "الصوت"

#: psychopy/app/builder/localizedStrings.py:37
#, fuzzy
msgid "Format"
msgstr "التنسيق"

#: psychopy/app/builder/localizedStrings.py:38
#, fuzzy
msgid "Formatting"
msgstr "التنسيق"

#: psychopy/app/builder/localizedStrings.py:39
#, fuzzy
msgid "Eyetracking"
msgstr "تتبع العينين"

#: psychopy/app/builder/localizedStrings.py:40
#, fuzzy
msgid "Target"
msgstr "الهدف"

#: psychopy/app/builder/localizedStrings.py:41
#, fuzzy
msgid "Animation"
msgstr "الرسوم المتحركة"

#: psychopy/app/builder/localizedStrings.py:42
#, fuzzy
msgid "Transcription"
msgstr "النسخ"

#: psychopy/app/builder/localizedStrings.py:43
#, fuzzy
msgid "Timing"
msgstr "التوقيت"

#: psychopy/app/builder/localizedStrings.py:44
#, fuzzy
msgid "Playback"
msgstr "التشغيل"

#: psychopy/app/builder/localizedStrings.py:50
#, fuzzy
msgid "linear"
msgstr "خطي"

#: psychopy/app/builder/localizedStrings.py:51
#, fuzzy
msgid "nearest"
msgstr "الأقرب"

#: psychopy/app/builder/localizedStrings.py:53
#, fuzzy
msgid "named"
msgstr "المسمى"

#: psychopy/app/builder/localizedStrings.py:55
#, fuzzy
msgid "last key"
msgstr "المفتاح الأخير"

#: psychopy/app/builder/localizedStrings.py:56
#, fuzzy
msgid "first key"
msgstr "المفتاح الأول"

#: psychopy/app/builder/localizedStrings.py:57
#, fuzzy
msgid "all keys"
msgstr "جميع المفاتيح"

#: psychopy/app/builder/localizedStrings.py:58
#, fuzzy
msgid "nothing"
msgstr "لا شيء"

#: psychopy/app/builder/localizedStrings.py:59
#, fuzzy
msgid "last button"
msgstr "الزر الأخير"

#: psychopy/app/builder/localizedStrings.py:60
#, fuzzy
msgid "first button"
msgstr "الزر الأول"

#: psychopy/app/builder/localizedStrings.py:61
#, fuzzy
msgid "all buttons"
msgstr "جميع الأزرار"

#: psychopy/app/builder/localizedStrings.py:62
#, fuzzy
msgid "final"
msgstr "نهائي"

#: psychopy/app/builder/localizedStrings.py:63
#, fuzzy
msgid "on click"
msgstr "عند النقر"

#: psychopy/app/builder/localizedStrings.py:64
#, fuzzy
msgid "every frame"
msgstr "كل إطار"

#: psychopy/app/builder/localizedStrings.py:65
#, fuzzy
msgid "never"
msgstr "أبداً"

#: psychopy/app/builder/localizedStrings.py:66
#, fuzzy
msgid "from exp settings"
msgstr "من إعدادات Exp"

#: psychopy/app/builder/localizedStrings.py:67
#, fuzzy
msgid "from preferences"
msgstr "من التفضيلات"

#: psychopy/app/builder/localizedStrings.py:68
#, fuzzy
msgid "circle"
msgstr "الدائرة"

#: psychopy/app/builder/localizedStrings.py:69
#, fuzzy
msgid "square"
msgstr "المربع"

#: psychopy/app/builder/localizedStrings.py:71
#, fuzzy
msgid "direction"
msgstr "الاتجاه"

#: psychopy/app/builder/localizedStrings.py:72
#, fuzzy
msgid "position"
msgstr "المنصب"

#: psychopy/app/builder/localizedStrings.py:73
#, fuzzy
msgid "walk"
msgstr "المشي"

#: psychopy/app/builder/localizedStrings.py:74
#, fuzzy
msgid "same"
msgstr "نفس الشيء"

#: psychopy/app/builder/localizedStrings.py:75
#, fuzzy
msgid "different"
msgstr "مختلفة"

#: psychopy/app/builder/localizedStrings.py:76
#, fuzzy
msgid "Experiment"
msgstr "التجربة"

#: psychopy/app/builder/localizedStrings.py:77
#, fuzzy
msgid "repeat"
msgstr "التكرار"

#: psychopy/app/builder/localizedStrings.py:78
#, fuzzy
msgid "none"
msgstr "لا شيء"

#: psychopy/app/builder/localizedStrings.py:80
#, fuzzy
msgid "time (s)"
msgstr "الوقت (ث)"

#: psychopy/app/builder/localizedStrings.py:81
#, fuzzy
msgid "frame N"
msgstr "الإطار N"

#: psychopy/app/builder/localizedStrings.py:82
#, fuzzy
msgid "condition"
msgstr "الحالة"

#: psychopy/app/builder/localizedStrings.py:83
#, fuzzy
msgid "duration (s)"
msgstr "المدة (ق)"

#: psychopy/app/builder/localizedStrings.py:84
#, fuzzy
msgid "duration (frames)"
msgstr "المدة (الإطارات)"

#: psychopy/app/builder/localizedStrings.py:90
#, fuzzy
msgid "center"
msgstr "المركز"

#: psychopy/app/builder/localizedStrings.py:91
#, fuzzy
msgid "top-center"
msgstr "أعلى الوسط"

#: psychopy/app/builder/localizedStrings.py:92
#, fuzzy
msgid "bottom-center"
msgstr "أسفل الوسط"

#: psychopy/app/builder/localizedStrings.py:93
#, fuzzy
msgid "center-left"
msgstr "يسار الوسط"

#: psychopy/app/builder/localizedStrings.py:94
#, fuzzy
msgid "center-right"
msgstr "يمين الوسط"

#: psychopy/app/builder/localizedStrings.py:95
#, fuzzy
msgid "top-left"
msgstr "أعلى اليسار"

#: psychopy/app/builder/localizedStrings.py:96
#, fuzzy
msgid "top-right"
msgstr "أعلى اليمين"

#: psychopy/app/builder/localizedStrings.py:97
#, fuzzy
msgid "bottom-left"
msgstr "أسفل اليسار"

#: psychopy/app/builder/localizedStrings.py:98
#, fuzzy
msgid "bottom-right"
msgstr "أسفل اليمين"

#: psychopy/app/builder/localizedStrings.py:103
#, fuzzy
msgid "constant"
msgstr "ثابت"

#: psychopy/app/builder/localizedStrings.py:104
#, fuzzy
msgid "set every repeat"
msgstr "تعيين كل تكرار"

#: psychopy/app/builder/localizedStrings.py:105
#, fuzzy
msgid "set every frame"
msgstr "تعيين كل إطار"

#: psychopy/app/builder/localizedStrings.py:107
#, fuzzy
msgid "add"
msgstr "إضافة"

#: psychopy/app/builder/localizedStrings.py:108
#: psychopy/app/builder/localizedStrings.py:162
#, fuzzy
msgid "average"
msgstr "المتوسط"

#: psychopy/app/builder/localizedStrings.py:109
#, fuzzy
msgid "average (no FBO)"
msgstr "متوسط (لا يوجد مكتب تموين فيينا)"

#: psychopy/app/builder/localizedStrings.py:110
#, fuzzy
msgid "use preferences"
msgstr "استخدام التفضيلات"

#: psychopy/app/builder/localizedStrings.py:111
#, fuzzy
msgid "on Sync"
msgstr "على المزامنة"

#: psychopy/app/builder/localizedStrings.py:112
#, fuzzy
msgid "on Save"
msgstr "على حفظ"

#: psychopy/app/builder/localizedStrings.py:113
#, fuzzy
msgid "manually"
msgstr "يدوياً"

#: psychopy/app/builder/localizedStrings.py:115
#, fuzzy
msgid "auto"
msgstr "السيارات"

#: psychopy/app/builder/localizedStrings.py:116
#, fuzzy
msgid "comma"
msgstr "فاصلة"

#: psychopy/app/builder/localizedStrings.py:117
#, fuzzy
msgid "semicolon"
msgstr "فاصلة منقوطة"

#: psychopy/app/builder/localizedStrings.py:118
#, fuzzy
msgid "tab"
msgstr "علامة التبويب"

#: psychopy/app/builder/localizedStrings.py:120
#, fuzzy
msgid "debug"
msgstr "التصحيح"

#: psychopy/app/builder/localizedStrings.py:121
#, fuzzy
msgid "info"
msgstr "المعلومات"

#: psychopy/app/builder/localizedStrings.py:122
#, fuzzy
msgid "exp"
msgstr "انتهاء الصلاحية"

#: psychopy/app/builder/localizedStrings.py:123
#, fuzzy
msgid "data"
msgstr "البيانات"

#: psychopy/app/builder/localizedStrings.py:124
#, fuzzy
msgid "warning"
msgstr "تحذير"

#: psychopy/app/builder/localizedStrings.py:125
#, fuzzy
msgid "error"
msgstr "الخطأ"

#: psychopy/app/builder/localizedStrings.py:130
#, fuzzy
msgid "press"
msgstr "الصحافة"

#: psychopy/app/builder/localizedStrings.py:131
#, fuzzy
msgid "release"
msgstr "الإصدار"

#: psychopy/app/builder/localizedStrings.py:133
#, fuzzy
msgid "any click"
msgstr "أي نقرة"

#: psychopy/app/builder/localizedStrings.py:134
#, fuzzy
msgid "valid click"
msgstr "نقرة صالحة"

#: psychopy/app/builder/localizedStrings.py:135
#, fuzzy
msgid "on valid click"
msgstr "على نقرة صالحة"

#: psychopy/app/builder/localizedStrings.py:136
#, fuzzy
msgid "correct click"
msgstr "نقرة صحيحة"

#: psychopy/app/builder/localizedStrings.py:137
#, fuzzy
msgid "mouse onset"
msgstr "بداية ظهور الفأر"

#: psychopy/app/builder/localizedStrings.py:138
#, fuzzy
msgid "Routine"
msgstr "الروتين"

#: psychopy/app/builder/localizedStrings.py:140
#, fuzzy
msgid "joystick onset"
msgstr "بداية عصا التحكم"

#: psychopy/app/builder/localizedStrings.py:142
#, fuzzy
msgid "every click"
msgstr "كل نقرة"

#: psychopy/app/builder/localizedStrings.py:143
#, fuzzy
msgid "first click"
msgstr "النقرة الأولى"

#: psychopy/app/builder/localizedStrings.py:144
#, fuzzy
msgid "last click"
msgstr "النقرة الأخيرة"

#: psychopy/app/builder/localizedStrings.py:145
#, fuzzy
msgid "button onset"
msgstr "بداية الزر"

#: psychopy/app/builder/localizedStrings.py:147
#, fuzzy
msgid "line"
msgstr "الخط"

#: psychopy/app/builder/localizedStrings.py:148
#, fuzzy
msgid "triangle"
msgstr "المثلث"

#: psychopy/app/builder/localizedStrings.py:149
#, fuzzy
msgid "rectangle"
msgstr "مستطيل"

#: psychopy/app/builder/localizedStrings.py:150
#, fuzzy
msgid "cross"
msgstr "صليب"

#: psychopy/app/builder/localizedStrings.py:151
#, fuzzy
msgid "star"
msgstr "نجمة"

#: psychopy/app/builder/localizedStrings.py:152
#, fuzzy
msgid "arrow"
msgstr "سهم"

#: psychopy/app/builder/localizedStrings.py:153
#, fuzzy
msgid "regular polygon..."
msgstr "مضلع منتظم..."

#: psychopy/app/builder/localizedStrings.py:154
#, fuzzy
msgid "custom polygon..."
msgstr "مضلع مخصص..."

#: psychopy/app/builder/localizedStrings.py:156
#, fuzzy
msgid "rows"
msgstr "الصفوف"

#: psychopy/app/builder/localizedStrings.py:157
#, fuzzy
msgid "columns"
msgstr "الأعمدة"

#: psychopy/app/builder/localizedStrings.py:159
#, fuzzy
msgid "first"
msgstr "أولاً"

#: psychopy/app/builder/localizedStrings.py:160
#, fuzzy
msgid "last"
msgstr "الأخير"

#: psychopy/app/builder/localizedStrings.py:161
#, fuzzy
msgid "all"
msgstr "كل شيء"

#: psychopy/app/builder/localizedStrings.py:165
#, fuzzy
msgid "one of your Components, Routines, or condition parameters"
msgstr "أحد مكوناتك أو إجراءاتك الروتينية أو معلمات الحالة"

#: psychopy/app/builder/localizedStrings.py:167
#, fuzzy
msgid " Avoid `this`, `these`, `continue`, `Clock`, or `component` in name"
msgstr " تجنب \"هذا\"، أو \"هذه\"، أو \"متابعة\"، أو \"قفل\"، أو \"مكون\" في الاسم"

#: psychopy/app/builder/localizedStrings.py:168
#, fuzzy
msgid "Builder variable"
msgstr "متغير المنشئ"

#: psychopy/app/builder/localizedStrings.py:169
#, fuzzy
msgid "Psychopy module"
msgstr "الوحدة النفسية"

#: psychopy/app/builder/localizedStrings.py:170
#, fuzzy
msgid "numpy function"
msgstr "دالة numpy"

#: psychopy/app/builder/localizedStrings.py:171
#, fuzzy
msgid "python keyword"
msgstr "كلمة بايثون الرئيسية"

#: psychopy/app/builder/localizedStrings.py:173
#, fuzzy
msgid "look at"
msgstr "انظر إلى"

#: psychopy/app/builder/localizedStrings.py:174
#, fuzzy
msgid "look away"
msgstr "انظر بعيدًا"

#: psychopy/app/builder/localizedStrings.py:175
#, fuzzy
msgid "every look"
msgstr "كل نظرة"

#: psychopy/app/builder/localizedStrings.py:176
#, fuzzy
msgid "first look"
msgstr "النظرة الأولى"

#: psychopy/app/builder/localizedStrings.py:177
#, fuzzy
msgid "last look"
msgstr "النظرة الأخيرة"

#: psychopy/app/builder/localizedStrings.py:178
#, fuzzy
msgid "roi onset"
msgstr "بداية الروي"

#: psychopy/app/builder/localizedStrings.py:180
#, fuzzy
msgid "Start and Stop"
msgstr "البدء والتوقف"

#: psychopy/app/builder/localizedStrings.py:181
#, fuzzy
msgid "Start Only"
msgstr "ابدأ فقط"

#: psychopy/app/builder/localizedStrings.py:182
#, fuzzy
msgid "Stop Only"
msgstr "التوقف فقط"

#: psychopy/app/builder/localizedStrings.py:183
#, fuzzy
msgid "None"
msgstr "لا يوجد"

#: psychopy/app/builder/localizedStrings.py:185
#, fuzzy
msgid "Start and Check"
msgstr "البدء والتحقق"

#: psychopy/app/builder/localizedStrings.py:187
#, fuzzy
msgid "Check Only"
msgstr "تحقق فقط"

#: psychopy/app/builder/localizedStrings.py:189
#, fuzzy
msgid "Mouse"
msgstr "الفأر"

#: psychopy/app/builder/localizedStrings.py:190
#, fuzzy
msgid "Drag"
msgstr "السحب"

#: psychopy/app/builder/localizedStrings.py:191
#, fuzzy
msgid "Keyboard (Arrow Keys)"
msgstr "لوحة المفاتيح (مفاتيح الأسهم)"

#: psychopy/app/builder/localizedStrings.py:192
#, fuzzy
msgid "Keyboard (WASD)"
msgstr "لوحة المفاتيح (WASD)"

#: psychopy/app/builder/localizedStrings.py:193
#, fuzzy
msgid "Keyboard (Custom keys)"
msgstr "لوحة المفاتيح (مفاتيح مخصصة)"

#: psychopy/app/builder/localizedStrings.py:194
#, fuzzy
msgid "Mouse Wheel"
msgstr "عجلة الماوس"

#: psychopy/app/builder/localizedStrings.py:195
#, fuzzy
msgid "Mouse Wheel (Inverted)"
msgstr "عجلة الماوس (مقلوبة)"

#: psychopy/app/builder/localizedStrings.py:196
#, fuzzy
msgid "Keyboard (+-)"
msgstr "لوحة المفاتيح (+-)"

#: psychopy/app/builder/localizedStrings.py:199
#, fuzzy
msgid "visible"
msgstr "مرئية"

#: psychopy/app/builder/localizedStrings.py:200
#, fuzzy
msgid "scroll"
msgstr "التمرير"

#: psychopy/app/builder/localizedStrings.py:201
#, fuzzy
msgid "hidden"
msgstr "مخفي"

#: psychopy/app/builder/localizedStrings.py:203
#, fuzzy
msgid "custom..."
msgstr "مخصص..."

#: psychopy/app/builder/validators.py:389
#, fuzzy, python-brace-format
msgid "That name is in use (by {used}). Try another name."
msgstr "هذا الاسم قيد الاستخدام (بواسطة {used}). جرب اسمًا آخر."

#: psychopy/app/builder/validators.py:393
#, fuzzy
msgid ""
"Name can only contain letters, numbers and underscores (_), no spaces or other "
"symbols"
msgstr ""
"يمكن أن يحتوي الاسم فقط على أحرف وأرقام وشرطات سفلية (_)، ولا توجد مسافات أو رموز "
"أخرى"

#: psychopy/app/builder/validators.py:494
#, fuzzy, python-brace-format
msgid ""
"Font `{val}` not found locally, will attempt to retrieve from Google Fonts when "
"this experiment next runs"
msgstr ""
"الخط \"{val}\" غير موجود محليًا، سيحاول استرجاعه من خطوط Google عند تشغيل هذه "
"التجربة في المرة القادمة"

#: psychopy/app/builder/validators.py:513
#, fuzzy
msgid "Python syntax error in field `{}`:  {}"
msgstr "خطأ في بناء جملة بايثون في الحقل \"{}\":  {}"

#: psychopy/app/builder/validators.py:528
#, fuzzy, python-brace-format
msgid "Looks like your variable '{code}' in '{displayName}' should be set to update."
msgstr "يبدو أنه يجب ضبط المتغير \"{code}\" في \"{displayName}\" على التحديث."

#: psychopy/app/builder/validators.py:548
#, fuzzy
msgid "Python var `{}` in `{}` is same as Name"
msgstr "متغير بايثون \"{}\" في \"{}\" هو نفسه الاسم"

#: psychopy/app/builder/validators.py:571
#, fuzzy, python-brace-format
msgid "Variable name ${newName} is in use (by {used}). Try another name."
msgstr "اسم المتغير ${newName} قيد الاستخدام (بواسطة {used}). جرب اسمًا آخر."

#: psychopy/app/coder/codeEditorBase.py:112
#, fuzzy
msgid "Cut"
msgstr "قص"

#: psychopy/app/coder/codeEditorBase.py:113 psychopy/app/colorpicker/ui.py:202
#, fuzzy
msgid "Copy"
msgstr "نسخ"

#: psychopy/app/coder/codeEditorBase.py:114
#, fuzzy
msgid "Paste"
msgstr "لصق"

#: psychopy/app/coder/codeEditorBase.py:115 psychopy/app/coder/fileBrowser.py:103
#: psychopy/monitors/MonitorCenter.py:266 psychopy/monitors/MonitorCenter.py:287
msgid "Delete"
msgstr "مسح"

#: psychopy/app/coder/codeEditorBase.py:116
#, fuzzy
msgid "Select All"
msgstr "اختر الكل"

#: psychopy/app/coder/coder.py:82 psychopy/app/runner/runner.py:373
#, fuzzy
msgid "basic"
msgstr "الأساسيات"

#: psychopy/app/coder/coder.py:83 psychopy/app/runner/runner.py:374
#, fuzzy
msgid "input"
msgstr "المدخلات"

#: psychopy/app/coder/coder.py:84 psychopy/app/runner/runner.py:375
#, fuzzy
msgid "stimuli"
msgstr "المحفزات"

#: psychopy/app/coder/coder.py:85 psychopy/app/runner/runner.py:376
#, fuzzy
msgid "exp control"
msgstr "التحكم في النفقات التشغيلية"

#: psychopy/app/coder/coder.py:87 psychopy/app/runner/runner.py:378
#, fuzzy
msgid "hardware"
msgstr "الأجهزة"

#: psychopy/app/coder/coder.py:88 psychopy/app/runner/runner.py:379
#, fuzzy
msgid "timing"
msgstr "التوقيت"

#: psychopy/app/coder/coder.py:89 psychopy/app/runner/runner.py:380
#, fuzzy
msgid "misc"
msgstr "متفرقات"

#: psychopy/app/coder/coder.py:297
#, fuzzy
msgid "PsychoPy unit testing"
msgstr "اختبار الوحدة النفسية"

#: psychopy/app/coder/coder.py:325
#, fuzzy
msgid "&Tests"
msgstr "&الاختبارات"

#: psychopy/app/coder/coder.py:328
#, fuzzy, python-format
msgid "&Run tests\t%s"
msgstr "وتشغيل الاختبارات %s"

#: psychopy/app/coder/coder.py:332
#, fuzzy, python-format
msgid "&Close tests panel\t%s"
msgstr "&إغلاق لوحة الاختبارات %s"

#: psychopy/app/coder/coder.py:336
#, fuzzy, python-format
msgid "Go to &Coder view\t%s"
msgstr "الانتقال إلى عرض &المبرمج %s"

#: psychopy/app/coder/coder.py:337
#, fuzzy
msgid "Go to the Coder view"
msgstr "انتقل إلى عرض المبرمج"

#: psychopy/app/coder/coder.py:344
#, fuzzy
#| msgid "Welcome to PsychoPy2!"
msgid "Terminate PsychoPy"
msgstr "مرحبا بكم في PsychoPy2!"

#: psychopy/app/coder/coder.py:347
#, fuzzy
msgid "&Preferences"
msgstr "&التفضيلات"

#: psychopy/app/coder/coder.py:368
#, fuzzy
msgid ""
"Select the test(s) to run, from:\n"
"psychopy/tests/test*"
msgstr ""
"حدد الاختبار (الاختبارات) المراد تشغيله، من:\n"
"نفسي/اختبارات/اختبارات/اختبار*"

#: psychopy/app/coder/coder.py:375
#, fuzzy
msgid "Run tests"
msgstr "إجراء الاختبارات"

#: psychopy/app/coder/coder.py:377 psychopy/app/pavlovia_ui/project.py:111
#: psychopy/app/pavlovia_ui/project.py:916 psychopy/app/pavlovia_ui/sync.py:133
msgid "Cancel"
msgstr "إلغاء"

#: psychopy/app/coder/coder.py:383
#, fuzzy
msgid "Coverage Report"
msgstr "تقرير التغطية"

#: psychopy/app/coder/coder.py:384
#, fuzzy
msgid "Include coverage report (requires coverage module)"
msgstr "تضمين تقرير التغطية (يتطلب وحدة التغطية)"

#: psychopy/app/coder/coder.py:388
#, fuzzy
msgid "ALL stdout"
msgstr "كل شيء stdout"

#: psychopy/app/coder/coder.py:390
#, fuzzy
msgid "Report all printed output & show any new rms-test images"
msgstr ""
"الإبلاغ عن كل المخرجات المطبوعة وإظهار أي صور جديدة لاختبار جذر متوسط التربيع"

#: psychopy/app/coder/coder.py:986
#, fuzzy
msgid "Analyzing code"
msgstr "تحليل التعليمات البرمجية"

#: psychopy/app/coder/coder.py:1076
#, fuzzy, python-format
msgid "Unable to find \"%s\""
msgstr "تعذر العثور على \"%s\""

#: psychopy/app/coder/coder.py:1188 psychopy/app/coder/coder.py:1299
#, fuzzy
msgid "Editor"
msgstr "محرر"

#: psychopy/app/coder/coder.py:1229 psychopy/app/coder/coder.py:1298
#: psychopy/app/coder/coder.py:1587
#, fuzzy
msgid "Source Assistant"
msgstr "مساعد المصدر"

#: psychopy/app/coder/coder.py:1261
#, fuzzy
msgid "Shell"
msgstr "شيل"

#: psychopy/app/coder/coder.py:1267 psychopy/app/plugin_manager/dialog.py:38
#, fuzzy
msgid "Output"
msgstr "المخرجات"

#: psychopy/app/coder/coder.py:1276
#, fuzzy
msgid "Shelf"
msgstr "الرف"

#: psychopy/app/coder/coder.py:1291 psychopy/tools/wizard.py:509
#, fuzzy
#| msgid "Welcome to PsychoPy2!"
msgid "Welcome to PsychoPy3!"
msgstr "مرحبا بكم في PsychoPy2!"

#: psychopy/app/coder/coder.py:1404
#, fuzzy
msgid "Save current file"
msgstr "حفظ الملف الحالي"

#: psychopy/app/coder/coder.py:1407
#, fuzzy
msgid "Save current python file as..."
msgstr "حفظ ملف بيثون الحالي كـ..."

#: psychopy/app/coder/coder.py:1410
#, fuzzy
msgid "Close current file"
msgstr "إغلاق الملف الحالي"

#: psychopy/app/coder/coder.py:1412
#, fuzzy
msgid "Close all files"
msgstr "إغلاق جميع الملفات"

#: psychopy/app/coder/coder.py:1413
#, fuzzy
msgid "Close all files in the editor."
msgstr "أغلق جميع الملفات في المحرر."

#: psychopy/app/coder/coder.py:1422
#, fuzzy, python-format
msgid "Print\t%s"
msgstr "طباعة %s"

#: psychopy/app/coder/coder.py:1437
#, fuzzy
msgid "Close PsychoPy Coder"
msgstr "إغلاق المبرمج النفسي"

#: psychopy/app/coder/coder.py:1451
#, fuzzy, python-format
msgid "Cu&t\t%s"
msgstr "كو&ت %s"

#: psychopy/app/coder/coder.py:1453
#, fuzzy, python-format
msgid "&Copy\t%s"
msgstr "والنسخ %s"

#: psychopy/app/coder/coder.py:1457
#, fuzzy
msgid "Duplicate the current line (or current selection)"
msgstr "تكرار السطر الحالي (أو التحديد الحالي)"

#: psychopy/app/coder/coder.py:1459
#, fuzzy, python-format
msgid "&Duplicate\t%s"
msgstr "&مكرر %s"

#: psychopy/app/coder/coder.py:1465
#, fuzzy, python-format
msgid "&Find\t%s"
msgstr "&Find %s"

#: psychopy/app/coder/coder.py:1468
#, fuzzy, python-format
msgid "Find &Next\t%s"
msgstr "البحث والتالي %s"

#: psychopy/app/coder/coder.py:1473
#, fuzzy, python-format
msgid "Comment\t%s"
msgstr "تعليق %s"

#: psychopy/app/coder/coder.py:1474
#, fuzzy
msgid "Comment selected lines"
msgstr "التعليق على الأسطر المختارة"

#: psychopy/app/coder/coder.py:1478
#, fuzzy, python-format
msgid "Uncomment\t%s"
msgstr "إلغاء التعليق %s"

#: psychopy/app/coder/coder.py:1479
#, fuzzy
msgid "Un-comment selected lines"
msgstr "إلغاء التعليق على الأسطر المحددة"

#: psychopy/app/coder/coder.py:1484
#, fuzzy, python-format
msgid "Toggle comment\t%s"
msgstr "تبديل التعليق %s"

#: psychopy/app/coder/coder.py:1485
#, fuzzy
msgid "Toggle commenting of selected lines"
msgstr "تبديل التعليق على الأسطر المحددة"

#: psychopy/app/coder/coder.py:1490
#, fuzzy, python-format
msgid "Toggle fold\t%s"
msgstr "تبديل الطية %s"

#: psychopy/app/coder/coder.py:1491
#, fuzzy
msgid "Toggle folding of top level"
msgstr "تبديل طي المستوى العلوي"

#: psychopy/app/coder/coder.py:1497
#, fuzzy, python-format
msgid "Indent selection\t%s"
msgstr "اختيار المسافة البادئة %s"

#: psychopy/app/coder/coder.py:1498
#, fuzzy
msgid "Increase indentation of current line"
msgstr "زيادة المسافة البادئة للسطر الحالي"

#: psychopy/app/coder/coder.py:1502
#, fuzzy, python-format
msgid "Dedent selection\t%s"
msgstr "اختيار ديدنت %s"

#: psychopy/app/coder/coder.py:1503
#, fuzzy
msgid "Decrease indentation of current line"
msgstr "تقليل المسافة البادئة للسطر الحالي"

#: psychopy/app/coder/coder.py:1506
#, fuzzy
msgid "Try to indent to the correct position w.r.t. last line"
msgstr "حاول وضع المسافة البادئة في الموضع الصحيح في السطر الأخير"

#: psychopy/app/coder/coder.py:1509
#, fuzzy, python-format
msgid "SmartIndent\t%s"
msgstr "المسافة الذكية %s"

#: psychopy/app/coder/coder.py:1528
#, fuzzy, python-format
msgid "Enlarge font\t%s"
msgstr "تكبير الخط %s"

#: psychopy/app/coder/coder.py:1529
#, fuzzy
msgid "Increase font size"
msgstr "زيادة حجم الخط"

#: psychopy/app/coder/coder.py:1533
#, fuzzy, python-format
msgid "Shrink font\t%s"
msgstr "تقليص الخط %s"

#: psychopy/app/coder/coder.py:1534
#, fuzzy
msgid "Decrease font size"
msgstr "تصغير حجم الخط"

#: psychopy/app/coder/coder.py:1538
#, fuzzy
msgid "Reset font"
msgstr "إعادة تعيين الخط"

#: psychopy/app/coder/coder.py:1539
#, fuzzy
msgid "Return fonts to their original size."
msgstr "إعادة الخطوط إلى حجمها الأصلي."

#: psychopy/app/coder/coder.py:1548 psychopy/app/coder/fileBrowser.py:290
#, fuzzy
msgid "Editor file location"
msgstr "موقع ملف المحرر"

#: psychopy/app/coder/coder.py:1554
#, fuzzy
msgid "File browser pane location"
msgstr "موقع جزء مستعرض الملفات"

#: psychopy/app/coder/coder.py:1561 psychopy/app/coder/fileBrowser.py:299
#, fuzzy
msgid "Choose directory ..."
msgstr "اختر الدليل ..."

#: psychopy/app/coder/coder.py:1565
#, fuzzy
msgid "Change working directory to ..."
msgstr "تغيير دليل العمل إلى ..."

#: psychopy/app/coder/coder.py:1575
#, fuzzy
msgid "Panels"
msgstr "الألواح"

#: psychopy/app/coder/coder.py:1578
#, fuzzy
msgid "Shows the output and shell panes (and starts capturing stdout)"
msgstr "يُظهر أجزاء الإخراج والصدفة (ويبدأ في التقاط stdout)"

#: psychopy/app/coder/coder.py:1581
#, fuzzy, python-format
msgid "&Output/Shell\t%s"
msgstr "&الإخراج/الصدفة %s"

#: psychopy/app/coder/coder.py:1585
#, fuzzy
msgid "Hide/show the source assistant pane."
msgstr "إخفاء/إظهار جزء مساعد المصدر."

#: psychopy/app/coder/coder.py:1595
#, fuzzy
msgid "Shows guides in the editor for your indentation level"
msgstr "إظهار أدلة في المحرر لمستوى المسافة البادئة الخاصة بك"

#: psychopy/app/coder/coder.py:1598
#, fuzzy, python-format
msgid "&Indentation guides\t%s"
msgstr "&أدلة الاستهلال %s"

#: psychopy/app/coder/coder.py:1604
#, fuzzy
msgid "Show whitespace characters in the code"
msgstr "إظهار أحرف المسافات البيضاء في الكود"

#: psychopy/app/coder/coder.py:1606
#, fuzzy, python-format
msgid "&Whitespace\t%s"
msgstr "&Whitespace %s"

#: psychopy/app/coder/coder.py:1612
#, fuzzy
msgid "Show End Of Line markers in the code"
msgstr "إظهار علامات نهاية السطر في الكود"

#: psychopy/app/coder/coder.py:1615
#, fuzzy, python-format
msgid "Show &EOLs\t%s"
msgstr "إظهار &EOLs %s"

#: psychopy/app/coder/coder.py:1620
#, fuzzy
msgid "Enable/disable line wrapping in editors."
msgstr "تمكين/تعطيل التفاف الأسطر في المحررين."

#: psychopy/app/coder/coder.py:1623
#, fuzzy
msgid "Line wrapping"
msgstr "التفاف الخط"

#: psychopy/app/coder/coder.py:1700
#, fuzzy
msgid "csv from psydat"
msgstr "csv من psydat"

#: psychopy/app/coder/coder.py:1701
#, fuzzy
msgid "Create a .csv file from an existing .psydat file"
msgstr "إنشاء ملف .csv من ملف .psydat موجود"

#: psychopy/app/coder/coder.py:1706
#, fuzzy
msgid "Unit &testing...\tCtrl-T"
msgstr "اختبار الوحدة والاختبار... Ctrl-T"

#: psychopy/app/coder/coder.py:1707
#, fuzzy
msgid "Show dialog to run unit tests"
msgstr "إظهار مربع الحوار لتشغيل اختبارات الوحدة"

#: psychopy/app/coder/coder.py:1756
#, fuzzy
msgid "&PsychoPy Coder Tutorial"
msgstr "&برنامج تعليمي للمبرمج النفسي البرمجي"

#: psychopy/app/coder/coder.py:1757
#, fuzzy
msgid "Go to the online PsychoPy tutorial"
msgstr "انتقل إلى البرنامج التعليمي PsychoPy على الإنترنت"

#: psychopy/app/coder/coder.py:1761
#, fuzzy
msgid "&PsychoPy API (reference)"
msgstr "&PsychoPy API (مرجع)"

#: psychopy/app/coder/coder.py:1762
#, fuzzy
msgid "Go to the online PsychoPy reference manual"
msgstr "انتقل إلى الدليل المرجعي PsychoPy على الإنترنت"

#: psychopy/app/coder/coder.py:1973 psychopy/app/coder/coder.py:2029
#, fuzzy, python-format
msgid ""
"'%s' was modified outside of PsychoPy:\n"
"\n"
"Reload (without saving)?"
msgstr ""
"تم تعديل \"%s\" خارج PsychoPy:\n"
"\n"
"إعادة التحميل (بدون حفظ)؟"

#: psychopy/app/coder/coder.py:1977 psychopy/app/coder/coder.py:2033
#, fuzzy
msgid "Reloading file"
msgstr "إعادة تحميل الملف"

#: psychopy/app/coder/coder.py:2113 psychopy/app/coder/coder.py:2532
#, fuzzy, python-format
msgid "Save changes to %s before quitting?"
msgstr "حفظ التغييرات إلى %s قبل الإنهاء؟"

#: psychopy/app/coder/coder.py:2253
#, fuzzy
msgid "Failed to open `{}`. Make sure that encoding of the file is utf-8."
msgstr "فشل فتح \"{}\". تأكد من أن ترميز الملف هو utf-8."

#: psychopy/app/coder/coder.py:2361
#, fuzzy
msgid "Loading file"
msgstr "تحميل الملف"

#: psychopy/app/coder/coder.py:2423
#, fuzzy, python-format
msgid ""
"File appears to have been modified outside of PsychoPy:\n"
"   %s\n"
"OK to overwrite?"
msgstr ""
"يبدو أن الملف قد تم تعديله خارج PsychoPy:\n"
"   %s\n"
"هل يمكن الكتابة فوقه؟"

#: psychopy/app/coder/coder.py:2432
#, fuzzy, python-format
msgid ""
"File '%s' lacks write-permission:\n"
"Will try save-as instead."
msgstr ""
"يفتقر الملف \"%s\" إلى إذن الكتابة:\n"
"سيحاول حفظ-ك بدلاً من ذلك."

#: psychopy/app/coder/coder.py:2443
#, fuzzy
msgid "Saving file"
msgstr "حفظ الملف"

#: psychopy/app/coder/coder.py:2486
#, fuzzy
msgid ""
"Python script (*.py)|*.py|JavaScript file (*.js)|*.js|Text file (*.txt)|*.txt|Any "
"file (*.*)|*.*"
msgstr ""
"نص برمجي بايثون (*.py)|*.py|ملف جافا سكريبت (*.js)|.js|ملف نصي (*.txt)|.txt|أي ملف "
"(*.*)|.*"

#: psychopy/app/coder/coder.py:2491
#, fuzzy
msgid ""
"Python script (*.py)|*.py|JavaScript file (*.js)|*.js|Text file (*.txt)|*.txt|Any "
"file (*.*)|*"
msgstr ""
"نص برمجي بايثون (*.py)|*.py|ملف جافا سكريبت (*.js)|.js|ملف نصي (*.txt)|.txt|أي ملف "
"(*.*)|"

#: psychopy/app/coder/coder.py:2588
#, fuzzy, python-format
msgid "Save changes to %s before running?"
msgstr "حفظ التغييرات إلى %s قبل التشغيل؟"

#: psychopy/app/coder/coder.py:2937
#, fuzzy
msgid "Color Picker"
msgstr "منتقي الألوان"

#: psychopy/app/coder/coder.py:2939
#, fuzzy
msgid "Color Picker -> clipboard"
msgstr "منتقي الألوان -> الحافظة"

#: psychopy/app/coder/fileBrowser.py:89
#, fuzzy
msgid "Folder"
msgstr "المجلد"

#: psychopy/app/coder/fileBrowser.py:90
#, fuzzy
msgid "Create a new folder here."
msgstr "قم بإنشاء مجلد جديد هنا."

#: psychopy/app/coder/fileBrowser.py:93 psychopy/monitors/MonitorCenter.py:253
#, fuzzy
msgid "New..."
msgstr "جديد..."

#: psychopy/app/coder/fileBrowser.py:98
#, fuzzy
msgid "Rename the file"
msgstr "إعادة تسمية الملف"

#: psychopy/app/coder/fileBrowser.py:104
#, fuzzy
msgid "Delete the file"
msgstr "احذف الملف"

#: psychopy/app/coder/fileBrowser.py:155
#, fuzzy
msgid "Directory:"
msgstr "الدليل:"

#: psychopy/app/coder/fileBrowser.py:168
#, fuzzy
msgid "Browse for a folder to open."
msgstr "تصفح بحثاً عن مجلد لفتحه."

#: psychopy/app/coder/fileBrowser.py:173
#, fuzzy
msgid "Navigate to PsychoPy library root."
msgstr "انتقل إلى جذر مكتبة PsychoPy."

#: psychopy/app/coder/fileBrowser.py:180
#, fuzzy
msgid "Navigate to current open file."
msgstr "انتقل إلى الملف المفتوح الحالي."

#: psychopy/app/coder/fileBrowser.py:270
#, fuzzy
msgid ""
"Cannot change working directory to location of file `{}`. It needs to be saved "
"first."
msgstr "لا يمكن تغيير دليل العمل إلى موقع الملف \"{}\". يجب حفظه أولاً."

#: psychopy/app/coder/fileBrowser.py:281
#, fuzzy
msgid "Browse ..."
msgstr "تصفح ..."

#: psychopy/app/coder/fileBrowser.py:282
#, fuzzy
msgid "Browse the file system for a directory to open"
msgstr "تصفح نظام الملفات بحثاً عن دليل لفتحه"

#: psychopy/app/coder/fileBrowser.py:286
#, fuzzy
msgid "Current working directory"
msgstr "دليل العمل الحالي"

#: psychopy/app/coder/fileBrowser.py:287
#, fuzzy
msgid "Open the current working directory"
msgstr "فتح دليل العمل الحالي"

#: psychopy/app/coder/fileBrowser.py:291
#, fuzzy
msgid "Open the directory the current editor file is located"
msgstr "افتح الدليل الذي يوجد به ملف المحرر الحالي"

#: psychopy/app/coder/fileBrowser.py:310
#, fuzzy
msgid "Enter folder name:"
msgstr "أدخل اسم المجلد:"

#: psychopy/app/coder/fileBrowser.py:311
#, fuzzy
msgid "New folder"
msgstr "مجلد جديد"

#: psychopy/app/coder/fileBrowser.py:322
#, fuzzy
msgid "Folder name cannot be empty."
msgstr "لا يمكن أن يكون اسم المجلد فارغاً."

#: psychopy/app/coder/fileBrowser.py:334
#, fuzzy
msgid "Cannot create folder `{}`, already exists."
msgstr "لا يمكن إنشاء المجلد \"{}، موجود بالفعل."

#: psychopy/app/coder/fileBrowser.py:347
#, fuzzy
msgid "Cannot create folder `{}`, permission denied."
msgstr "لا يمكن إنشاء مجلد \"{}، تم رفض الإذن."

#: psychopy/app/coder/fileBrowser.py:389
#, fuzzy
msgid "Rename folder `{}` to:"
msgstr "إعادة تسمية المجلد \"{}\" إلى:"

#: psychopy/app/coder/fileBrowser.py:390
#, fuzzy
msgid "Rename Folder"
msgstr "إعادة تسمية المجلد"

#: psychopy/app/coder/fileBrowser.py:400 psychopy/app/coder/fileBrowser.py:436
#, fuzzy
msgid "Cannot rename `{}` to `{}`."
msgstr "لا يمكن إعادة تسمية \"{}\" إلى \"{}\"."

#: psychopy/app/coder/fileBrowser.py:423
#, fuzzy
msgid "Rename file `{}` to:"
msgstr "إعادة تسمية الملف \"{}\" إلى:"

#: psychopy/app/coder/fileBrowser.py:424
#, fuzzy
msgid "Rename file"
msgstr "إعادة تسمية الملف"

#: psychopy/app/coder/fileBrowser.py:461
#, fuzzy
msgid "Are you sure you want to PERMANENTLY delete folder `{}`?"
msgstr "هل أنت متأكد من رغبتك في حذف المجلد \"{}\" بشكل دائم؟"

#: psychopy/app/coder/fileBrowser.py:471
#, fuzzy
msgid "Cannot delete folder `{}`, directory does not exist."
msgstr "لا يمكن حذف المجلد \"{}، الدليل غير موجود."

#: psychopy/app/coder/fileBrowser.py:478
#, fuzzy
msgid "Cannot delete folder `{}`, directory is not empty or permission denied."
msgstr "لا يمكن حذف المجلد \"{}، الدليل غير فارغ أو تم رفض الإذن."

#: psychopy/app/coder/fileBrowser.py:490
#, fuzzy
msgid "Are you sure you want to PERMANENTLY delete file `{}`?"
msgstr "هل أنت متأكد من رغبتك في حذف الملف \"{}\" بشكل دائم؟"

#: psychopy/app/coder/fileBrowser.py:500
#, fuzzy
msgid "Cannot delete folder `{}`, file does not exist."
msgstr "لا يمكن حذف المجلد \"{}، الملف غير موجود."

#: psychopy/app/coder/fileBrowser.py:507
#, fuzzy
msgid "Cannot delete file `{}`, permission denied."
msgstr "لا يمكن حذف الملف \"{}، تم رفض الإذن."

#: psychopy/app/coder/fileBrowser.py:528
#, fuzzy
msgid "Specified path `{}` is not a directory."
msgstr "المسار المحدد \"{}\" ليس دليلاً."

#: psychopy/app/coder/fileBrowser.py:588
#, fuzzy
msgid "Cannot access directory `{}`, permission denied."
msgstr "لا يمكن الوصول إلى الدليل \"{}، تم رفض الإذن."

#: psychopy/app/coder/fileBrowser.py:635
#, fuzzy
msgid "Cannot access directory `{}`, not a directory."
msgstr "لا يمكن الوصول إلى الدليل \"{}، ليس دليلاً."

#: psychopy/app/coder/repl.py:56 psychopy/app/coder/repl.py:76
#, fuzzy
msgid "Close the current shell."
msgstr "أغلق الغلاف الحالي."

#: psychopy/app/coder/repl.py:66
<<<<<<< HEAD
msgid "Close the current shell and start a new one, this will clear any variables."
msgstr ""
=======
#, fuzzy
msgid "Close the current shell and start a new one, this will clear any variables."
msgstr "أغلق الغلاف الحالي وابدأ غلافًا جديدًا، سيؤدي ذلك إلى مسح أي متغيرات."
>>>>>>> 64d421fe

#: psychopy/app/coder/repl.py:86 psychopy/app/stdout/stdOutRich.py:223
#, fuzzy
msgid "Clear all previous output."
msgstr "امسح كل المخرجات السابقة."

#: psychopy/app/coder/repl.py:180
#, fuzzy
msgid "Hit [Return] to start a Python session."
msgstr "اضغط على [رجوع] لبدء جلسة بايثون."

#: psychopy/app/coder/repl.py:199
#, fuzzy
msgid "Hit [Return] to start a Python shell."
msgstr "اضغط [رجوع] لبدء تشغيل قذيفة Python."

#: psychopy/app/colorpicker/ui.py:33
#, fuzzy
msgid " RGB Channels "
msgstr " قنوات RGB"

#: psychopy/app/colorpicker/ui.py:84
#, fuzzy
msgid "Hex/HTML"
msgstr "هيكس/HTML"

#: psychopy/app/colorpicker/ui.py:92
#, fuzzy
msgid "RGB Format"
msgstr "تنسيق RGB"

#: psychopy/app/colorpicker/ui.py:118
#, fuzzy
msgid " HSV Channels "
msgstr " قنوات HSV"

#: psychopy/app/colorpicker/ui.py:192
#, fuzzy
msgid "Output Space:"
msgstr "مساحة الإخراج:"

#: psychopy/app/colorpicker/ui.py:205
#, fuzzy
msgid "Insert"
msgstr "إدراج"

#: psychopy/app/connections/updates.py:93
#, fuzzy
msgid "Couldn't connect to psychopy.org to check for updates. \n"
msgstr "تعذر الاتصال بـ psychopy.org للتحقق من وجود تحديثات.\n"

#: psychopy/app/connections/updates.py:95
#, fuzzy
msgid "Check internet settings (and proxy setting in PsychoPy Preferences)."
msgstr "تحقق من إعدادات الإنترنت (وإعدادات الوكيل في تفضيلات PsychoPy)."

#: psychopy/app/connections/updates.py:99 psychopy/app/connections/updates.py:148
#: psychopy/app/connections/updates.py:167
#, fuzzy
msgid "PsychoPy updates"
msgstr "تحديثات سايكوبي"

#: psychopy/app/connections/updates.py:138
#, fuzzy, python-format
msgid ""
"PsychoPy v%(latest)s is available (you are running %(running)s).\n"
"\n"
msgstr ""
"PsychoPy v%(latest)s متاح (أنت تقوم بتشغيل %(running)s).\n"
"\n"

#: psychopy/app/connections/updates.py:142
#, fuzzy
msgid "This version is too big an update to be handled automatically.\n"
msgstr "هذا الإصدار تحديث كبير جداً بحيث لا يمكن التعامل معه تلقائياً.\n"

#: psychopy/app/connections/updates.py:144
<<<<<<< HEAD
msgid "Please fetch the latest version from www.psychopy.org and install manually."
msgstr ""
=======
#, fuzzy
msgid "Please fetch the latest version from www.psychopy.org and install manually."
msgstr "يرجى إحضار أحدث إصدار من www.psychopy.org وتثبيته يدوياً."
>>>>>>> 64d421fe

#: psychopy/app/connections/updates.py:149
#, fuzzy
msgid "Go to downloads"
msgstr "الانتقال إلى التنزيلات"

#: psychopy/app/connections/updates.py:151
#, fuzzy
msgid "Go to changelog"
msgstr "الانتقال إلى سجل التغييرات"

#: psychopy/app/connections/updates.py:152
#, fuzzy
msgid "Later"
msgstr "في وقت لاحق"

#: psychopy/app/connections/updates.py:163
#, fuzzy, python-format
msgid "You are running the latest version of PsychoPy (%s). "
msgstr "أنت تقوم بتشغيل أحدث إصدار من PsychoPy (%s)."

#: psychopy/app/connections/updates.py:189
#, fuzzy, python-format
msgid ""
"PsychoPy v%(latest)s is available (you are running %(running)s).\n"
"\n"
"(To disable this check, see Preferences > connections > checkForUpdates)"
msgstr ""
"PsychoPy v%(latest)s متاح (أنت تقوم بتشغيل %(running)s).\n"
"\n"
"(لتعطيل هذا التحقق، راجع التفضيلات > الاتصالات > التحقق من التحديثات)"

#: psychopy/app/connections/updates.py:196
#, fuzzy
msgid ""
"This version MAY require you to modify your\n"
"scripts/exps slightly. Read the changelog carefully."
msgstr ""
"قد يتطلّب منك هذا الإصدار تعديل\n"
"البرامج النصية/التجارب قليلاً. اقرأ سجل التغييرات بعناية."

#: psychopy/app/connections/updates.py:202
#, fuzzy
msgid ""
"There are no known compatibility\n"
"issues with your current version."
msgstr ""
"لا توجد مشاكل توافق معروفة\n"
"مع الإصدار الحالي."

#: psychopy/app/connections/updates.py:206
#, fuzzy
msgid "View complete Changelog"
msgstr "عرض سجل التغييرات الكامل"

#: psychopy/app/connections/updates.py:210
#, fuzzy
msgid "You can update PsychoPy with your package manager"
msgstr "يمكنك تحديث PsychoPy باستخدام مدير الحزم الخاص بك"

#: psychopy/app/connections/updates.py:214
#, fuzzy
msgid "Should PsychoPy update itself?"
msgstr "هل يجب على PsychoPy تحديث نفسه؟"

#: psychopy/app/connections/updates.py:228
#, fuzzy
msgid "Keep warning me"
msgstr "استمر في تحذيري"

#: psychopy/app/connections/updates.py:231
#, fuzzy
msgid "Stop warning me"
msgstr "توقف عن تحذيري"

#: psychopy/app/connections/updates.py:233
msgid "Yes"
msgstr "نعم"

#: psychopy/app/connections/updates.py:236
#, fuzzy
msgid "Not now"
msgstr "ليس الآن"

#: psychopy/app/connections/updates.py:238
#, fuzzy
msgid "Skip this version"
msgstr "تخطي هذا الإصدار"

#: psychopy/app/connections/updates.py:275
#, fuzzy
msgid "PsychoPy Updates"
msgstr "تحديثات سايكوبي"

#: psychopy/app/connections/updates.py:286
#, fuzzy
msgid " Auto-update (will fetch latest version)"
msgstr " التحديث التلقائي (سيجلب أحدث إصدار)"

#: psychopy/app/connections/updates.py:295
#, fuzzy
msgid " Use zip file below (download a PsychoPy release file ending .zip)"
msgstr ""
" استخدم الملف المضغوط أدناه (قم بتنزيل ملف الإصدار النفسي الذي ينتهي بـ .zip)"

#: psychopy/app/connections/updates.py:305
#: psychopy/app/plugin_manager/packages.py:213
#: psychopy/app/plugin_manager/packages.py:333
#: psychopy/app/plugin_manager/plugins.py:1001
#: psychopy/app/plugin_manager/plugins.py:1031
#, fuzzy
msgid "Install"
msgstr "التثبيت"

#: psychopy/app/connections/updates.py:308 psychopy/app/runner/runner.py:146
#, fuzzy
msgid "Close"
msgstr "إغلاق"

#: psychopy/app/connections/updates.py:335
#, fuzzy, python-format
msgid ""
"You are running PsychoPy v%s.\n"
" "
msgstr ""
"أنت تقوم بتشغيل PsychoPy v%s.\n"
" "

#: psychopy/app/connections/updates.py:336
#, fuzzy
msgid ""
"PsychoPy could not connect to the \n"
" internet to check for more recent versions.\n"
msgstr ""
"تعذر على PsychoPy الاتصال ب\n"
" بالإنترنت للتحقق من وجود إصدارات أحدث.\n"

#: psychopy/app/connections/updates.py:338
#, fuzzy
msgid "Check proxy settings in preferences."
msgstr "تحقق من إعدادات الوكيل في التفضيلات."

#: psychopy/app/connections/updates.py:344
#, fuzzy, python-format
msgid ""
"You are running PsychoPy (%(running)s), which is ahead of the latest official "
"version (%(latest)s)"
msgstr ""
"أنت تقوم بتشغيل PsychoPy (%(running)s)، وهو متقدم على أحدث إصدار رسمي (%(latest)s)"

#: psychopy/app/connections/updates.py:349
#, fuzzy, python-format
msgid ""
"You are running the latest version of PsychoPy (%s)\n"
" "
msgstr ""
"أنت تقوم بتشغيل أحدث إصدار من PsychoPy (%s)\n"
" "

#: psychopy/app/connections/updates.py:350
#, fuzzy
msgid ""
"You can revert to a previous version by selecting a specific .zip source "
"installation file"
msgstr "يمكنك العودة إلى إصدار سابق من خلال تحديد ملف تثبيت مصدر .zip معين"

#: psychopy/app/connections/updates.py:354
#, fuzzy, python-format
msgid ""
"PsychoPy v%(latest)s is available\n"
"You are running v%(running)s"
msgstr ""
"يتوفر الإصدار %(latest)s من PsychoPy v%(latest)s\n"
"أنت تقوم بتشغيل الإصدار %(running)s"

#: psychopy/app/connections/updates.py:359
#, fuzzy
msgid ""
"\n"
"You can update to the latest version automatically"
msgstr ""
"\n"
"يمكنك التحديث إلى أحدث إصدار تلقائياً"

#: psychopy/app/connections/updates.py:361
#, fuzzy
msgid ""
"\n"
"You cannot update to the latest version automatically.\n"
"Please fetch the latest Standalone package from www.psychopy.org"
msgstr ""
"\n"
"لا يمكنك التحديث إلى أحدث إصدار تلقائياً.\n"
"يرجى إحضار أحدث حزمة مستقلة من www.psychopy.org"

#: psychopy/app/connections/updates.py:413
#, fuzzy, python-format
msgid "Attempting to fetch PsychoPy %s..."
msgstr "محاولة جلب PsychoPy %s..."

#: psychopy/app/connections/updates.py:434
#, fuzzy, python-format
msgid "Fetched %(done)i of %(total)i kb of PsychoPy-%(version)s.zip"
msgstr "تم إحضار %(done)i من %(total)i كيلوبايت من PsychoPy-%(version)s.zip"

#: psychopy/app/connections/updates.py:439
#, fuzzy, python-format
msgid "Successfully downloaded PsychoPy-%s.zip"
msgstr "تم التحميل بنجاح PsychoPy-%s.0].zip"

#: psychopy/app/connections/updates.py:486
#, fuzzy
msgid ""
"To upgrade you need to restart the app as admin (Right-click the app and 'Run as "
"admin')"
msgstr ""
"للترقية تحتاج إلى إعادة تشغيل التطبيق كمسؤول (انقر بزر الماوس الأيمن فوق التطبيق "
"و\"تشغيل كمسؤول\")"

#: psychopy/app/connections/updates.py:490
#, fuzzy
msgid "Could not move existing PsychoPy installation (permissions error?)"
msgstr "تعذر نقل تثبيت PsychoPy الحالي (خطأ في الأذونات؟)"

#: psychopy/app/connections/updates.py:519
#, fuzzy, python-format
msgid ""
"Right-click the app and 'Run as admin'):\n"
"%s"
msgstr ""
"انقر بزر الماوس الأيمن فوق التطبيق و\"تشغيل كمسؤول\"):\n"
"%s"

#: psychopy/app/connections/updates.py:521
#, fuzzy, python-format
msgid ""
"Failed to create directory for new version (permissions error?):\n"
"%s"
msgstr ""
"فشل إنشاء دليل للإصدار الجديد (خطأ في الأذونات؟):\n"
"%s"

#: psychopy/app/connections/updates.py:546
#, fuzzy
msgid ""
"Success. \n"
"Changes to PsychoPy will be completed when the application is next run"
msgstr ""
"نجاح.\n"
"سيتم إكمال التغييرات على PsychoPy عند تشغيل التطبيق في المرة القادمة"

#: psychopy/app/connections/updates.py:555
#, fuzzy, python-format
msgid "Downloading PsychoPy v%s"
msgstr "تنزيل PsychoPy v%s"

#: psychopy/app/connections/updates.py:560
#, fuzzy
msgid ""
"Failed to fetch PsychoPy release.\n"
"Check proxy setting in preferences"
msgstr ""
"فشل في جلب إصدار PsychoPy.\n"
"تحقق من إعداد الوكيل في التفضيلات"

#: psychopy/app/dialogs.py:34 psychopy/gui/qtgui.py:656
#, fuzzy
msgid "Warning"
msgstr "تحذير"

#: psychopy/app/dialogs.py:35
#, fuzzy
msgid "Info"
msgstr "المعلومات"

#: psychopy/app/dialogs.py:36
#, fuzzy
msgid "Query"
msgstr "استعلام"

#: psychopy/app/errorDlg.py:27
#, fuzzy
msgid "PsychoPy3 Error"
msgstr "خطأ في PsychoPy3"

#: psychopy/app/errorDlg.py:34
#, fuzzy
msgid ""
"PsychoPy encountered an unhandled internal error! Please send the report under "
"\"Details\" to the developers with a description of what you were doing with the "
"software when the error occurred."
msgstr ""
"واجه PsychoPy خطأ داخلي لم تتم معالجته! يرجى إرسال التقرير تحت عنوان \"التفاصيل\" "
"إلى المطورين مع وصف لما كنت تفعله بالبرنامج عند حدوث الخطأ."

#: psychopy/app/errorDlg.py:56
#, fuzzy
msgid "&OK"
msgstr "&OK"

#: psychopy/app/errorDlg.py:59
#, fuzzy
msgid "E&xit PsychoPy"
msgstr "هـ&خارج سيكوبي"

#: psychopy/app/errorDlg.py:66
#, fuzzy
msgid "&Details"
msgstr "والتفاصيل"

#: psychopy/app/errorDlg.py:78
#, fuzzy
msgid "&Copy"
msgstr "والنسخة"

#: psychopy/app/errorDlg.py:82
#, fuzzy
msgid "&Save"
msgstr "&حفظ"

#: psychopy/app/errorDlg.py:125
#, fuzzy
msgid ""
<<<<<<< HEAD
"Are you sure you want to exit PsychoPy? Unsaved work may be lost (but we'll try "
"to save opened files)."
=======
"Are you sure you want to exit PsychoPy? Unsaved work may be lost (but we'll try to "
"save opened files)."
>>>>>>> 64d421fe
msgstr ""
"هل أنت متأكد من رغبتك في الخروج من PsychoPy؟ قد يضيع العمل غير المحفوظ (لكننا "
"سنحاول حفظ الملفات المفتوحة)."

#: psychopy/app/errorDlg.py:127
#, fuzzy
msgid "Exit PsychoPy?"
msgstr "اخرج من سيكوبي؟"

#: psychopy/app/errorDlg.py:163
#, fuzzy
msgid "Save error traceback"
msgstr "حفظ تعقب الخطأ"

#: psychopy/app/errorDlg.py:180
#, fuzzy, python-format
msgid "Cannot save to file '%s'."
msgstr "لا يمكن الحفظ في ملف \"%s\"."

#: psychopy/app/errorDlg.py:181
#, fuzzy
msgid "File save error"
msgstr "خطأ في حفظ الملف"

#: psychopy/app/errorDlg.py:212
#, fuzzy
msgid "Connection Error"
msgstr "خطأ في الاتصال"

#: psychopy/app/errorDlg.py:213
#, fuzzy
msgid ""
"Could not connect to Pavlovia server. \n"
"\n"
"Please check that you are connected to the internet. If you are connected, then "
"the Pavlovia servers may be down. You can check their status here: \n"
"\n"
"https://pavlovia.org/status"
msgstr ""
"تعذر الاتصال بخادم بافلوفيا.\n"
"\n"
"يرجى التحقق من أنك متصل بالإنترنت. إذا كنت متصلاً، فقد تكون خوادم بافلوفيا معطلة. "
"يمكنك التحقق من حالتها هنا:\n"
"\n"
"https://pavlovia.org/status"

#: psychopy/app/pavlovia_ui/_base.py:33
#, fuzzy, python-format
msgid "&Close View\t%s"
msgstr "&إغلاق العرض %s"

#: psychopy/app/pavlovia_ui/_base.py:34
#, fuzzy
msgid "Close current window"
msgstr "إغلاق النافذة الحالية"

#: psychopy/app/pavlovia_ui/_base.py:164 psychopy/app/pavlovia_ui/functions.py:138
<<<<<<< HEAD
=======
#, fuzzy
>>>>>>> 64d421fe
msgid "Committing changes"
msgstr "إجراء التغييرات"

#: psychopy/app/pavlovia_ui/_base.py:166
#, fuzzy
msgid "Summary of changes"
msgstr "ملخص التغييرات"

#: psychopy/app/pavlovia_ui/_base.py:168
#, fuzzy
msgid ""
"Details of changes\n"
" (optional)"
msgstr ""
"تفاصيل التغييرات\n"
" (اختياري)"

#: psychopy/app/pavlovia_ui/_base.py:183
#, fuzzy
msgid "Title summarizing the changes you're making in these files"
msgstr "عنوان يلخص التغييرات التي تجريها في هذه الملفات"

#: psychopy/app/pavlovia_ui/_base.py:186
#, fuzzy
msgid "Optional details about the changes you're making in these files"
msgstr "تفاصيل اختيارية حول التغييرات التي تجريها في هذه الملفات"

#: psychopy/app/pavlovia_ui/functions.py:43
#, fuzzy
msgid "Choose/create the root location for the synced project"
msgstr "اختيار/إنشاء الموقع الجذر للمشروع الذي تمت مزامنته"

#: psychopy/app/pavlovia_ui/functions.py:72
#, fuzzy
msgid "You are not logged in to Pavlovia. Please log in to continue."
msgstr "لم تقم بتسجيل الدخول إلى بافلوفيا. يرجى تسجيل الدخول للمتابعة."

#: psychopy/app/pavlovia_ui/functions.py:74 psychopy/app/pavlovia_ui/project.py:764
<<<<<<< HEAD
=======
#, fuzzy
>>>>>>> 64d421fe
msgid "Login..."
msgstr "تسجيل الدخول..."

#: psychopy/app/pavlovia_ui/functions.py:130
#, fuzzy
msgid "Changes to commit:\n"
msgstr "التغييرات التي يجب الالتزام بها:\n"

#: psychopy/app/pavlovia_ui/functions.py:136
#, fuzzy
msgid "\t{}: {} files\n"
msgstr "\t{}: {} الملفات\n"

#: psychopy/app/pavlovia_ui/functions.py:160
#, fuzzy
msgid "You need to install git to use Pavlovia projects"
msgstr "تحتاج إلى تثبيت git لاستخدام مشاريع Pavlovia"

#: psychopy/app/pavlovia_ui/menu.py:57
#, fuzzy
msgid "Log in to Pavlovia...\t{}"
msgstr "تسجيل الدخول إلى بافلوفيا ... {}"

#: psychopy/app/pavlovia_ui/menu.py:60
msgid "User"
msgstr "المستخدم"

#: psychopy/app/pavlovia_ui/menu.py:64
#, fuzzy
msgid "Search Pavlovia\t{}"
msgstr "بحث بافلوفيا {}"

#: psychopy/app/pavlovia_ui/menu.py:70
#, fuzzy
msgid "New...\t{}"
msgstr "جديد... {}"

#: psychopy/app/pavlovia_ui/menu.py:74
#, fuzzy
msgid "Sync\t{}"
msgstr "المزامنة {}"

#: psychopy/app/pavlovia_ui/menu.py:136
#, fuzzy
msgid "You need to log in to create a project"
msgstr "تحتاج إلى تسجيل الدخول لإنشاء مشروع"

#: psychopy/app/pavlovia_ui/project.py:66
msgid "Name:"
msgstr "اسم:"

#: psychopy/app/pavlovia_ui/project.py:79
#, fuzzy
msgid "Group/owner:"
msgstr "المجموعة/المالك:"

#: psychopy/app/pavlovia_ui/project.py:83
#, fuzzy
msgid "Description:"
msgstr "الوصف:"

#: psychopy/app/pavlovia_ui/project.py:87
#, fuzzy
msgid "Local folder:"
msgstr "مجلد محلي:"

#: psychopy/app/pavlovia_ui/project.py:90
#, fuzzy
msgid "Browse..."
msgstr "تصفح..."

#: psychopy/app/pavlovia_ui/project.py:97
#, fuzzy
msgid "Tags (comma separated):"
msgstr "العلامات (مفصولة بفاصلة):"

#: psychopy/app/pavlovia_ui/project.py:101
#, fuzzy
msgid "Public:"
msgstr "عامة:"

#: psychopy/app/pavlovia_ui/project.py:106
#, fuzzy
msgid "Create project on Pavlovia"
msgstr "إنشاء مشروع على بافلوفيا"

#: psychopy/app/pavlovia_ui/project.py:108
#, fuzzy
msgid "Submit changes to Pavlovia"
msgstr "إرسال التغييرات إلى بافلوفيا"

#: psychopy/app/pavlovia_ui/project.py:194
#, fuzzy
msgid "Star"
msgstr "نجمة"

#: psychopy/app/pavlovia_ui/project.py:244
#, fuzzy
msgid ""
"An image to represent this project, this helps it stand out when browsing on "
"Pavlovia."
msgstr "صورة لتمثيل هذا المشروع، وهذا يساعد على إبرازه عند التصفح على بافلوفيا."

#: psychopy/app/pavlovia_ui/project.py:259
#, fuzzy
msgid ""
"Title of the project. Unlike the project name, this isn't used as a filename "
<<<<<<< HEAD
"anywhere; so you can add spaces, apostrophes and emojis to your heart's content! "
"🦕✨"
=======
"anywhere; so you can add spaces, apostrophes and emojis to your heart's content! 🦕"
"✨"
>>>>>>> 64d421fe
msgstr ""
"عنوان المشروع. على عكس اسم المشروع، لا يُستخدم هذا العنوان كاسم ملف في أي مكان؛ لذا "
"يمكنك إضافة مسافات وفواصل عليا ورموز تعبيرية كما يحلو لك! 🦕✨"

#: psychopy/app/pavlovia_ui/project.py:273
#, fuzzy
msgid "Click to view the project in Pavlovia."
msgstr "انقر لعرض المشروع في بافلوفيا."

#: psychopy/app/pavlovia_ui/project.py:285
#, fuzzy
msgid ""
<<<<<<< HEAD
"'Star' this project to get back to it easily. Projects you've starred will "
"appear first in your searches and projects with more stars in total will appear "
"higher in everyone's searches."
=======
"'Star' this project to get back to it easily. Projects you've starred will appear "
"first in your searches and projects with more stars in total will appear higher in "
"everyone's searches."
>>>>>>> 64d421fe
msgstr ""
"\"ضع نجمة\" على هذا المشروع للعودة إليه بسهولة. ستظهر المشاريع التي قمت بوضع نجمة "
"عليها أولاً في عمليات البحث الخاصة بك وستظهر المشاريع التي تحتوي على عدد أكبر من "
"النجوم في عمليات بحث الجميع."

#: psychopy/app/pavlovia_ui/project.py:291
#, fuzzy
msgid "Fork"
msgstr "شوكة"

#: psychopy/app/pavlovia_ui/project.py:296
#, fuzzy
msgid ""
"Create a copy of this project on your own Pavlovia account so that you can make "
"changes without affecting the original project."
msgstr ""
"قم بإنشاء نسخة من هذا المشروع على حساب بافلوفيا الخاص بك حتى تتمكن من إجراء "
"تغييرات دون التأثير على المشروع الأصلي."

#: psychopy/app/pavlovia_ui/project.py:300
#, fuzzy
msgid "Create"
msgstr "إنشاء"

#: psychopy/app/pavlovia_ui/project.py:305
#, fuzzy
msgid "Create a Pavlovia project for the current experiment."
msgstr "إنشاء مشروع بافلوفيا للتجربة الحالية."

#: psychopy/app/pavlovia_ui/project.py:308
#, fuzzy
msgid "Sync"
msgstr "المزامنة"

#: psychopy/app/pavlovia_ui/project.py:313
#, fuzzy
msgid ""
"Synchronise this project's local files with their online counterparts. This will "
"'pull' changes from Pavlovia and 'push' changes from your local files."
msgstr ""
"مزامنة الملفات المحلية لهذا المشروع مع نظيراتها على الإنترنت. سيؤدي ذلك إلى "
"\"سحب\" التغييرات من بافلوفيا و\"دفع\" التغييرات من ملفاتك المحلية."

#: psychopy/app/pavlovia_ui/project.py:317
#, fuzzy
msgid "Download"
msgstr "تنزيل"

#: psychopy/app/pavlovia_ui/project.py:322
#, fuzzy
msgid ""
"'Clone' this project, creating local copies of all its files and tracking any "
"changes you make so that they can be applied when you next 'sync' the project."
msgstr ""
"\"استنساخ\" هذا المشروع، وإنشاء نسخ محلية من جميع ملفاته وتتبع أي تغييرات تجريها "
"بحيث يمكن تطبيقها عند \"مزامنة\" المشروع في المرة القادمة."

#: psychopy/app/pavlovia_ui/project.py:329
#, fuzzy
msgid "Last synced at..."
msgstr "آخر مزامنة في..."

#: psychopy/app/pavlovia_ui/project.py:343
#, fuzzy
msgid ""
<<<<<<< HEAD
"Folder in which local files are stored for this project. Changes to files in "
"this folder will be tracked and applied to the project when you 'sync', so make "
"sure the only files in this folder are relevant!"
=======
"Folder in which local files are stored for this project. Changes to files in this "
"folder will be tracked and applied to the project when you 'sync', so make sure "
"the only files in this folder are relevant!"
>>>>>>> 64d421fe
msgstr ""
"المجلد الذي يتم فيه تخزين الملفات المحلية لهذا المشروع. سيتم تعقب التغييرات على "
"الملفات الموجودة في هذا المجلد وتطبيقها على المشروع عند \"المزامنة\"، لذا تأكد من "
"أن الملفات الموجودة في هذا المجلد هي الوحيدة ذات الصلة!"

#: psychopy/app/pavlovia_ui/project.py:353
#, fuzzy
msgid ""
<<<<<<< HEAD
"Description of the project to be shown on Pavlovia. Note: This is different than "
"a README file!"
msgstr ""
=======
"Description of the project to be shown on Pavlovia. Note: This is different than a "
"README file!"
msgstr "وصف المشروع المراد عرضه على بافلوفيا. ملاحظة: هذا يختلف عن ملف README!"
>>>>>>> 64d421fe

#: psychopy/app/pavlovia_ui/project.py:360
#, fuzzy
msgid "Visibility:"
msgstr "الرؤية:"

#: psychopy/app/pavlovia_ui/project.py:366
#, fuzzy
msgid ""
"Visibility of the current project; whether its visible only to its creator "
"(Private) or to any user (Public)."
msgstr "رؤية المشروع الحالي؛ سواء كان مرئيًا لمنشئه فقط (خاص) أو لأي مستخدم (عام)."

#: psychopy/app/pavlovia_ui/project.py:372
#, fuzzy
msgid "Status:"
msgstr "الحالة:"

#: psychopy/app/pavlovia_ui/project.py:378
#, fuzzy
msgid ""
"Project status; whether it can be run to collect data (Running), run by its "
"creator without saving data (Piloting) or cannot be run (Inactive)."
msgstr ""
"حالة المشروع؛ ما إذا كان يمكن تشغيله لجمع البيانات (قيد التشغيل)، أو تشغيله من قبل "
"منشئه دون حفظ البيانات (تجريبي) أو لا يمكن تشغيله (غير نشط)."

#: psychopy/app/pavlovia_ui/project.py:384 psychopy/app/plugin_manager/plugins.py:633
#, fuzzy
msgid "Keywords:"
msgstr "الكلمات المفتاحية:"

#: psychopy/app/pavlovia_ui/project.py:386
#, fuzzy
msgid "tag"
msgstr "العلامة"

#: psychopy/app/pavlovia_ui/project.py:391
#, fuzzy
msgid ""
"Keywords associated with this project, helping others to find it. For example, if "
"your experiment is useful to psychophysicists, you may want to add the keyword "
"'psychophysics'."
msgstr ""
"الكلمات الرئيسية المرتبطة بهذا المشروع، مما يساعد الآخرين في العثور عليه. على سبيل "
"المثال، إذا كانت تجربتك مفيدة للفيزيائيين النفسيين، فقد ترغب في إضافة الكلمة "
"المفتاحية \"فيزياء نفسية\"."

#: psychopy/app/pavlovia_ui/project.py:473
#, fuzzy
msgid ""
"Could not find GitLab project with id {}.\n"
"\n"
"Please check that the project exists on Pavlovia, that you are logged in as the "
<<<<<<< HEAD
"correct user in the PsychoPy app, and that your account has access to the "
"project."
=======
"correct user in the PsychoPy app, and that your account has access to the project."
>>>>>>> 64d421fe
msgstr ""
"تعذر العثور على مشروع GitLab بمعرف {}.\n"
"\n"
"يرجى التحقق من أن المشروع موجود على بافلوفيا، وأنك قمت بتسجيل الدخول كمستخدم صحيح "
"في تطبيق PsychoPy، وأن حسابك لديه حق الوصول إلى المشروع."

#: psychopy/app/pavlovia_ui/project.py:676
#, fuzzy, python-brace-format
msgid "Could not find folder {directory}, please select a different local root."
msgstr "تعذر العثور على المجلد {directory}، الرجاء تحديد جذر محلي مختلف."

#: psychopy/app/pavlovia_ui/project.py:714
#, fuzzy
msgid "Project info has changed, update online before closing?"
msgstr "هل تغيرت معلومات المشروع، قم بالتحديث عبر الإنترنت قبل الإغلاق؟"

#: psychopy/app/pavlovia_ui/project.py:729
#, fuzzy
msgid "Project info"
msgstr "معلومات المشروع"

#: psychopy/app/pavlovia_ui/project.py:762 psychopy/projects/pavlovia.py:833
#, fuzzy
msgid "You are not logged in to Pavlovia. Please log in to sync project."
msgstr "لم تقم بتسجيل الدخول إلى بافلوفيا. يرجى تسجيل الدخول لمزامنة المشروع."

#: psychopy/app/pavlovia_ui/project.py:786
#, fuzzy
msgid "This file doesn't belong to any existing project."
msgstr "لا ينتمي هذا الملف إلى أي مشروع موجود."

#: psychopy/app/pavlovia_ui/project.py:788
#, fuzzy
msgid "Create a project"
msgstr "إنشاء مشروع"

#: psychopy/app/pavlovia_ui/project.py:821
#, fuzzy
msgid "Project root folder is not yet specified, specify project root now?"
msgstr "لم يتم تحديد مجلد جذر المشروع بعد، حدد جذر المشروع الآن؟"

#: psychopy/app/pavlovia_ui/project.py:824
#, fuzzy
msgid "Project root folder does not exist, change project root now?"
msgstr "مجلد جذر المشروع غير موجود، تغيير جذر المشروع الآن؟"

#: psychopy/app/pavlovia_ui/project.py:828 psychopy/app/utils.py:1341
#, fuzzy
msgid "Specify folder..."
msgstr "حدد المجلد..."

#: psychopy/app/pavlovia_ui/project.py:848
#, fuzzy
msgid ""
"\n"
"Sync cancelled by user."
msgstr ""
"\n"
"تم إلغاء المزامنة من قبل المستخدم."

#: psychopy/app/pavlovia_ui/project.py:900
#, fuzzy
msgid "points to a remote that doesn't exist (deleted?)."
msgstr "يشير إلى جهاز تحكم عن بعد غير موجود (محذوف؟)."

#: psychopy/app/pavlovia_ui/project.py:901
#, fuzzy
msgid "What shall we do?"
msgstr "ماذا علينا أن نفعل؟"

#: psychopy/app/pavlovia_ui/project.py:903
#, fuzzy
msgid "(Re)create a project"
msgstr "(إعادة) إنشاء مشروع"

#: psychopy/app/pavlovia_ui/project.py:904
#, fuzzy
msgid "Point to an different location"
msgstr "أشر إلى موقع مختلف"

#: psychopy/app/pavlovia_ui/project.py:905
#, fuzzy
msgid "not yet supported"
msgstr "غير مدعومة بعد"

#: psychopy/app/pavlovia_ui/project.py:906
#, fuzzy
msgid "Forget the local git repository (deletes history keeps files)"
msgstr "نسيان مستودع git المحلي (حذف السجل يحتفظ بالملفات)"

#: psychopy/app/pavlovia_ui/search.py:45
#, fuzzy
msgid "Search for projects online"
msgstr "البحث عن المشاريع عبر الإنترنت"

#: psychopy/app/pavlovia_ui/search.py:130
#, fuzzy
msgid "Me"
msgstr "أنا"

#: psychopy/app/pavlovia_ui/search.py:140
#, fuzzy
msgid "Sort..."
msgstr "فرز..."

#: psychopy/app/pavlovia_ui/search.py:145
#, fuzzy
msgid "Filter..."
msgstr "التصفية..."

#: psychopy/app/pavlovia_ui/search.py:173
#, fuzzy
msgid "Author"
msgstr "المؤلف"

#: psychopy/app/pavlovia_ui/search.py:174 psychopy/experiment/components/_base.py:64
#: psychopy/experiment/components/panorama/__init__.py:9
#: psychopy/experiment/components/routineSettings/__init__.py:10
#: psychopy/experiment/components/unknown/__init__.py:9
#: psychopy/experiment/components/unknownPlugin/__init__.py:9
#: psychopy/experiment/components/variable/__init__.py:17
#: psychopy/experiment/routines/_base.py:47
#: psychopy/localization/_localization.py:155
#: psychopy/localization/_localization.py:178
msgid "Name"
msgstr "اسم"

#: psychopy/app/pavlovia_ui/sync.py:20
#, fuzzy
msgid "Syncing project..."
msgstr "مزامنة المشروع..."

#: psychopy/app/pavlovia_ui/sync.py:27
#, fuzzy
msgid "Synchronising..."
msgstr "مزامنة..."

#: psychopy/app/pavlovia_ui/sync.py:79
#, fuzzy
msgid "New project..."
msgstr "مشروع جديد..."

#: psychopy/app/pavlovia_ui/sync.py:96
#, fuzzy
msgid "Project name:"
msgstr "اسم المشروع:"

#: psychopy/app/pavlovia_ui/sync.py:117
#, fuzzy
msgid "Project folder:"
msgstr "مجلد المشروع:"

#: psychopy/app/pavlovia_ui/user.py:104
#, fuzzy
msgid "Switch User"
msgstr "تبديل المستخدم"

#: psychopy/app/pavlovia_ui/user.py:109
#, fuzzy
msgid "Login"
msgstr "تسجيل الدخول"

#: psychopy/app/pavlovia_ui/user.py:114
msgid "Logout"
msgstr "الخروج"

#: psychopy/app/plugin_manager/dialog.py:22
#, fuzzy
msgid "Plugins & Packages"
msgstr "الإضافات والباقات"

#: psychopy/app/plugin_manager/dialog.py:41
#, fuzzy
msgid "Plugins"
msgstr "المكونات الإضافية"

#: psychopy/app/plugin_manager/dialog.py:44
#, fuzzy
msgid "Packages"
msgstr "الحزم"

#: psychopy/app/plugin_manager/dialog.py:319
#, fuzzy
msgid ""
"[Warning] Could not activate plugin. PsychoPy may need to restart for plugin to "
"take effect."
msgstr ""
"[تحذير] تعذر تنشيط الإضافة. قد يحتاج PsychoPy إلى إعادة التشغيل حتى تدخل الإضافة "
"حيز التنفيذ."

#: psychopy/app/plugin_manager/dialog.py:329
#, fuzzy
msgid ""
<<<<<<< HEAD
"The following components/routines should now be visible in the Components panel "
"(a restart may be required in some cases):\n"
=======
"The following components/routines should now be visible in the Components panel (a "
"restart may be required in some cases):\n"
>>>>>>> 64d421fe
msgstr ""
"يجب أن تكون المكونات/الروتينات التالية مرئية الآن في لوحة المكونات (قد تكون إعادة "
"التشغيل مطلوبة في بعض الحالات):\n"

#: psychopy/app/plugin_manager/dialog.py:340
#, fuzzy, python-format
msgid "For more information about the %s plugin, read the documentation at:"
msgstr "لمزيد من المعلومات حول المكون الإضافي %s، اقرأ التوثيق على الرابط التالي:"

#: psychopy/app/plugin_manager/dialog.py:355
#, fuzzy
msgid ""
"It looks like you've uninstalled some plugins. In order for this to take effect, "
"you will need to restart the PsychoPy app."
msgstr ""
"يبدو أنك قمت بإلغاء تثبيت بعض الإضافات. لكي يسري مفعول ذلك، ستحتاج إلى إعادة تشغيل "
"تطبيق PsychoPy."

#: psychopy/app/plugin_manager/packages.py:71
#, fuzzy
msgid ""
"Type a PIP command below and press Enter to execute it in the installed PsychoPy "
"environment, any returned text will appear below.\n"
"\n"
"All commands will be automatically prefaced with:\n"
"{}\n"
"\n"
msgstr ""
"اكتب أمر PIP أدناه واضغط على Enter لتنفيذه في بيئة PsychoPy المثبتة، سيظهر أي نص "
"مرتجع أدناه.\n"
"\n"
"ستتم تهيئة جميع الأوامر تلقائيًا بـ\n"
"{}\n"
"\n"

#: psychopy/app/plugin_manager/packages.py:160
#, fuzzy
msgid "or..."
msgstr "أو..."

#: psychopy/app/plugin_manager/packages.py:163
#, fuzzy
msgid "Install from file"
msgstr "التثبيت من ملف"

#: psychopy/app/plugin_manager/packages.py:164
#, fuzzy
msgid "Install a package from a local file, such as a .egg or wheel."
msgstr "قم بتثبيت حزمة من ملف محلي، مثل .egg أو عجلة."

#: psychopy/app/plugin_manager/packages.py:168
#, fuzzy
msgid "Open PIP terminal"
msgstr "فتح محطة PIP الطرفية"

#: psychopy/app/plugin_manager/packages.py:169
#, fuzzy
msgid "Open PIP terminal to manage packages manually"
msgstr "افتح محطة PIP لإدارة الحزم يدوياً"

#: psychopy/app/plugin_manager/packages.py:206
#: psychopy/app/plugin_manager/packages.py:342
#, fuzzy
msgid "Uninstall"
msgstr "إلغاء التثبيت"

#: psychopy/app/plugin_manager/packages.py:259
#, fuzzy
msgid "Package"
msgstr "الحزمة"

#: psychopy/app/plugin_manager/packages.py:260
#: psychopy/app/plugin_manager/plugins.py:1023
#, fuzzy
msgid "Installed"
msgstr "تم التثبيت"

#: psychopy/app/plugin_manager/packages.py:271
#, fuzzy
msgid "Latest"
msgstr "الأحدث"

#: psychopy/app/plugin_manager/packages.py:319
#, fuzzy
msgid "by "
msgstr "بواسطة"

#: psychopy/app/plugin_manager/packages.py:329
#: psychopy/app/plugin_manager/plugins.py:623
#, fuzzy
msgid "Homepage"
msgstr "الصفحة الرئيسية"

#: psychopy/app/plugin_manager/plugins.py:431
#, fuzzy
msgid "Not for PsychoPy {}:"
msgstr "ليس لـ PsychoPy {}:"

#: psychopy/app/plugin_manager/plugins.py:609
#, fuzzy
msgid "Version:"
msgstr "الإصدار:"

#: psychopy/app/plugin_manager/plugins.py:638
#, fuzzy
msgid "keyword"
msgstr "كلمة رئيسية"

#: psychopy/app/plugin_manager/plugins.py:652
#, fuzzy
msgid "Select a plugin to view details."
msgstr "حدد مكون إضافي لعرض التفاصيل."

#: psychopy/app/plugin_manager/plugins.py:836
#, fuzzy
msgid "Works with versions {}."
msgstr "يعمل مع الإصدارات {}."

#: psychopy/app/plugin_manager/plugins.py:877
#, fuzzy
msgid "Email author"
msgstr "البريد الإلكتروني للمؤلف"

#: psychopy/app/plugin_manager/plugins.py:882
#, fuzzy
msgid "Author's GitHub"
msgstr "موقع GitHub الخاص بالمؤلف"

#: psychopy/app/plugin_manager/plugins.py:946
#, fuzzy
msgid "That's us! We make PsychoPy and Pavlovia!"
msgstr "هذا نحن! نحن نصنع سايكوبي وبافلوفيا!"

#: psychopy/app/plugin_manager/plugins.py:1071
#: psychopy/app/plugin_manager/plugins.py:1089
#, fuzzy
msgid "Enabled"
msgstr "ممكّنة"

#: psychopy/app/plugin_manager/plugins.py:1075
#: psychopy/app/plugin_manager/plugins.py:1093
#, fuzzy
msgid "Disabled"
msgstr "معاق"

#: psychopy/app/plugin_manager/utils.py:13
#, fuzzy
msgid "PIP error"
msgstr "خطأ في PIP"

#: psychopy/app/plugin_manager/utils.py:41
#, fuzzy
msgid "We tried:"
msgstr "لقد حاولنا:"

#: psychopy/app/plugin_manager/utils.py:48
#, fuzzy
msgid "We got:"
msgstr "لقد حصلنا على:"

#: psychopy/app/plugin_manager/utils.py:83
#, fuzzy
msgid "Package {} could not be uninstalled."
msgstr "تعذر إلغاء تثبيت الحزمة {}."

#: psychopy/app/plugin_manager/utils.py:89
#, fuzzy
msgid "Package installed"
msgstr "الحزمة المثبتة"

#: psychopy/app/plugin_manager/utils.py:90
#, fuzzy
msgid "Package {} successfully uninstalled!"
msgstr "تم إلغاء تثبيت الحزمة {} بنجاح!"

#: psychopy/app/plugin_manager/utils.py:111
#, fuzzy
msgid "Installation complete. See above for info.\n"
msgstr "اكتمل التثبيت. انظر أعلاه للحصول على المعلومات.\n"

#: psychopy/app/plugin_manager/utils.py:113
#, fuzzy
msgid "Installation failed. See above for info.\n"
msgstr "فشل التثبيت. انظر أعلاه للحصول على المعلومات.\n"

#: psychopy/app/preferencesDlg.py:26
#, fuzzy
msgid "General"
msgstr "جنرال لواء"

#: psychopy/app/preferencesDlg.py:27
#, fuzzy
msgid "Application"
msgstr "التطبيق"

#: psychopy/app/preferencesDlg.py:28 psychopy/app/preferencesDlg.py:39
#, fuzzy
msgid "Key Bindings"
msgstr "الروابط الرئيسية"

#: psychopy/app/preferencesDlg.py:29 psychopy/app/preferencesDlg.py:37
#, fuzzy
msgid "Hardware"
msgstr "الأجهزة"

#: psychopy/app/preferencesDlg.py:30 psychopy/app/preferencesDlg.py:38
#, fuzzy
msgid "Connections"
msgstr "الروابط"

#: psychopy/app/preferencesDlg.py:32
#, fuzzy
msgid "general"
msgstr "عام"

#: psychopy/app/preferencesDlg.py:33
#, fuzzy
msgid "app"
msgstr "التطبيق"

#: psychopy/app/preferencesDlg.py:41
#, fuzzy
msgid "window type"
msgstr "نوع النافذة"

#: psychopy/app/preferencesDlg.py:42
#, fuzzy
msgid "units"
msgstr "الوحدات"

#: psychopy/app/preferencesDlg.py:43 psychopy/tools/wizard.py:34
#, fuzzy
msgid "full-screen"
msgstr "ملء الشاشة الكاملة"

#: psychopy/app/preferencesDlg.py:44
#, fuzzy
msgid "allow GUI"
msgstr "السماح بواجهة المستخدم الرسومية"

#: psychopy/app/preferencesDlg.py:45
#, fuzzy
msgid "paths"
msgstr "المسارات"

#: psychopy/app/preferencesDlg.py:46
#, fuzzy
msgid "flac audio compression"
msgstr "ضغط الصوت flac"

#: psychopy/app/preferencesDlg.py:47
#, fuzzy
msgid "shutdown key"
msgstr "مفتاح الإغلاق"

#: psychopy/app/preferencesDlg.py:48
#, fuzzy
msgid "shutdown key modifier keys"
msgstr "مفاتيح تعديل مفتاح الإغلاق"

#: psychopy/app/preferencesDlg.py:49
#, fuzzy
msgid "gammaErrorPolicy"
msgstr "سياسة خطأ غاما إيرور"

#: psychopy/app/preferencesDlg.py:50
#, fuzzy
msgid "start up plugins"
msgstr "بدء تشغيل المكونات الإضافية"

#: psychopy/app/preferencesDlg.py:51
#, fuzzy
msgid "appKeyGoogleCloud"
msgstr "التطبيقKeyGoogleCloud"

#: psychopy/app/preferencesDlg.py:52
#, fuzzy
msgid "transcrKeyAzure"
msgstr "ترانسكر كي أزور"

#: psychopy/app/preferencesDlg.py:54
#, fuzzy
msgid "show start-up tips"
msgstr "نصائح لبدء العرض"

#: psychopy/app/preferencesDlg.py:55
#, fuzzy
msgid "default view"
msgstr "العرض الافتراضي"

#: psychopy/app/preferencesDlg.py:56
#, fuzzy
msgid "reset preferences"
msgstr "إعادة تعيين التفضيلات"

#: psychopy/app/preferencesDlg.py:57
#, fuzzy
msgid "auto-save prefs"
msgstr "تفضيلات الحفظ التلقائي"

#: psychopy/app/preferencesDlg.py:58
#, fuzzy
msgid "debug mode"
msgstr "وضع التصحيح"

#: psychopy/app/preferencesDlg.py:59 psychopy/tools/wizard.py:39
#, fuzzy
msgid "locale"
msgstr "اللغة المحلية"

#: psychopy/app/preferencesDlg.py:60
#, fuzzy
msgid "error dialog"
msgstr "مربع حوار الأخطاء"

#: psychopy/app/preferencesDlg.py:61
#, fuzzy
msgid "theme"
msgstr "السمة"

#: psychopy/app/preferencesDlg.py:63
#, fuzzy
msgid "reload previous exp"
msgstr "إعادة تحميل النفقات السابقة"

#: psychopy/app/preferencesDlg.py:64
#, fuzzy
msgid "Code component language"
msgstr "لغة مكون الكود"

#: psychopy/app/preferencesDlg.py:65
#, fuzzy
msgid "uncluttered namespace"
msgstr "مساحة أسماء غير مرتبة"

#: psychopy/app/preferencesDlg.py:66
#, fuzzy
msgid "components folders"
msgstr "مجلدات المكونات"

#: psychopy/app/preferencesDlg.py:67
#, fuzzy
msgid "componentFilter"
msgstr "مرشح المكونات"

#: psychopy/app/preferencesDlg.py:68
#, fuzzy
msgid "hidden components"
msgstr "المكونات المخفية"

#: psychopy/app/preferencesDlg.py:69
#, fuzzy
msgid "unpacked demos dir"
msgstr "تفريغ العروض التوضيحية DIR"

#: psychopy/app/preferencesDlg.py:70
#, fuzzy
msgid "saved data folder"
msgstr "مجلد البيانات المحفوظة"

#: psychopy/app/preferencesDlg.py:71
#, fuzzy
msgid "Builder layout"
msgstr "تخطيط البناء"

#: psychopy/app/preferencesDlg.py:72
#, fuzzy
msgid "always show readme"
msgstr "اعرض التمهيدي دائمًا"

#: psychopy/app/preferencesDlg.py:73
#, fuzzy
msgid "max favorites"
msgstr "المفضلات القصوى"

#: psychopy/app/preferencesDlg.py:74
#, fuzzy
msgid "confirmRoutineClose"
msgstr "تأكيد الإغلاق الروتيني"

#: psychopy/app/preferencesDlg.py:76
#, fuzzy
msgid "read-only"
msgstr "للقراءة فقط"

#: psychopy/app/preferencesDlg.py:77
#, fuzzy
msgid "output font"
msgstr "خط الإخراج"

#: psychopy/app/preferencesDlg.py:78
#, fuzzy
msgid "code font"
msgstr "خط الرمز"

#: psychopy/app/preferencesDlg.py:79
#, fuzzy
msgid "output font size"
msgstr "حجم خط الإخراج"

#: psychopy/app/preferencesDlg.py:80
#, fuzzy
msgid "code font size"
msgstr "حجم خط الرمز"

#: psychopy/app/preferencesDlg.py:81
#, fuzzy
msgid "lineSpacing"
msgstr "تباعد الأسطر"

#: psychopy/app/preferencesDlg.py:82
#, fuzzy
msgid "edgeGuideColumn"
msgstr "عمود دليل الحافة"

#: psychopy/app/preferencesDlg.py:83
#, fuzzy
msgid "show source asst"
msgstr "عرض مصدر العرض المساعد"

#: psychopy/app/preferencesDlg.py:84
#, fuzzy
msgid "show output"
msgstr "عرض الإخراج"

#: psychopy/app/preferencesDlg.py:85
#, fuzzy
msgid "auto complete"
msgstr "إكمال تلقائي"

#: psychopy/app/preferencesDlg.py:86
#, fuzzy
msgid "reload previous files"
msgstr "إعادة تحميل الملفات السابقة"

#: psychopy/app/preferencesDlg.py:87
#, fuzzy
msgid "preferred shell"
msgstr "القشرة المفضلة"

#: psychopy/app/preferencesDlg.py:89
#, fuzzy
msgid "open"
msgstr "مفتوح"

#: psychopy/app/preferencesDlg.py:90
#, fuzzy
msgid "new"
msgstr "جديد"

#: psychopy/app/preferencesDlg.py:91
#, fuzzy
msgid "save"
msgstr "احفظ"

#: psychopy/app/preferencesDlg.py:92
#, fuzzy
msgid "save as"
msgstr "حفظ باسم"

#: psychopy/app/preferencesDlg.py:93
#, fuzzy
msgid "print"
msgstr "طباعة"

#: psychopy/app/preferencesDlg.py:94
#, fuzzy
msgid "close"
msgstr "إغلاق"

#: psychopy/app/preferencesDlg.py:95
#, fuzzy
msgid "quit"
msgstr "الإقلاع عن التدخين"

#: psychopy/app/preferencesDlg.py:96
#, fuzzy
msgid "preferences"
msgstr "التفضيلات"

#: psychopy/app/preferencesDlg.py:97
#, fuzzy
msgid "export HTML"
msgstr "تصدير HTML"

#: psychopy/app/preferencesDlg.py:98
#, fuzzy
msgid "cut"
msgstr "قطع"

#: psychopy/app/preferencesDlg.py:101
#, fuzzy
msgid "duplicate"
msgstr "مكررة"

#: psychopy/app/preferencesDlg.py:102
#, fuzzy
msgid "indent"
msgstr "المسافة البادئة"

#: psychopy/app/preferencesDlg.py:103
#, fuzzy
msgid "dedent"
msgstr "ديدنت"

#: psychopy/app/preferencesDlg.py:104
#, fuzzy
msgid "smart indent"
msgstr "المسافة البادئة الذكية"

#: psychopy/app/preferencesDlg.py:105
#, fuzzy
msgid "find"
msgstr "ابحث عن"

#: psychopy/app/preferencesDlg.py:106
#, fuzzy
msgid "find again"
msgstr "ابحث مرة أخرى"

#: psychopy/app/preferencesDlg.py:107
#, fuzzy
msgid "undo"
msgstr "التراجع"

#: psychopy/app/preferencesDlg.py:108
#, fuzzy
msgid "redo"
msgstr "الإعادة"

#: psychopy/app/preferencesDlg.py:109
#, fuzzy
msgid "comment"
msgstr "تعليق"

#: psychopy/app/preferencesDlg.py:110
#, fuzzy
msgid "uncomment"
msgstr "عدم التعليق"

#: psychopy/app/preferencesDlg.py:111
#, fuzzy
msgid "toggle comment"
msgstr "تبديل التعليق"

#: psychopy/app/preferencesDlg.py:112
#, fuzzy
msgid "fold"
msgstr "أضعاف"

#: psychopy/app/preferencesDlg.py:113
#, fuzzy
msgid "enlarge Font"
msgstr "تكبير الخط"

#: psychopy/app/preferencesDlg.py:114
#, fuzzy
msgid "shrink Font"
msgstr "خط الانكماش"

#: psychopy/app/preferencesDlg.py:115
#, fuzzy
msgid "analyze code"
msgstr "تحليل الكود"

#: psychopy/app/preferencesDlg.py:116
#, fuzzy
msgid "compile script"
msgstr "تجميع النص البرمجي"

#: psychopy/app/preferencesDlg.py:117
#, fuzzy
msgid "run script"
msgstr "تشغيل البرنامج النصي"

#: psychopy/app/preferencesDlg.py:118
#, fuzzy
msgid "runner script"
msgstr "سيناريو العداء"

#: psychopy/app/preferencesDlg.py:119
#, fuzzy
msgid "stop script"
msgstr "إيقاف البرنامج النصي"

#: psychopy/app/preferencesDlg.py:120
#, fuzzy
msgid "toggle whitespace"
msgstr "تبديل المسافات البيضاء"

#: psychopy/app/preferencesDlg.py:121
#, fuzzy
msgid "toggle EOLs"
msgstr "تبديل EOLs"

#: psychopy/app/preferencesDlg.py:122
#, fuzzy
msgid "toggle indent guides"
msgstr "تبديل أدلة المسافة البادئة"

#: psychopy/app/preferencesDlg.py:123
#, fuzzy
msgid "new Routine"
msgstr "روتين جديد"

#: psychopy/app/preferencesDlg.py:124
#, fuzzy
msgid "copy Routine"
msgstr "نسخ الروتين"

#: psychopy/app/preferencesDlg.py:125
#, fuzzy
msgid "paste Routine"
msgstr "لصق اللصق الروتيني"

#: psychopy/app/preferencesDlg.py:126
#, fuzzy
msgid "paste Component"
msgstr "مكون اللصق"

#: psychopy/app/preferencesDlg.py:127
#, fuzzy
msgid "toggle output panel"
msgstr "تبديل لوحة الإخراج"

#: psychopy/app/preferencesDlg.py:128
#, fuzzy
msgid "rename Routine"
msgstr "إعادة تسمية الروتين"

#: psychopy/app/preferencesDlg.py:129
#, fuzzy
msgid "cycle windows"
msgstr "نوافذ الدراجات"

#: psychopy/app/preferencesDlg.py:130
#, fuzzy
msgid "larger Flow"
msgstr "تدفق أكبر"

#: psychopy/app/preferencesDlg.py:131
#, fuzzy
msgid "smaller Flow"
msgstr "التدفق الأصغر"

#: psychopy/app/preferencesDlg.py:132
#, fuzzy
msgid "larger routine"
msgstr "روتين أكبر"

#: psychopy/app/preferencesDlg.py:133
#, fuzzy
msgid "smaller routine"
msgstr "روتين أصغر"

#: psychopy/app/preferencesDlg.py:134
#, fuzzy
msgid "toggle readme"
msgstr "تبديل التمهيدي"

#: psychopy/app/preferencesDlg.py:135
#, fuzzy
msgid "login to pavlovia"
msgstr "تسجيل الدخول إلى بافلوفيا"

#: psychopy/app/preferencesDlg.py:136
#, fuzzy
msgid "login to OSF"
msgstr "تسجيل الدخول إلى OSF"

#: psychopy/app/preferencesDlg.py:137
#, fuzzy
msgid "sync projects"
msgstr "مشاريع المزامنة"

#: psychopy/app/preferencesDlg.py:138
#, fuzzy
msgid "find projects"
msgstr "البحث عن المشاريع"

#: psychopy/app/preferencesDlg.py:139
#, fuzzy
msgid "open projects"
msgstr "المشاريع المفتوحة"

#: psychopy/app/preferencesDlg.py:140
#, fuzzy
msgid "new projects"
msgstr "المشاريع الجديدة"

#: psychopy/app/preferencesDlg.py:142
#, fuzzy
msgid "audio library"
msgstr "مكتبة الصوت"

#: psychopy/app/preferencesDlg.py:143
#, fuzzy
msgid "audio latency mode"
msgstr "وضع كمون الصوت"

#: psychopy/app/preferencesDlg.py:144
#, fuzzy
msgid "audio driver"
msgstr "برنامج تشغيل الصوت"

#: psychopy/app/preferencesDlg.py:145
#, fuzzy
msgid "audio device"
msgstr "جهاز صوتي"

#: psychopy/app/preferencesDlg.py:146
#, fuzzy
msgid "parallel ports"
msgstr "المنافذ المتوازية"

#: psychopy/app/preferencesDlg.py:147
#, fuzzy
msgid "Qmix configuration"
msgstr "تكوين Qmix"

#: psychopy/app/preferencesDlg.py:148
#, fuzzy
msgid "Try to support display high DPI"
msgstr "حاول دعم العرض عالي DPI"

#: psychopy/app/preferencesDlg.py:150
#, fuzzy
msgid "proxy"
msgstr "الوكيل"

#: psychopy/app/preferencesDlg.py:151
#, fuzzy
msgid "auto-proxy"
msgstr "الوكيل التلقائي"

#: psychopy/app/preferencesDlg.py:152
#, fuzzy
msgid "allow usage stats"
msgstr "السماح بإحصائيات الاستخدام"

#: psychopy/app/preferencesDlg.py:153
#, fuzzy
msgid "check for updates"
msgstr "تحقق من وجود تحديثات"

#: psychopy/app/preferencesDlg.py:154
#, fuzzy
msgid "timeout"
msgstr "المهلة"

#: psychopy/app/preferencesDlg.py:156
#, fuzzy
msgid "Builder, Coder and Runner"
msgstr "البنّاء والمبرمج والعدّاء"

#: psychopy/app/preferencesDlg.py:157
#, fuzzy
msgid "same as in the file"
msgstr "كما هو موجود في الملف"

#: psychopy/app/preferencesDlg.py:158
#, fuzzy
msgid "abort"
msgstr "إلغاء"

#: psychopy/app/preferencesDlg.py:159
#, fuzzy
msgid "warn"
msgstr "تحذير"

#: psychopy/app/preferencesDlg.py:169
#, fuzzy
msgid "large icons"
msgstr "أيقونات كبيرة"

#: psychopy/app/preferencesDlg.py:170
#, fuzzy
msgid "dark mode"
msgstr "الوضع المظلم"

#: psychopy/app/preferencesDlg.py:171
#, fuzzy
msgid "highDPI"
msgstr "highDPI"

#: psychopy/app/preferencesDlg.py:172
#, fuzzy
msgid "comment font"
msgstr "خط التعليق"

#: psychopy/app/preferencesDlg.py:173
#, fuzzy
msgid "switch to Builder"
msgstr "التحويل إلى منشئ"

#: psychopy/app/preferencesDlg.py:174
#, fuzzy
msgid "switch to Coder"
msgstr "التحويل إلى مبرمج"

#: psychopy/app/preferencesDlg.py:175
#, fuzzy
msgid "switch to Runner"
msgstr "التبديل إلى عداء"

#: psychopy/app/preferencesDlg.py:176
#, fuzzy
msgid "login to projects"
msgstr "تسجيل الدخول إلى المشاريع"

#: psychopy/app/preferencesDlg.py:177
#, fuzzy
msgid "use Runner"
msgstr "استخدام العداء"

#: psychopy/app/preferencesDlg.py:182
#: psychopy/experiment/components/settings/__init__.py:302
#, fuzzy
msgid "Latency not important"
msgstr "الكمون غير مهم"

#: psychopy/app/preferencesDlg.py:183
#: psychopy/experiment/components/settings/__init__.py:303
#, fuzzy
msgid "Share low-latency driver"
msgstr "مشاركة برنامج تشغيل منخفض الكمون"

#: psychopy/app/preferencesDlg.py:184
#: psychopy/experiment/components/settings/__init__.py:304
#, fuzzy
msgid "Exclusive low-latency"
msgstr "حصرية منخفضة الكمون"

#: psychopy/app/preferencesDlg.py:185
#: psychopy/experiment/components/settings/__init__.py:305
#, fuzzy
msgid "Aggressive low-latency"
msgstr "الكمون المنخفض العدواني"

#: psychopy/app/preferencesDlg.py:186
#: psychopy/experiment/components/settings/__init__.py:306
#, fuzzy
msgid "Latency critical"
msgstr "وقت الاستجابة الحرج"

#: psychopy/app/preferencesDlg.py:457
#, fuzzy
msgid "PsychoPy Preferences"
msgstr "التفضيلات النفسية"

#: psychopy/app/preferencesDlg.py:512
#, fuzzy
msgid " Apply "
msgstr " قدم طلبك"

#: psychopy/app/preferencesDlg.py:652
#, fuzzy
msgid "system locale"
msgstr "النظام المحلي"

#: psychopy/app/preferencesDlg.py:842
#, fuzzy, python-format
msgid "Invalid value in \"%(pref)s\" (\"%(section)s\" Tab)"
msgstr "قيمة غير صالحة في \"%(pref)s\" (\"%(section)s\" علامة التبويب)"

#: psychopy/app/runner/runner.py:130
#, fuzzy
msgid "Add task"
msgstr "إضافة مهمة"

#: psychopy/app/runner/runner.py:131
#, fuzzy
msgid "Adding task"
msgstr "إضافة مهمة"

#: psychopy/app/runner/runner.py:133
#, fuzzy
msgid "Remove task"
msgstr "إزالة المهمة"

#: psychopy/app/runner/runner.py:136
#, fuzzy
msgid "Clear all"
msgstr "مسح الكل"

#: psychopy/app/runner/runner.py:137
#, fuzzy
msgid "Clearing tasks"
msgstr "مهام المقاصة"

#: psychopy/app/runner/runner.py:140
#, fuzzy
msgid "&Save list"
msgstr "&حفظ القائمة"

#: psychopy/app/runner/runner.py:141
#, fuzzy
msgid "Saving task"
msgstr "مهمة الحفظ"

#: psychopy/app/runner/runner.py:143
#, fuzzy
msgid "&Open list"
msgstr "&قائمة مفتوحة"

#: psychopy/app/runner/runner.py:144
#, fuzzy
msgid "Loading task"
msgstr "مهمة التحميل"

#: psychopy/app/runner/runner.py:147
#, fuzzy
msgid "Closing Runner"
msgstr "العداء الختامي"

#: psychopy/app/runner/runner.py:150
#, fuzzy
msgid "Quitting PsychoPy"
msgstr "الإقلاع عن سيكوبي"

#: psychopy/app/runner/runner.py:159
#, fuzzy, python-format
msgid "&Run\t%s"
msgstr "وتشغيل %s"

#: psychopy/app/runner/runner.py:160
#, fuzzy
msgid "Running experiment"
msgstr "تشغيل التجربة"

#: psychopy/app/runner/runner.py:163
#, fuzzy
msgid "Run &JS for local debug"
msgstr "تشغيل &JS للتصحيح المحلي"

#: psychopy/app/runner/runner.py:164
#, fuzzy
msgid "Launching local debug of online study"
msgstr "بدء التصحيح المحلي للدراسة عبر الإنترنت"

#: psychopy/app/runner/runner.py:167
#, fuzzy
msgid "Run JS on &Pavlovia"
msgstr "تشغيل JS على &Pavlovia"

#: psychopy/app/runner/runner.py:168
#, fuzzy
msgid "Launching online study at Pavlovia"
msgstr "إطلاق الدراسة عبر الإنترنت في بافلوفيا"

#: psychopy/app/runner/runner.py:174
#, fuzzy
msgid "&Builder Demos"
msgstr "عروض &Builder التجريبية"

#: psychopy/app/runner/runner.py:175
#, fuzzy
msgid "Loading builder demos"
msgstr "تحميل العروض التوضيحية للبناء"

#: psychopy/app/runner/runner.py:178
#, fuzzy
msgid "&Coder Demos"
msgstr "عروض &Coder التجريبية"

#: psychopy/app/runner/runner.py:179
#, fuzzy
msgid "Loading coder demos"
msgstr "تحميل العروض التوضيحية للمبرمج"

#: psychopy/app/runner/runner.py:208
#, fuzzy
msgid "&Run"
msgstr "وتشغيل"

#: psychopy/app/runner/runner.py:228
#, fuzzy
msgid "Save task list as ..."
msgstr "حفظ قائمة المهام كـ ..."

#: psychopy/app/runner/runner.py:260
#, fuzzy
msgid "Open task list ..."
msgstr "فتح قائمة المهام ..."

#: psychopy/app/runner/runner.py:507
#, fuzzy
msgid "Add experiment to list"
msgstr "إضافة تجربة إلى القائمة"

#: psychopy/app/runner/runner.py:515
#, fuzzy
msgid "Remove experiment from list"
msgstr "إزالة التجربة من القائمة"

#: psychopy/app/runner/runner.py:523
#, fuzzy
msgid "Save task list to a file"
msgstr "حفظ قائمة المهام في ملف"

#: psychopy/app/runner/runner.py:531
#, fuzzy
msgid "Load tasks from a file"
msgstr "تحميل المهام من ملف"

#: psychopy/app/runner/runner.py:539
#, fuzzy
msgid "Run the current script in Python"
msgstr "تشغيل البرنامج النصي الحالي في بايثون"

#: psychopy/app/runner/runner.py:547
#, fuzzy
msgid "Stop task"
msgstr "إيقاف المهمة"

#: psychopy/app/runner/runner.py:555
#, fuzzy
msgid "Run PsychoJS task from Pavlovia"
msgstr "تشغيل مهمة PsychoJS من بافلوفيا"

#: psychopy/app/runner/runner.py:563
#, fuzzy
msgid "Run PsychoJS task in local debug mode"
msgstr "قم بتشغيل مهمة PsychoJS في وضع التصحيح المحلي"

#: psychopy/app/runner/runner.py:628
#, fuzzy
msgid "File"
msgstr "ملف"

#: psychopy/app/runner/runner.py:629
#, fuzzy
msgid "Path"
msgstr "المسار"

#: psychopy/app/runner/runner.py:646
#, fuzzy
msgid "Alerts"
msgstr "تنبيهات"

#: psychopy/app/runner/runner.py:656
#, fuzzy
msgid "Stdout"
msgstr "ستدوت"

#: psychopy/app/runner/runner.py:955
#, fuzzy
msgid "Alerts ({})"
msgstr "التنبيهات ({})"

#: psychopy/app/stdout/stdOutRich.py:112 psychopy/app/stdout/stdOutRich.py:334
#, fuzzy
msgid "For further info see "
msgstr "لمزيد من المعلومات انظر"

#: psychopy/app/themes/ui.py:47
#, fuzzy
msgid "&Open theme folder"
msgstr "&افتح مجلد السمات"

#: psychopy/app/utils.py:300
#, fuzzy
msgid "Could not get image from: {}, using blank image instead."
msgstr "تعذر الحصول على صورة من: {}، باستخدام صورة فارغة بدلاً من ذلك."

#: psychopy/app/utils.py:619
#, fuzzy
msgid "View raw code"
msgstr "عرض الرمز الخام"

#: psychopy/app/utils.py:623
#, fuzzy
msgid "View styled HTML"
msgstr "عرض HTML المصمم على غرار"

#: psychopy/app/utils.py:865
#, fuzzy
msgid "item"
msgstr "الصنف"

#: psychopy/app/utils.py:931
#, fuzzy
msgid "Add {}..."
msgstr "إضافة {}..."

#: psychopy/app/utils.py:1217
#, fuzzy
msgid "Inavlid image format, could not set image."
msgstr "تنسيق الصورة Inavlid، تعذر تعيين الصورة."

#: psychopy/app/utils.py:1235
#, fuzzy
msgid "Select image..."
msgstr "حدد الصورة..."

#: psychopy/app/utils.py:1343
#, fuzzy
msgid "Specify file..."
msgstr "حدد الملف..."

#: psychopy/app/utils.py:1439 psychopy/app/utils.py:1440
#, fuzzy, python-format
msgid "&Next window\t%s"
msgstr "&النافذة التالية %s"

#: psychopy/app/utils.py:1465
#, fuzzy
msgid "Show &builder"
msgstr "العرض والبناء"

#: psychopy/app/utils.py:1465
#, fuzzy
msgid "Show Builder"
msgstr "عرض المنشئ"

#: psychopy/app/utils.py:1472
#, fuzzy
msgid "Show &coder"
msgstr "عرض ومبرمج"

#: psychopy/app/utils.py:1472
#, fuzzy
msgid "Show Coder"
msgstr "عرض المبرمج"

#: psychopy/app/utils.py:1479
#, fuzzy
msgid "Show &runner"
msgstr "العرض والعارض"

#: psychopy/app/utils.py:1479
#, fuzzy
msgid "Show Runner"
msgstr "عرض العداء"

#: psychopy/data/experiment.py:425
#, fuzzy
msgid ""
"Attempted to pause experiment '{}', but it is already paused. Status will remain "
"unchanged."
msgstr ""
"محاولة إيقاف التجربة \"{}\" مؤقتًا، لكنها متوقفة بالفعل. ستبقى الحالة دون تغيير."

#: psychopy/data/experiment.py:438
#, fuzzy
msgid ""
"Attempted to resume experiment '{}', but it is not paused. Status will remain "
"unchanged."
msgstr ""
"تمت محاولة استئناف التجربة \"{}\"، لكنها لم تتوقف مؤقتًا. ستبقى الحالة دون تغيير."

#: psychopy/data/experiment.py:451
#, fuzzy
msgid ""
"Attempted to stop experiment '{}', but it is already stopping. Status will remain "
"unchanged."
msgstr "محاولة إيقاف التجربة \"{}\"، لكنها متوقفة بالفعل. ستبقى الحالة دون تغيير."

#: psychopy/data/utils.py:81
#, fuzzy
msgid "Variables cannot be missing, None, or ''"
msgstr "لا يمكن أن تكون المتغيرات مفقودة أو لا شيء أو ''"

#: psychopy/data/utils.py:87
#, fuzzy
msgid "Variables must be string-like"
msgstr "يجب أن تكون المتغيرات شبيهة بالسلسلة"

#: psychopy/data/utils.py:95
#, fuzzy, python-format
msgid "name %s (type %s) contains non-ASCII characters (e.g. accents)"
msgstr "الاسم %s (النوع %s) يحتوي على أحرف غير ASCII (مثل اللكنات)"

#: psychopy/data/utils.py:100
#, fuzzy, python-format
msgid "name %s (type %s) could not be converted to a string"
msgstr "تعذر تحويل الاسم %s (النوع %s) إلى سلسلة"

#: psychopy/data/utils.py:107
#, fuzzy
msgid "Variables cannot begin with numeric character"
msgstr "لا يمكن أن تبدأ المتغيرات بحرف رقمي"

#: psychopy/data/utils.py:113
#, fuzzy
msgid "Variables cannot contain punctuation or spaces"
msgstr "لا يمكن أن تحتوي المتغيرات على علامات ترقيم أو مسافات"

#: psychopy/data/utils.py:296
#, fuzzy, python-format
msgid ""
"Conditions file %s: Missing parameter name(s); empty cell(s) in the first row?"
msgstr "ملف الشروط %s: اسم (أسماء) معلمات مفقودة؛ خلية (خلايا) فارغة في الصف الأول؟"

#: psychopy/data/utils.py:316
#, fuzzy, python-format
msgid "Conditions file not found: %s"
msgstr "ملف الشروط غير موجود: %s"

#: psychopy/data/utils.py:377
#, fuzzy
msgid "openpyxl or xlrd is required for loading excel files, but neither was found."
msgstr "مطلوب openpyxl أو xlrd لتحميل ملفات excel، ولكن لم يتم العثور على أي منهما."

#: psychopy/data/utils.py:452
#, fuzzy, python-format
msgid "Could not open %s as conditions"
msgstr "تعذر فتح %s كشرط"

#: psychopy/data/utils.py:471
#, fuzzy
msgid "Your conditions file should be an xlsx, csv, dlm, tsv or pkl file"
msgstr "يجب أن يكون ملف الشروط الخاص بك ملف xlsx أو csv أو dlm أو tsv أو pkl"

#: psychopy/data/utils.py:484
#, fuzzy
msgid "importConditions() was given some `indices` but could not parse them"
msgstr "تم إعطاء شروط الاستيراد() بعض \"المؤشرات\" ولكن لم يتمكن من تحليلها"

#: psychopy/experiment/_experiment.py:621
#, fuzzy
msgid ""
"Name of the folder in which to save data and log files (blank defaults to the "
"builder pref)"
msgstr ""
"اسم المجلد الذي سيتم حفظ البيانات وملفات السجل فيه (افتراضي فارغ إلى المجلد المفضل "
"لدى المنشئ)"

#: psychopy/experiment/_experiment.py:680
#, fuzzy
msgid ""
"This parameter is not known by this version of PsychoPy. It might be worth "
"upgrading, otherwise press the X button to remove this parameter."
msgstr ""
"هذه المعلمة غير معروفة بهذا الإصدار من PsychoPy. قد يكون الأمر يستحق الترقية، وإلا "
"فاضغط على الزر X لإزالة هذه المعلمة."

#: psychopy/experiment/_experiment.py:695
#, fuzzy, python-format
msgid ""
"Parameter %r is not known to this version of PsychoPy but has come from your "
"experiment file (saved by a future version of PsychoPy?). This experiment may not "
"run correctly in the current version."
msgstr ""
"المعلمة %r غير معروفة في هذا الإصدار من PsychoPy ولكنها أتت من ملف التجربة (تم "
"حفظها بواسطة إصدار مستقبلي من PsychoPy؟). قد لا تعمل هذه التجربة بشكل صحيح في "
"الإصدار الحالي."

#: psychopy/experiment/components/_base.py:60
#, fuzzy
msgid "Name of this Component (alphanumeric or _, no spaces)"
msgstr "اسم هذا المكون (أبجدي رقمي أو _، بدون مسافات)"

#: psychopy/experiment/components/_base.py:66
#, fuzzy
msgid "How do you want to define your start point?"
msgstr "كيف تريد تحديد نقطة البداية؟"

#: psychopy/experiment/components/_base.py:71
#, fuzzy
msgid "Start type"
msgstr "نوع البدء"

#: psychopy/experiment/components/_base.py:73
#: psychopy/experiment/routines/_base.py:55
#, fuzzy
msgid "How do you want to define your end point?"
msgstr "كيف تريد تحديد نقطة النهاية؟"

#: psychopy/experiment/components/_base.py:79
#, fuzzy
msgid "Stop type"
msgstr "نوع التوقف"

#: psychopy/experiment/components/_base.py:83
#, fuzzy
msgid "When does the Component start?"
msgstr "متى يبدأ المكون؟"

#: psychopy/experiment/components/_base.py:84
#: psychopy/localization/_localization.py:158
#, fuzzy
msgid "Start"
msgstr "ابدأ"

#: psychopy/experiment/components/_base.py:89
#, fuzzy
msgid "When does the Component end? (blank is endless)"
msgstr "متى ينتهي المكون؟ (الفراغ لا نهاية له)"

#: psychopy/experiment/components/_base.py:90
#: psychopy/experiment/components/panorama/__init__.py:143
#: psychopy/experiment/routines/_base.py:53
#: psychopy/localization/_localization.py:159
#, fuzzy
msgid "Stop"
msgstr "توقف"

#: psychopy/experiment/components/_base.py:92
#, fuzzy
msgid "(Optional) expected start (s), purely for representing in the timeline"
msgstr "(اختياري) البداية (البدايات) المتوقعة، فقط للتمثيل في الجدول الزمني"

#: psychopy/experiment/components/_base.py:97
#: psychopy/localization/_localization.py:160
#, fuzzy
msgid "Expected start (s)"
msgstr "البداية (البدايات) المتوقعة"

#: psychopy/experiment/components/_base.py:99
#, fuzzy
msgid "(Optional) expected duration (s), purely for representing in the timeline"
msgstr "(اختياري) المدة (المدد) المتوقعة، فقط للتمثيل في الجدول الزمني"

#: psychopy/experiment/components/_base.py:104
#: psychopy/localization/_localization.py:161
#, fuzzy
msgid "Expected duration (s)"
msgstr "المدة المتوقعة (بالثواني)"

#: psychopy/experiment/components/_base.py:106
<<<<<<< HEAD
msgid "Store the onset/offset times in the data file (as well as in the log file)."
msgstr ""
=======
#, fuzzy
msgid "Store the onset/offset times in the data file (as well as in the log file)."
msgstr "قم بتخزين أوقات البدء/الإزاحة في ملف البيانات (وكذلك في ملف السجل)."
>>>>>>> 64d421fe

#: psychopy/experiment/components/_base.py:111
#, fuzzy
msgid "Save onset/offset times"
msgstr "حفظ أوقات البدء/الإزاحة"

#: psychopy/experiment/components/_base.py:113
#, fuzzy
msgid ""
"Synchronize times with screen refresh (good for visual stimuli and responses based "
"on them)"
msgstr "مزامنة الأوقات مع تحديث الشاشة (جيد للمحفزات البصرية والاستجابات بناءً عليها)"

#: psychopy/experiment/components/_base.py:118
#, fuzzy
msgid "Sync timing with screen refresh"
msgstr "توقيت المزامنة مع تحديث الشاشة"

#: psychopy/experiment/components/_base.py:120
#, fuzzy
msgid "Disable this Component"
msgstr "تعطيل هذا المكون"

#: psychopy/experiment/components/_base.py:124
#, fuzzy
msgid "Disable Component"
msgstr "تعطيل المكوّن المعطّل"

#: psychopy/experiment/components/_base.py:977
#: psychopy/experiment/routines/eyetracker_calibrate/__init__.py:119
#: psychopy/experiment/routines/eyetracker_validate/__init__.py:162
#, fuzzy
msgid "Units of dimensions for this stimulus"
msgstr "وحدات الأبعاد لهذا المحفز"

#: psychopy/experiment/components/_base.py:983
#: psychopy/experiment/routines/eyetracker_calibrate/__init__.py:120
#: psychopy/experiment/routines/eyetracker_validate/__init__.py:163
#, fuzzy
msgid "Spatial units"
msgstr "الوحدات المكانية"

#: psychopy/experiment/components/_base.py:985
#, fuzzy
msgid "Foreground color of this stimulus (e.g. $[1,1,0], red )"
msgstr "اللون الأمامي لهذا المثير (على سبيل المثال $[1,1,0]، أحمر)"

#: psychopy/experiment/components/_base.py:992
#, fuzzy
msgid "Foreground color"
msgstr "لون المقدمة"

#: psychopy/experiment/components/_base.py:994
#: psychopy/experiment/routines/eyetracker_calibrate/__init__.py:93
#: psychopy/experiment/routines/eyetracker_validate/__init__.py:135
#, fuzzy
msgid ""
"In what format (color space) have you specified the colors? (rgb, dkl, lms, hsv)"
<<<<<<< HEAD
msgstr ""
=======
msgstr "بأي تنسيق (مساحة لونية) حددت الألوان؟ (rgb، dkl، lms، hsv)"
>>>>>>> 64d421fe

#: psychopy/experiment/components/_base.py:1001
#: psychopy/experiment/components/routineSettings/__init__.py:122
#: psychopy/experiment/components/settings/__init__.py:59
#: psychopy/experiment/components/settings/__init__.py:251
#: psychopy/experiment/routines/eyetracker_calibrate/__init__.py:94
#: psychopy/experiment/routines/eyetracker_validate/__init__.py:136
#, fuzzy
msgid "Color space"
msgstr "مساحة اللون"

#: psychopy/experiment/components/_base.py:1003
#, fuzzy
msgid "Fill color of this stimulus (e.g. $[1,1,0], red )"
msgstr "لون تعبئة هذا المثير (على سبيل المثال $[1,1,0]، أحمر)"

#: psychopy/experiment/components/_base.py:1009
#: psychopy/experiment/components/polygon/__init__.py:18
#, fuzzy
msgid "Fill color"
msgstr "لون التعبئة"

#: psychopy/experiment/components/_base.py:1011
#, fuzzy
msgid "Border color of this stimulus (e.g. $[1,1,0], red )"
msgstr "لون حدود هذا المثير (على سبيل المثال $[1,1,0]، أحمر)"

#: psychopy/experiment/components/_base.py:1017
#: psychopy/experiment/components/progress/__init__.py:55
#, fuzzy
msgid "Border color"
msgstr "لون الحدود"

#: psychopy/experiment/components/_base.py:1019
#, fuzzy
msgid ""
"Opacity of the stimulus (1=opaque, 0=fully transparent, 0.5=translucent). Leave "
"blank for each color to have its own opacity (recommended if any color is None)."
msgstr ""
"عتامة المحفز (1= شفاف، 0= شفاف تمامًا، 0.5= شفاف، 0.5= شفاف). اتركه فارغًا ليكون لكل "
"لون عتامة خاصة به (موصى به إذا كان أي لون لا يوجد)."

#: psychopy/experiment/components/_base.py:1026
#: psychopy/localization/_localization.py:172
#, fuzzy
msgid "Opacity"
msgstr "التعتيم"

#: psychopy/experiment/components/_base.py:1028
#, fuzzy
msgid ""
"Contrast of the stimulus (1.0=unchanged contrast, 0.5=decrease contrast, "
"0.0=uniform/no contrast, -0.5=slightly inverted, -1.0=totally inverted)"
msgstr ""
"تباين المثير (1.0= تباين غير منتظم، 0.5= تباين أقل، 0.0= تباين غير منتظم/بدون "
"تباين، -0.5= مقلوب قليلاً، -1.0= مقلوب تماماً)"

#: psychopy/experiment/components/_base.py:1036
#: psychopy/localization/_localization.py:171
#, fuzzy
msgid "Contrast"
msgstr "التباين"

#: psychopy/experiment/components/_base.py:1038
#: psychopy/experiment/components/ratingScale/__init__.py:204
#, fuzzy
msgid "Position of this stimulus (e.g. [1,2] )"
msgstr "موضع هذا المثير (على سبيل المثال [1،2] )"

#: psychopy/experiment/components/_base.py:1044
#: psychopy/experiment/components/ratingScale/__init__.py:26
#: psychopy/experiment/components/ratingScale/__init__.py:205
#: psychopy/localization/_localization.py:173
#, fuzzy
msgid "Position [x,y]"
msgstr "الموضع [س، ص]"

#: psychopy/experiment/components/_base.py:1046
#: psychopy/experiment/components/ratingScale/__init__.py:196
<<<<<<< HEAD
msgid "Size of this stimulus (either a single value or x,y pair, e.g. 2.5, [1,2] "
msgstr ""
=======
#, fuzzy
msgid "Size of this stimulus (either a single value or x,y pair, e.g. 2.5, [1,2] "
msgstr "حجم هذا المثير (إما قيمة واحدة أو زوج x، y، على سبيل المثال 2.5، [1،2]"
>>>>>>> 64d421fe

#: psychopy/experiment/components/_base.py:1053
#: psychopy/experiment/components/polygon/__init__.py:22
#: psychopy/localization/_localization.py:175
#, fuzzy
msgid "Size [w,h]"
msgstr "الحجم [ث، ح]"

#: psychopy/experiment/components/_base.py:1059
#, fuzzy
msgid "Orientation of this stimulus (in deg)"
msgstr "اتجاه هذا المثير (بالدرجات)"

#: psychopy/experiment/components/_base.py:1060
#: psychopy/localization/_localization.py:174
#, fuzzy
msgid "Orientation"
msgstr "التوجيه"

#: psychopy/experiment/components/aperture/__init__.py:28
#, fuzzy
msgid "Aperture: restrict the drawing of stimuli to a given region"
msgstr "الفتحة: قصر رسم المحفزات على منطقة معينة"

#: psychopy/experiment/components/aperture/__init__.py:51
#, fuzzy
msgid "How big is the aperture? (a single number for diameter)"
msgstr "ما هو حجم الفتحة؟ (رقم واحد للقطر)"

#: psychopy/experiment/components/aperture/__init__.py:67
#, fuzzy
msgid "Which point on the aperture should be anchored to its exact position?"
msgstr "أي نقطة على الفتحة يجب تثبيتها في موضعها المحدد؟"

#: psychopy/experiment/components/aperture/__init__.py:68
#: psychopy/experiment/components/button/__init__.py:26
#: psychopy/experiment/components/button/__init__.py:154
#: psychopy/experiment/components/grating/__init__.py:96
#: psychopy/experiment/components/image/__init__.py:117
#: psychopy/experiment/components/movie/__init__.py:128
#: psychopy/experiment/components/polygon/__init__.py:104
#: psychopy/experiment/components/progress/__init__.py:94
#: psychopy/experiment/components/textbox/__init__.py:26
#: psychopy/experiment/components/textbox/__init__.py:170
#, fuzzy
msgid "Anchor"
msgstr "مرساة"

#: psychopy/experiment/components/aperture/__init__.py:71
#: psychopy/experiment/components/ratingScale/__init__.py:25
#: psychopy/experiment/components/ratingScale/__init__.py:198
#, fuzzy
msgid "Size"
msgstr "الحجم"

#: psychopy/experiment/components/aperture/__init__.py:72
#, fuzzy
msgid "Where is the aperture centred?"
msgstr "أين تتمركز الفتحة؟"

#: psychopy/experiment/components/brush/__init__.py:16
#, fuzzy
msgid "Brush Size"
msgstr "حجم الفرشاة"

#: psychopy/experiment/components/brush/__init__.py:17
#, fuzzy
msgid "Brush Color"
msgstr "لون الفرشاة"

#: psychopy/experiment/components/brush/__init__.py:18
#, fuzzy
msgid "Brush Color Space"
msgstr "مساحة ألوان الفرشاة"

#: psychopy/experiment/components/brush/__init__.py:19
#, fuzzy
msgid "Press Button"
msgstr "اضغط على الزر"

#: psychopy/experiment/components/brush/__init__.py:27
#, fuzzy
msgid "Brush: a drawing tool"
msgstr "الفرشاة: أداة رسم"

#: psychopy/experiment/components/brush/__init__.py:51
#, fuzzy
msgid "Fill color of this brush"
msgstr "لون تعبئة هذه الفرشاة"

#: psychopy/experiment/components/brush/__init__.py:57
#, fuzzy
msgid "Brush color"
msgstr "لون الفرشاة"

#: psychopy/experiment/components/brush/__init__.py:59
<<<<<<< HEAD
msgid "Width of the brush's line (always in pixels and limited to 10px max width)"
msgstr ""
=======
#, fuzzy
msgid "Width of the brush's line (always in pixels and limited to 10px max width)"
msgstr "عرض خط الفرشاة (دائمًا بالبكسل ويقتصر على 10 بكسل كحد أقصى للعرض)"
>>>>>>> 64d421fe

#: psychopy/experiment/components/brush/__init__.py:65
#, fuzzy
msgid "Brush size"
msgstr "حجم الفرشاة"

#: psychopy/experiment/components/brush/__init__.py:70
#, fuzzy
msgid "The line opacity"
msgstr "عتامة الخط"

#: psychopy/experiment/components/brush/__init__.py:73
#, fuzzy
msgid "Whether a button needs to be pressed to draw (True/False)"
msgstr "ما إذا كان يجب الضغط على زر للرسم (صواب/خطأ)"

#: psychopy/experiment/components/brush/__init__.py:79
#, fuzzy
msgid "Press button"
msgstr "اضغط على الزر"

#: psychopy/experiment/components/button/__init__.py:18
#, fuzzy
msgid "Callback Function"
msgstr "وظيفة معاودة الاتصال"

#: psychopy/experiment/components/button/__init__.py:19
#: psychopy/experiment/components/button/__init__.py:85
#: psychopy/experiment/components/joyButtons/__init__.py:18
#: psychopy/experiment/components/joyButtons/__init__.py:82
#: psychopy/experiment/components/keyboard/__init__.py:23
#: psychopy/experiment/components/keyboard/__init__.py:108
#: psychopy/experiment/components/movie/__init__.py:17
#: psychopy/experiment/components/movie/__init__.py:100
#: psychopy/experiment/components/ratingScale/__init__.py:29
#: psychopy/experiment/components/ratingScale/__init__.py:174
#: psychopy/experiment/components/slider/__init__.py:25
#: psychopy/experiment/components/slider/__init__.py:159
#, fuzzy
msgid "Force end of Routine"
msgstr "فرض نهاية الروتين"

#: psychopy/experiment/components/button/__init__.py:20
#: psychopy/experiment/components/button/__init__.py:113
#, fuzzy
msgid "Button text"
msgstr "نص الزر"

#: psychopy/experiment/components/button/__init__.py:21
#: psychopy/experiment/components/button/__init__.py:118
#: psychopy/experiment/components/form/__init__.py:100
#: psychopy/experiment/components/slider/__init__.py:189
#: psychopy/experiment/components/text/__init__.py:16
#: psychopy/experiment/components/text/__init__.py:69
#: psychopy/experiment/components/textbox/__init__.py:17
#: psychopy/experiment/components/textbox/__init__.py:112
#, fuzzy
msgid "Font"
msgstr "الخط"

#: psychopy/experiment/components/button/__init__.py:22
#: psychopy/experiment/components/button/__init__.py:124
#: psychopy/experiment/components/slider/__init__.py:196
#: psychopy/experiment/components/text/__init__.py:17
#: psychopy/experiment/components/text/__init__.py:76
#: psychopy/experiment/components/textbox/__init__.py:18
#: psychopy/experiment/components/textbox/__init__.py:118
#, fuzzy
msgid "Letter height"
msgstr "ارتفاع الحرف"

#: psychopy/experiment/components/button/__init__.py:23
#: psychopy/experiment/components/button/__init__.py:134
#: psychopy/experiment/components/textbox/__init__.py:22
#: psychopy/experiment/components/textbox/__init__.py:145
#, fuzzy
msgid "Bold"
msgstr "جريئة"

#: psychopy/experiment/components/button/__init__.py:24
#: psychopy/experiment/components/button/__init__.py:129
#: psychopy/experiment/components/textbox/__init__.py:23
#: psychopy/experiment/components/textbox/__init__.py:140
#, fuzzy
msgid "Italic"
msgstr "مائل"

#: psychopy/experiment/components/button/__init__.py:25
#: psychopy/experiment/components/button/__init__.py:139
#: psychopy/experiment/components/textbox/__init__.py:25
#: psychopy/experiment/components/textbox/__init__.py:155
#, fuzzy
msgid "Padding"
msgstr "الحشو"

#: psychopy/experiment/components/button/__init__.py:27
#: psychopy/experiment/components/textbox/__init__.py:27
#, fuzzy
msgid "Fill Colour"
msgstr "ملء اللون"

#: psychopy/experiment/components/button/__init__.py:28
#: psychopy/experiment/components/textbox/__init__.py:28
#, fuzzy
msgid "Border Colour"
msgstr "لون الحدود"

#: psychopy/experiment/components/button/__init__.py:29
#: psychopy/experiment/components/textbox/__init__.py:29
#, fuzzy
msgid "Border Width"
msgstr "عرض الحدود"

#: psychopy/experiment/components/button/__init__.py:30
#: psychopy/experiment/components/button/__init__.py:102
#, fuzzy
msgid "Run once per click"
msgstr "التشغيل مرة واحدة لكل نقرة"

#: psychopy/experiment/components/button/__init__.py:31
#: psychopy/experiment/components/button/__init__.py:166
#, fuzzy
msgid "Record clicks"
msgstr "تسجيل النقرات"

#: psychopy/experiment/components/button/__init__.py:32
#: psychopy/experiment/components/button/__init__.py:175
#: psychopy/experiment/components/joystick/__init__.py:19
#: psychopy/experiment/components/joystick/__init__.py:87
#: psychopy/experiment/components/mouse/__init__.py:17
#: psychopy/experiment/components/mouse/__init__.py:85
#, fuzzy
msgid "Time relative to"
msgstr "الوقت بالنسبة إلى"

#: psychopy/experiment/components/button/__init__.py:44
#, fuzzy
msgid "Button: A clickable textbox"
msgstr "زر: مربع نص قابل للنقر"

#: psychopy/experiment/components/button/__init__.py:51
#, fuzzy
msgid "Click here"
msgstr "انقر هنا"

#: psychopy/experiment/components/button/__init__.py:78
#: psychopy/experiment/components/textbox/__init__.py:86
#: psychopy/experiment/routines/eyetracker_calibrate/__init__.py:54
#: psychopy/experiment/routines/eyetracker_validate/__init__.py:95
#, fuzzy
msgid "Text color"
msgstr "لون النص"

#: psychopy/experiment/components/button/__init__.py:83
#: psychopy/experiment/components/joyButtons/__init__.py:76
#: psychopy/experiment/components/keyboard/__init__.py:102
#, fuzzy
msgid "Should a response force the end of the Routine (e.g end the trial)?"
msgstr "هل يجب أن تفرض الاستجابة نهاية الروتين (على سبيل المثال إنهاء التجربة)؟"

#: psychopy/experiment/components/button/__init__.py:101
#, fuzzy
msgid ""
"Should the callback run once per click (True), or each frame until click is "
"released (False)"
msgstr ""
"هل يجب تشغيل رد النداء مرة واحدة لكل نقرة (صواب)، أو كل إطار حتى يتم تحرير النقرة "
"(خطأ)"

#: psychopy/experiment/components/button/__init__.py:107
#, fuzzy
msgid "Code to run when button is clicked"
msgstr "الرمز المراد تشغيله عند النقر على الزر"

#: psychopy/experiment/components/button/__init__.py:108
#, fuzzy
msgid "Callback function"
msgstr "دالة الاستدعاء"

#: psychopy/experiment/components/button/__init__.py:112
#: psychopy/experiment/components/text/__init__.py:62
#: psychopy/experiment/components/textbox/__init__.py:91
#, fuzzy
msgid "The text to be displayed"
msgstr "النص المراد عرضه"

#: psychopy/experiment/components/button/__init__.py:117
#: psychopy/experiment/components/form/__init__.py:99
#: psychopy/experiment/components/text/__init__.py:68
#: psychopy/experiment/components/textbox/__init__.py:111
#, fuzzy
msgid "The font name (e.g. Comic Sans)"
msgstr "اسم الخط (مثل Comic Sans)"

#: psychopy/experiment/components/button/__init__.py:122
#: psychopy/experiment/components/text/__init__.py:74
#: psychopy/experiment/components/textbox/__init__.py:116
#, fuzzy
msgid "Specifies the height of the letter (the width is then determined by the font)"
msgstr "يحدد ارتفاع الحرف (يتم تحديد العرض بعد ذلك بواسطة الخط)"

#: psychopy/experiment/components/button/__init__.py:128
#: psychopy/experiment/components/textbox/__init__.py:139
#, fuzzy
msgid "Should text be italic?"
msgstr "هل يجب أن يكون النص مائلًا؟"

#: psychopy/experiment/components/button/__init__.py:133
#: psychopy/experiment/components/textbox/__init__.py:144
#, fuzzy
msgid "Should text be bold?"
msgstr "هل يجب أن يكون النص عريضاً؟"

#: psychopy/experiment/components/button/__init__.py:138
#: psychopy/experiment/components/textbox/__init__.py:154
#, fuzzy
msgid "Defines the space between text and the textbox border"
msgstr "يحدد المسافة بين النص وحدود مربع النص"

#: psychopy/experiment/components/button/__init__.py:153
#, fuzzy
msgid "Should text anchor to the top, center or bottom of the box?"
msgstr "هل يجب وضع النص في أعلى المربع أو وسطه أو أسفله؟"

#: psychopy/experiment/components/button/__init__.py:158
#: psychopy/experiment/components/textbox/__init__.py:204
#, fuzzy
msgid "Textbox border width"
msgstr "عرض حدود مربع النص"

#: psychopy/experiment/components/button/__init__.py:159
#: psychopy/experiment/components/textbox/__init__.py:205
#, fuzzy
msgid "Border width"
msgstr "عرض الحدود"

#: psychopy/experiment/components/button/__init__.py:164
#, fuzzy
msgid "What clicks on this button should be saved to the data output?"
msgstr "ما هي النقرات على هذا الزر التي يجب حفظها في إخراج البيانات؟"

#: psychopy/experiment/components/button/__init__.py:173
#: psychopy/experiment/components/mouse/__init__.py:78
#, fuzzy
msgid "What should the values of mouse.time should be relative to?"
msgstr "ما هي القيم التي يجب أن تكون قيم mouse.time بالنسبة إلى؟"

#: psychopy/experiment/components/camera/__init__.py:46
#, fuzzy
msgid "Webcam: Record video from a webcam."
msgstr "كاميرا ويب: تسجيل الفيديو من كاميرا الويب."

#: psychopy/experiment/components/camera/__init__.py:228
#, fuzzy
msgid "Python package to use behind the scenes."
msgstr "حزمة بايثون لاستخدامها خلف الكواليس."

#: psychopy/experiment/components/camera/__init__.py:233
#: psychopy/experiment/components/movie/__init__.py:70
#, fuzzy
msgid "Backend"
msgstr "الواجهة الخلفية"

#: psychopy/experiment/components/camera/__init__.py:236
#, fuzzy
msgid ""
"What device would you like to use to record video? This will only affect local "
"experiments - online experiments ask the participant which device to use."
msgstr ""
"ما الجهاز الذي ترغب في استخدامه لتسجيل الفيديو؟ سيؤثر هذا على التجارب المحلية فقط "
"- فالتجارب عبر الإنترنت تسأل المشارك عن الجهاز الذي سيستخدمه."

#: psychopy/experiment/components/camera/__init__.py:243
#: psychopy/experiment/components/camera/__init__.py:255
#, fuzzy
msgid "Video device"
msgstr "جهاز فيديو"

#: psychopy/experiment/components/camera/__init__.py:272
#, fuzzy
msgid ""
"What device would you like to use to record audio? This will only affect local "
"experiments - online experiments ask the participant which device to use."
msgstr ""
"ما الجهاز الذي ترغب في استخدامه لتسجيل الصوت؟ سيؤثر هذا على التجارب المحلية فقط - "
"فالتجارب عبر الإنترنت تسأل المشارك عن الجهاز الذي سيستخدمه."

#: psychopy/experiment/components/camera/__init__.py:279
#, fuzzy
msgid "Audio device"
msgstr "جهاز الصوت"

#: psychopy/experiment/components/camera/__init__.py:282
#, fuzzy
msgid "Resolution (w x h) to record to, leave blank to use device default."
msgstr ""
"الدقة (عرض × ارتفاع) للتسجيل إليها، اتركها فارغة لاستخدام الدقة الافتراضية للجهاز."

#: psychopy/experiment/components/camera/__init__.py:288
#: psychopy/experiment/components/camera/__init__.py:300
#, fuzzy
msgid "Resolution"
msgstr "القرار"

#: psychopy/experiment/components/camera/__init__.py:317
#, fuzzy
msgid ""
"Frame rate (frames per second) to record at, leave blank to use device default."
msgstr ""
"معدل الإطارات (إطارات في الثانية) للتسجيل، اتركه فارغًا لاستخدام المعدل الافتراضي "
"للجهاز."

#: psychopy/experiment/components/camera/__init__.py:328
#: psychopy/experiment/components/camera/__init__.py:351
#, fuzzy
msgid "Frame rate"
msgstr "معدل الإطارات"

#: psychopy/experiment/components/camera/__init__.py:345
#, fuzzy
msgid ""
" For some cameras, you may need to use `camera.CAMERA_FRAMERATE_NTSC` or `camera."
"CAMERA_FRAMERATE_NTSC / 2`."
msgstr ""
" بالنسبة إلى بعض الكاميرات، قد تحتاج إلى استخدام 'camera.CAMERA_FRAMERATE_NTSC' أو "
"'camera.CAMERA_FRAMERATE_NTSC / 2'."

#: psychopy/experiment/components/camera/__init__.py:370
#: psychopy/experiment/components/microphone/__init__.py:97
#, fuzzy
msgid ""
"What microphone device would you like the use to record? This will only affect "
"local experiments - online experiments ask the participant which mic to use."
msgstr ""
"ما هو جهاز الميكروفون الذي ترغب في استخدامه للتسجيل؟ سيؤثر هذا على التجارب المحلية "
"فقط - التجارب عبر الإنترنت تسأل المشارك عن الميكروفون الذي سيستخدمه."

#: psychopy/experiment/components/camera/__init__.py:378
#: psychopy/experiment/components/microphone/__init__.py:104
#, fuzzy
msgid "Device"
msgstr "الجهاز"

#: psychopy/experiment/components/camera/__init__.py:382
#: psychopy/experiment/components/microphone/__init__.py:108
#, fuzzy
msgid ""
"Record two channels (stereo) or one (mono, smaller file). Select 'auto' to use as "
"many channels as the selected device allows."
msgstr ""
"تسجيل قناتين (ستيريو) أو قناة واحدة (أحادية، ملف أصغر). حدد \"تلقائي\" لاستخدام "
"أكبر عدد من القنوات يسمح به الجهاز المحدد."

#: psychopy/experiment/components/camera/__init__.py:389
#: psychopy/experiment/components/microphone/__init__.py:117
#, fuzzy
msgid "Channels"
msgstr "القنوات"

#: psychopy/experiment/components/camera/__init__.py:392
#: psychopy/experiment/components/microphone/__init__.py:120
#, fuzzy
msgid "How many samples per second (Hz) to record at"
msgstr "كم عدد العينات في الثانية (هرتز) للتسجيل عند"

#: psychopy/experiment/components/camera/__init__.py:397
#: psychopy/experiment/components/microphone/__init__.py:125
#, fuzzy
msgid "Sample rate (hz)"
msgstr "معدل العينة (هرتز)"

#: psychopy/experiment/components/camera/__init__.py:400
#: psychopy/experiment/components/microphone/__init__.py:128
#, fuzzy
msgid ""
"To avoid excessively large output files, what is the biggest file size you are "
"likely to expect?"
msgstr ""
"لتجنب ملفات الإخراج الكبيرة بشكل مفرط، ما هو أكبر حجم ملف من المحتمل أن تتوقعه؟"

#: psychopy/experiment/components/camera/__init__.py:405
#: psychopy/experiment/components/microphone/__init__.py:132
#, fuzzy
msgid "Max recording size (kb)"
msgstr "الحد الأقصى لحجم التسجيل (كيلو بايت)"

#: psychopy/experiment/components/camera/__init__.py:408
#, fuzzy
msgid "Save webcam output to a file?"
msgstr "حفظ إخراج كاميرا الويب في ملف؟"

#: psychopy/experiment/components/camera/__init__.py:412
#, fuzzy
msgid "Save file?"
msgstr "حفظ الملف؟"

#: psychopy/experiment/components/code/__init__.py:15
#, fuzzy
msgid "Code Type"
msgstr "نوع الرمز"

#: psychopy/experiment/components/code/__init__.py:16
#, fuzzy
msgid "Before Experiment"
msgstr "قبل التجربة"

#: psychopy/experiment/components/code/__init__.py:17
#, fuzzy
msgid "Begin Experiment"
msgstr "ابدأ التجربة"

#: psychopy/experiment/components/code/__init__.py:18
#: psychopy/experiment/components/code/__init__.py:91
#, fuzzy
msgid "Begin Routine"
msgstr "ابدأ الروتين"

#: psychopy/experiment/components/code/__init__.py:19
#, fuzzy
msgid "Each Frame"
msgstr "كل إطار"

#: psychopy/experiment/components/code/__init__.py:20
#: psychopy/experiment/components/code/__init__.py:109
#, fuzzy
msgid "End Routine"
msgstr "إنهاء الروتين"

#: psychopy/experiment/components/code/__init__.py:21
#, fuzzy
msgid "End Experiment"
msgstr "تجربة النهاية"

#: psychopy/experiment/components/code/__init__.py:22
#, fuzzy
msgid "Before JS Experiment"
msgstr "قبل تجربة JS قبل تجربة JS"

#: psychopy/experiment/components/code/__init__.py:23
#, fuzzy
msgid "Begin JS Experiment"
msgstr "بدء تجربة JS"

#: psychopy/experiment/components/code/__init__.py:24
#: psychopy/experiment/components/code/__init__.py:142
#, fuzzy
msgid "Begin JS Routine"
msgstr "بدء إجراءات JS الروتينية"

#: psychopy/experiment/components/code/__init__.py:25
#, fuzzy
msgid "Each JS Frame"
msgstr "كل إطار JS إطار"

#: psychopy/experiment/components/code/__init__.py:26
#: psychopy/experiment/components/code/__init__.py:160
#, fuzzy
msgid "End JS Routine"
msgstr "إنهاء إجراءات JS الروتينية"

#: psychopy/experiment/components/code/__init__.py:27
#, fuzzy
msgid "End JS Experiment"
msgstr "تجربة نهاية JS"

#: psychopy/experiment/components/code/__init__.py:37
#, fuzzy
msgid "Code: insert python commands into an experiment"
msgstr "التعليمات البرمجية: إدراج أوامر بايثون في تجربة"

#: psychopy/experiment/components/code/__init__.py:61
#, fuzzy
msgid "Display Python or JS Code"
msgstr "عرض كود بايثون أو JS"

#: psychopy/experiment/components/code/__init__.py:66
#, fuzzy
msgid "Code type"
msgstr "نوع الرمز"

#: psychopy/experiment/components/code/__init__.py:68
#, fuzzy
msgid ""
"Code to run before the experiment starts (initialization); right-click checks "
"syntax"
msgstr ""
"الرمز المراد تشغيله قبل بدء التجربة (التهيئة)؛ يتحقق النقر بزر الماوس الأيمن من "
"بناء الجملة"

#: psychopy/experiment/components/code/__init__.py:74
#, fuzzy
msgid "Before experiment"
msgstr "قبل التجربة"

#: psychopy/experiment/components/code/__init__.py:76
#, fuzzy
msgid "Code at the start of the experiment ; right-click checks syntax"
msgstr "الرمز في بداية التجربة؛ يتحقق النقر بزر الماوس الأيمن من بناء الجملة"

#: psychopy/experiment/components/code/__init__.py:82
#, fuzzy
msgid "Begin experiment"
msgstr "بدء التجربة"

#: psychopy/experiment/components/code/__init__.py:84
#: psychopy/experiment/components/code/__init__.py:135
#, fuzzy
msgid ""
"Code to be run at the start of each repeat of the Routine (e.g. each trial); right-"
"click checks syntax"
msgstr ""
"الرمز الذي سيتم تشغيله في بداية كل تكرار للروتين (على سبيل المثال كل تجربة)؛ انقر "
"بزر الماوس الأيمن للتحقق من بناء الجملة"

#: psychopy/experiment/components/code/__init__.py:93
#: psychopy/experiment/components/code/__init__.py:144
#, fuzzy
msgid ""
"Code to be run on every video frame during for the duration of this Routine; right-"
"click checks syntax"
msgstr ""
"الرمز الذي سيتم تشغيله على كل إطار فيديو خلال مدة هذا الروتين؛ يتحقق النقر بزر "
"الماوس الأيمن من بناء الجملة"

#: psychopy/experiment/components/code/__init__.py:100
#, fuzzy
msgid "Each frame"
msgstr "كل إطار"

#: psychopy/experiment/components/code/__init__.py:102
#: psychopy/experiment/components/code/__init__.py:153
#, fuzzy
msgid ""
"Code at the end of this repeat of the Routine (e.g. getting/storing responses); "
"right-click checks syntax"
msgstr ""
"الرمز في نهاية هذا التكرار للروتين (على سبيل المثال الحصول على/تخزين الاستجابات)؛ "
"يتحقق النقر بزر الماوس الأيمن من بناء الجملة"

#: psychopy/experiment/components/code/__init__.py:111
#: psychopy/experiment/components/code/__init__.py:162
#, fuzzy
msgid ""
"Code at the end of the entire experiment (e.g. saving files, resetting computer); "
"right-click checks syntax"
msgstr ""
"الرمز في نهاية التجربة بأكملها (مثل حفظ الملفات، وإعادة ضبط الكمبيوتر)؛ يتحقق "
"النقر بزر الماوس الأيمن من بناء الجملة"

#: psychopy/experiment/components/code/__init__.py:118
#, fuzzy
msgid "End experiment"
msgstr "إنهاء التجربة"

#: psychopy/experiment/components/code/__init__.py:120
#, fuzzy
msgid ""
"Code before the start of the experiment (initialization); right-click checks syntax"
msgstr ""
"الرمز قبل بدء التجربة (التهيئة)؛ يتحقق النقر بزر الماوس الأيمن من بناء الجملة"

#: psychopy/experiment/components/code/__init__.py:126
#, fuzzy
msgid "Before JS experiment"
msgstr "قبل تجربة JS"

#: psychopy/experiment/components/code/__init__.py:127
#, fuzzy
msgid ""
"Code at the start of the experiment (initialization); right-click checks syntax"
msgstr ""
"الرمز في بداية التجربة (التهيئة)؛ يتحقق النقر بزر الماوس الأيمن من بناء الجملة"

#: psychopy/experiment/components/code/__init__.py:133
#, fuzzy
msgid "Begin JS experiment"
msgstr "بدء تجربة JS"

#: psychopy/experiment/components/code/__init__.py:151
#, fuzzy
msgid "Each JS frame"
msgstr "كل إطار JS"

#: psychopy/experiment/components/code/__init__.py:169
#, fuzzy
msgid "End JS experiment"
msgstr "إنهاء تجربة JS"

#: psychopy/experiment/components/dots/__init__.py:15
#: psychopy/experiment/components/dots/__init__.py:73
#, fuzzy
msgid "Number of dots"
msgstr "عدد النقاط"

#: psychopy/experiment/components/dots/__init__.py:16
#: psychopy/experiment/components/dots/__init__.py:81
#, fuzzy
msgid "Direction"
msgstr "الاتجاه"

#: psychopy/experiment/components/dots/__init__.py:17
#: psychopy/experiment/components/dots/__init__.py:90
#, fuzzy
msgid "Speed"
msgstr "السرعة"

#: psychopy/experiment/components/dots/__init__.py:18
#: psychopy/experiment/components/dots/__init__.py:99
#, fuzzy
msgid "Coherence"
msgstr "التماسك"

#: psychopy/experiment/components/dots/__init__.py:19
#: psychopy/experiment/components/dots/__init__.py:108
#, fuzzy
msgid "Dot size"
msgstr "حجم النقطة"

#: psychopy/experiment/components/dots/__init__.py:20
#: psychopy/experiment/components/dots/__init__.py:115
#, fuzzy
msgid "Dot life-time"
msgstr "نقطة مدى الحياة"

#: psychopy/experiment/components/dots/__init__.py:21
#: psychopy/experiment/components/dots/__init__.py:122
#, fuzzy
msgid "Signal dots"
msgstr "نقاط الإشارة"

#: psychopy/experiment/components/dots/__init__.py:22
#: psychopy/experiment/components/dots/__init__.py:138
#, fuzzy
msgid "Noise dots"
msgstr "نقاط الضوضاء"

#: psychopy/experiment/components/dots/__init__.py:23
#: psychopy/experiment/components/dots/__init__.py:145
#, fuzzy
msgid "Field shape"
msgstr "شكل الحقل"

#: psychopy/experiment/components/dots/__init__.py:24
#: psychopy/experiment/components/dots/__init__.py:154
#, fuzzy
msgid "Field size"
msgstr "حجم الحقل"

#: psychopy/experiment/components/dots/__init__.py:25
#: psychopy/experiment/components/dots/__init__.py:163
#, fuzzy
msgid "Field position"
msgstr "الموقع الميداني"

#: psychopy/experiment/components/dots/__init__.py:26
#: psychopy/experiment/components/dots/__init__.py:129
#, fuzzy
msgid "Dot refresh rule"
msgstr "قاعدة التحديث النقطي"

#: psychopy/experiment/components/dots/__init__.py:35
#, fuzzy
msgid "Dots: Random Dot Kinematogram"
msgstr "النقاط: مخطط حركي نقطي عشوائي نقطي عشوائي"

#: psychopy/experiment/components/dots/__init__.py:67
#, fuzzy
msgid ""
"Number of dots in the field (for circular fields this will be average number of "
"dots)"
<<<<<<< HEAD
msgstr ""
=======
msgstr "عدد النقاط في الحقل (بالنسبة للحقول الدائرية سيكون متوسط عدد النقاط)"
>>>>>>> 64d421fe

#: psychopy/experiment/components/dots/__init__.py:75
#, fuzzy
msgid "Direction of motion for the signal dots (degrees)"
msgstr "اتجاه حركة نقاط الإشارة (بالدرجات)"

#: psychopy/experiment/components/dots/__init__.py:83
#, fuzzy
msgid "Speed of the dots (displacement per frame in the specified units)"
msgstr "سرعة النقاط (الإزاحة لكل إطار بالوحدات المحددة)"

#: psychopy/experiment/components/dots/__init__.py:92
#, fuzzy
msgid ""
"Coherence of the dots (fraction moving in the signal direction on any one frame)"
<<<<<<< HEAD
msgstr ""
=======
msgstr "ترابط النقاط (الجزء المتحرك في اتجاه الإشارة في أي إطار واحد)"
>>>>>>> 64d421fe

#: psychopy/experiment/components/dots/__init__.py:101
#, fuzzy
msgid "Size of the dots IN PIXELS regardless of the set units"
msgstr "حجم النقاط بالبيكسل بغض النظر عن الوحدات المحددة"

#: psychopy/experiment/components/dots/__init__.py:110
#, fuzzy
msgid ""
"Number of frames before each dot is killed and randomly assigned a new position"
msgstr "عدد الإطارات قبل أن يتم قتل كل نقطة وتعيين موضع جديد لها عشوائيًا"

#: psychopy/experiment/components/dots/__init__.py:117
#, fuzzy
msgid ""
<<<<<<< HEAD
"On each frame are the signals dots remaining the same or changing? See Scase et "
"al."
msgstr ""
=======
"On each frame are the signals dots remaining the same or changing? See Scase et al."
msgstr "في كل إطار هل تبقى نقاط الإشارات كما هي أم تتغير؟ انظر Scase وآخرون."
>>>>>>> 64d421fe

#: psychopy/experiment/components/dots/__init__.py:124
#, fuzzy
msgid "When should the whole sample of dots be refreshed"
msgstr "متى يجب تحديث عينة النقاط بأكملها"

#: psychopy/experiment/components/dots/__init__.py:132
#, fuzzy
msgid "What governs the behaviour of the noise dots? See Scase et al."
msgstr "ما الذي يحكم سلوك نقاط الضوضاء؟ انظر Scase وآخرون."

#: psychopy/experiment/components/dots/__init__.py:144
#, fuzzy
msgid "What is the shape of the field?"
msgstr "ما هو شكل الحقل؟"

#: psychopy/experiment/components/dots/__init__.py:147
#, fuzzy
msgid "What is the size of the field (in the specified units)?"
msgstr "ما هو حجم الحقل (بالوحدات المحددة)؟"

#: psychopy/experiment/components/dots/__init__.py:157
#, fuzzy
msgid "Where is the field centred (in the specified units)?"
msgstr "أين يتم توسيط الحقل (بالوحدات المحددة)؟"

#: psychopy/experiment/components/dots/__init__.py:178
#, fuzzy
msgid "Which point on the field should be anchored to its exact position?"
msgstr "أي نقطة في الحقل يجب تثبيتها في موضعها المحدد؟"

#: psychopy/experiment/components/dots/__init__.py:179
#, fuzzy
msgid "Field anchor"
msgstr "مرساة ميدانية"

#: psychopy/experiment/components/dots/__init__.py:182
#, fuzzy
msgid "Dot color"
msgstr "اللون النقطي"

#: psychopy/experiment/components/dots/__init__.py:183
#, fuzzy
msgid "Dot color space"
msgstr "مساحة اللون النقطي"

#: psychopy/experiment/components/eyetracker_record/__init__.py:25
#, fuzzy
msgid "Start and / or Stop recording data from the eye tracker"
msgstr "بدء و/أو إيقاف تسجيل البيانات من جهاز تعقب العين"

#: psychopy/experiment/components/eyetracker_record/__init__.py:46
#, fuzzy
msgid "Should this Component start and / or stop eye tracker recording?"
msgstr "هل يجب على هذا المكون بدء و/أو إيقاف تسجيل متعقب العين؟"

#: psychopy/experiment/components/eyetracker_record/__init__.py:47
#, fuzzy
msgid "Record actions"
msgstr "تسجيل الإجراءات"

#: psychopy/experiment/components/form/__init__.py:17
#: psychopy/experiment/components/form/__init__.py:88
#, fuzzy
msgid "Items"
msgstr "العناصر"

#: psychopy/experiment/components/form/__init__.py:18
#, fuzzy
msgid "Text Height"
msgstr "ارتفاع النص"

#: psychopy/experiment/components/form/__init__.py:19
#: psychopy/experiment/components/form/__init__.py:135
#: psychopy/experiment/components/slider/__init__.py:203
#, fuzzy
msgid "Styles"
msgstr "الأنماط"

#: psychopy/experiment/components/form/__init__.py:20
#, fuzzy
msgid "Item Padding"
msgstr "حشوة العنصر"

#: psychopy/experiment/components/form/__init__.py:21
#, fuzzy
msgid "Data Format"
msgstr "تنسيق البيانات"

#: psychopy/experiment/components/form/__init__.py:22
#: psychopy/experiment/components/form/__init__.py:106
#, fuzzy
msgid "Randomize"
msgstr "عشوائي"

#: psychopy/experiment/components/form/__init__.py:34
#, fuzzy
msgid "Form: a Psychopy survey tool"
msgstr "النموذج: أداة المسح النفسي"

#: psychopy/experiment/components/form/__init__.py:87
#, fuzzy
msgid "The csv filename containing the items for your survey."
msgstr "اسم ملف csv الذي يحتوي على عناصر الاستبيان الخاص بك."

#: psychopy/experiment/components/form/__init__.py:93
#, fuzzy
msgid "The size of the item text for Form"
msgstr "حجم نص العنصر للنموذج"

#: psychopy/experiment/components/form/__init__.py:94
#, fuzzy
msgid "Text height"
msgstr "ارتفاع النص"

#: psychopy/experiment/components/form/__init__.py:105
#, fuzzy
msgid "Do you want to randomize the order of your questions?"
msgstr "هل تريد ترتيب الأسئلة بشكل عشوائي؟"

#: psychopy/experiment/components/form/__init__.py:111
#, fuzzy
msgid "The padding or space between items."
msgstr "الحشو أو المسافة بين العناصر."

#: psychopy/experiment/components/form/__init__.py:112
#, fuzzy
msgid "Item padding"
msgstr "حشوة العنصر"

#: psychopy/experiment/components/form/__init__.py:118
#, fuzzy
msgid "Store item data by columns, or rows"
msgstr "تخزين بيانات العناصر حسب الأعمدة أو الصفوف"

#: psychopy/experiment/components/form/__init__.py:119
#, fuzzy
msgid "Data format"
msgstr "تنسيق البيانات"

#: psychopy/experiment/components/form/__init__.py:134
#, fuzzy
msgid "Styles determine the appearance of the form"
msgstr "تحدد الأنماط مظهر النموذج"

#: psychopy/experiment/components/form/__init__.py:146
#, fuzzy
msgid "Color of the form's background"
msgstr "لون خلفية النموذج"

#: psychopy/experiment/components/form/__init__.py:148
#, fuzzy
msgid "Color of the outline around the form"
msgstr "لون المخطط حول النموذج"

#: psychopy/experiment/components/form/__init__.py:154
#, fuzzy
msgid "Base text color for questions"
msgstr "لون النص الأساسي للأسئلة"

#: psychopy/experiment/components/form/__init__.py:155
#, fuzzy
msgid "Item color"
msgstr "لون الصنف"

#: psychopy/experiment/components/form/__init__.py:161
#, fuzzy
msgid ""
"Base text color for responses, also sets color of lines in sliders and borders of "
"textboxes"
msgstr ""
"لون النص الأساسي للردود، كما يحدد لون الخطوط في أشرطة التمرير وحدود مربعات النص"

#: psychopy/experiment/components/form/__init__.py:162
#, fuzzy
msgid "Response color"
msgstr "لون الاستجابة"

#: psychopy/experiment/components/form/__init__.py:168
#, fuzzy
msgid "Color of markers and the scrollbar"
msgstr "لون العلامات وشريط التمرير"

#: psychopy/experiment/components/form/__init__.py:169
#: psychopy/experiment/components/slider/__init__.py:179
#, fuzzy
msgid "Marker color"
msgstr "لون العلامة"

#: psychopy/experiment/components/grating/__init__.py:15
#: psychopy/experiment/components/grating/__init__.py:62
#, fuzzy
msgid "Texture"
msgstr "الملمس"

#: psychopy/experiment/components/grating/__init__.py:16
#: psychopy/experiment/components/grating/__init__.py:71
#: psychopy/experiment/components/image/__init__.py:15
#: psychopy/experiment/components/image/__init__.py:70
#: psychopy/experiment/components/patch/__init__.py:15
#: psychopy/experiment/components/patch/__init__.py:66
#, fuzzy
msgid "Mask"
msgstr "القناع"

#: psychopy/experiment/components/grating/__init__.py:17
#: psychopy/experiment/components/grating/__init__.py:80
#: psychopy/experiment/components/patch/__init__.py:16
#: psychopy/experiment/components/patch/__init__.py:75
#, fuzzy
msgid "Spatial frequency"
msgstr "التردد المكاني"

#: psychopy/experiment/components/grating/__init__.py:18
#: psychopy/experiment/components/grating/__init__.py:105
#: psychopy/experiment/components/patch/__init__.py:17
#: psychopy/experiment/components/patch/__init__.py:84
#, fuzzy
msgid "Phase (in cycles)"
msgstr "المرحلة (بالدورات)"

#: psychopy/experiment/components/grating/__init__.py:19
#: psychopy/experiment/components/grating/__init__.py:115
#: psychopy/experiment/components/image/__init__.py:16
#: psychopy/experiment/components/image/__init__.py:78
#: psychopy/experiment/components/patch/__init__.py:18
#: psychopy/experiment/components/patch/__init__.py:94
#, fuzzy
msgid "Texture resolution"
msgstr "دقة النسيج"

#: psychopy/experiment/components/grating/__init__.py:20
#: psychopy/experiment/components/grating/__init__.py:132
#, fuzzy
msgid "OpenGL blend mode"
msgstr "وضع المزج OpenGL"

#: psychopy/experiment/components/grating/__init__.py:21
#: psychopy/experiment/components/grating/__init__.py:123
#: psychopy/experiment/components/image/__init__.py:19
#: psychopy/experiment/components/image/__init__.py:86
#: psychopy/experiment/components/panorama/__init__.py:84
#: psychopy/experiment/components/patch/__init__.py:19
#: psychopy/experiment/components/patch/__init__.py:102
#: psychopy/experiment/components/polygon/__init__.py:21
#: psychopy/experiment/components/polygon/__init__.py:136
#, fuzzy
msgid "Interpolate"
msgstr "استيفاء"

#: psychopy/experiment/components/grating/__init__.py:30
#, fuzzy
msgid "Grating: present cyclic textures, prebuilt or from a file"
msgstr "الشبك: تقديم نسيج دوري، مدمج مسبقًا أو من ملف"

#: psychopy/experiment/components/grating/__init__.py:55
#, fuzzy
msgid ""
"The (2D) texture of the grating - can be sin, sqr, sinXsin... or a filename "
"(including path)"
msgstr ""
"نسيج (ثنائي الأبعاد) للشبكة - يمكن أن يكون sin أو sqr أو sinXsin... أو اسم ملف "
"(بما في ذلك المسار)"

#: psychopy/experiment/components/grating/__init__.py:64
#: psychopy/experiment/components/patch/__init__.py:59
#, fuzzy
msgid ""
"An image to define the alpha mask (ie shape)- gauss, circle... or a filename "
"(including path)"
msgstr ""
"صورة لتحديد قناع ألفا (أي الشكل) - غاوس، دائرة... أو اسم ملف (بما في ذلك المسار)"

#: psychopy/experiment/components/grating/__init__.py:73
#, fuzzy
msgid ""
<<<<<<< HEAD
"Spatial frequency of image repeats across the grating in 1 or 2 dimensions, e.g. "
"4 or [2,3]"
=======
"Spatial frequency of image repeats across the grating in 1 or 2 dimensions, e.g. 4 "
"or [2,3]"
>>>>>>> 64d421fe
msgstr ""
"التردد المكاني لتكرار الصورة عبر الشبكة في بُعد واحد أو بُعدين، على سبيل المثال 4 أو "
"[2،3]"

#: psychopy/experiment/components/grating/__init__.py:95
#: psychopy/experiment/components/image/__init__.py:116
#: psychopy/experiment/components/movie/__init__.py:127
#: psychopy/experiment/components/polygon/__init__.py:103
#: psychopy/experiment/components/progress/__init__.py:93
#: psychopy/experiment/components/textbox/__init__.py:169
#, fuzzy
msgid "Which point on the stimulus should be anchored to its exact position?"
msgstr "أي نقطة على المثير يجب تثبيتها في موضعها الدقيق؟"

#: psychopy/experiment/components/grating/__init__.py:98
#, fuzzy
msgid "Spatial positioning of the image on the grating (wraps in range 0-1.0)"
msgstr "الموضع المكاني للصورة على الشبكة (يلتف في النطاق 0-1.0)"

#: psychopy/experiment/components/grating/__init__.py:108
#: psychopy/experiment/components/patch/__init__.py:87
#, fuzzy
msgid ""
<<<<<<< HEAD
"Resolution of the texture for standard ones such as sin, sqr etc. For most cases "
"a value of 256 pixels will suffice"
=======
"Resolution of the texture for standard ones such as sin, sqr etc. For most cases a "
"value of 256 pixels will suffice"
>>>>>>> 64d421fe
msgstr ""
"دقة النسيج بالنسبة للأنسجة القياسية مثل sin و sqr وما إلى ذلك. بالنسبة لمعظم "
"الحالات تكفي قيمة 256 بكسل"

#: psychopy/experiment/components/grating/__init__.py:117
#: psychopy/experiment/components/image/__init__.py:81
#: psychopy/experiment/components/panorama/__init__.py:78
#: psychopy/experiment/components/patch/__init__.py:97
#: psychopy/experiment/components/polygon/__init__.py:131
#, fuzzy
msgid "How should the image be interpolated if/when rescaled"
msgstr "كيف ينبغي استيفاء الصورة في حالة/عند إعادة قياسها"

#: psychopy/experiment/components/grating/__init__.py:125
#, fuzzy
msgid ""
"OpenGL Blendmode: avg gives traditional transparency, add is important to combine "
"gratings)]"
msgstr ""
"وضع Blendmode OpenGL Blendmode: يعطي avg شفافية تقليدية، والإضافة مهمة لدمج "
"الشبكات)]"

#: psychopy/experiment/components/image/__init__.py:14
#: psychopy/experiment/components/image/__init__.py:60
#: psychopy/experiment/components/panorama/__init__.py:75
#, fuzzy
msgid "Image"
msgstr "الصورة"

#: psychopy/experiment/components/image/__init__.py:17
#: psychopy/experiment/components/image/__init__.py:94
#, fuzzy
msgid "Flip vertically"
msgstr "اقلب عمودياً"

#: psychopy/experiment/components/image/__init__.py:18
#: psychopy/experiment/components/image/__init__.py:102
#, fuzzy
msgid "Flip horizontally"
msgstr "اقلب أفقيًا"

#: psychopy/experiment/components/image/__init__.py:28
#, fuzzy
msgid "Image: present images (bmp, jpg, tif...)"
msgstr "الصورة: تقديم الصور (bmp، jpg، tif...)"

#: psychopy/experiment/components/image/__init__.py:54
#: psychopy/experiment/components/panorama/__init__.py:68
#, fuzzy
msgid "The image to be displayed - a filename, including path"
msgstr "الصورة المراد عرضها - اسم الملف، بما في ذلك المسار"

#: psychopy/experiment/components/image/__init__.py:63
#, fuzzy
msgid ""
"An image to define the alpha mask through which the image is seen - gauss, circle, "
"None or a filename (including path)"
msgstr ""
"صورة لتحديد قناع ألفا الذي تظهر الصورة من خلاله - غاوس، أو دائرة، أو لا شيء أو اسم "
"ملف (بما في ذلك المسار)"

#: psychopy/experiment/components/image/__init__.py:72
#, fuzzy
msgid "Resolution of the mask if one is used."
msgstr "دقة القناع إذا تم استخدام واحد."

#: psychopy/experiment/components/image/__init__.py:89
#, fuzzy
msgid "Should the image be flipped vertically (top to bottom)?"
msgstr "هل يجب قلب الصورة رأسيًا (من أعلى إلى أسفل)؟"

#: psychopy/experiment/components/image/__init__.py:97
#, fuzzy
msgid "Should the image be flipped horizontally (left to right)?"
msgstr "هل يجب قلب الصورة أفقيًا (من اليسار إلى اليمين)؟"

#: psychopy/experiment/components/joyButtons/__init__.py:16
#: psychopy/experiment/components/joyButtons/__init__.py:65
#: psychopy/experiment/components/joystick/__init__.py:126
#, fuzzy
msgid "Allowed buttons"
msgstr "الأزرار المسموح بها"

#: psychopy/experiment/components/joyButtons/__init__.py:17
#: psychopy/experiment/components/joyButtons/__init__.py:74
#: psychopy/experiment/components/keyboard/__init__.py:22
#: psychopy/experiment/components/keyboard/__init__.py:100
#, fuzzy
msgid "Store"
msgstr "المتجر"

#: psychopy/experiment/components/joyButtons/__init__.py:19
#: psychopy/experiment/components/joyButtons/__init__.py:90
#: psychopy/experiment/components/keyboard/__init__.py:24
#: psychopy/experiment/components/keyboard/__init__.py:116
#: psychopy/experiment/components/mouse/__init__.py:124
#, fuzzy
msgid "Store correct"
msgstr "تخزين صحيح"

#: psychopy/experiment/components/joyButtons/__init__.py:20
#: psychopy/experiment/components/joyButtons/__init__.py:109
#: psychopy/experiment/components/keyboard/__init__.py:25
#: psychopy/experiment/components/keyboard/__init__.py:135
#: psychopy/experiment/components/mouse/__init__.py:142
#, fuzzy
msgid "Correct answer"
msgstr "إجابة صحيحة"

#: psychopy/experiment/components/joyButtons/__init__.py:21
#: psychopy/experiment/components/joyButtons/__init__.py:127
#: psychopy/experiment/components/joystick/__init__.py:22
#: psychopy/experiment/components/joystick/__init__.py:117
#, fuzzy
msgid "Device number"
msgstr "رقم الجهاز"

#: psychopy/experiment/components/joyButtons/__init__.py:22
#, fuzzy
msgid "sync RT with screen"
msgstr "مزامنة RT مع الشاشة"

#: psychopy/experiment/components/joyButtons/__init__.py:31
#, fuzzy
msgid "JoyButtons: check and record joystick/gamepad button presses"
msgstr "أزرار التحكم: التحقق من أزرار عصا التحكم/لوحة الألعاب وتسجيلها"

#: psychopy/experiment/components/joyButtons/__init__.py:58
#, fuzzy
msgid "A comma-separated list of button numbers, such as 0,1,2,3,4"
msgstr "قائمة مفصولة بفاصلة من أرقام الأزرار، مثل 0،1،2،3،4"

#: psychopy/experiment/components/joyButtons/__init__.py:67
#: psychopy/experiment/components/keyboard/__init__.py:93
#, fuzzy
msgid "Choose which (if any) responses to store at the end of a trial"
msgstr "اختيار الإجابات (إن وجدت) التي سيتم تخزينها في نهاية التجربة"

#: psychopy/experiment/components/joyButtons/__init__.py:84
#: psychopy/experiment/components/keyboard/__init__.py:110
#: psychopy/experiment/components/mouse/__init__.py:118
#, fuzzy
msgid "Do you want to save the response as correct/incorrect?"
msgstr "هل تريد حفظ الرد كصحيح/صحيح؟"

#: psychopy/experiment/components/joyButtons/__init__.py:102
#: psychopy/experiment/components/keyboard/__init__.py:128
#, fuzzy
msgid ""
"What is the 'correct' key? Might be helpful to add a correctAns column and use "
"$correctAns to compare to the key press."
msgstr ""
"ما هو المفتاح \"الصحيح\"؟ قد يكون من المفيد إضافة عمود correctAns واستخدام "
"$correctAns للمقارنة مع الضغط على المفتاح."

#: psychopy/experiment/components/joyButtons/__init__.py:112
#: psychopy/experiment/components/keyboard/__init__.py:138
#, fuzzy
msgid ""
"A reaction time to a visual stimulus should be based on when the screen flipped"
msgstr "يجب أن يعتمد زمن رد الفعل على المثير المرئي على وقت انقلاب الشاشة"

#: psychopy/experiment/components/joyButtons/__init__.py:118
#, fuzzy
msgid "Sync RT with screen"
msgstr "مزامنة RT مع الشاشة"

#: psychopy/experiment/components/joyButtons/__init__.py:121
#: psychopy/experiment/components/joystick/__init__.py:110
#, fuzzy
msgid ""
"Device number, if you have multiple devices which one do you want (0, 1, 2...)"
msgstr "رقم الجهاز، إذا كان لديك عدة أجهزة، فأي جهاز تريده (0، 1، 2...)"

#: psychopy/experiment/components/joystick/__init__.py:17
#: psychopy/experiment/components/joystick/__init__.py:65
#, fuzzy
msgid "Save joystick state"
msgstr "حفظ حالة عصا التحكم"

#: psychopy/experiment/components/joystick/__init__.py:18
#: psychopy/experiment/components/joystick/__init__.py:78
#: psychopy/experiment/components/mouse/__init__.py:16
#: psychopy/experiment/components/mouse/__init__.py:76
#, fuzzy
msgid "End Routine on press"
msgstr "إنهاء الروتين على الصحافة"

#: psychopy/experiment/components/joystick/__init__.py:20
#: psychopy/experiment/components/joystick/__init__.py:97
#: psychopy/experiment/components/mouse/__init__.py:18
#: psychopy/experiment/components/mouse/__init__.py:105
#, fuzzy
msgid "Clickable stimuli"
msgstr "المحفزات القابلة للنقر"

#: psychopy/experiment/components/joystick/__init__.py:21
#: psychopy/experiment/components/joystick/__init__.py:108
#: psychopy/experiment/components/mouse/__init__.py:19
#: psychopy/experiment/components/mouse/__init__.py:116
#, fuzzy
msgid "Store params for clicked"
msgstr "تخزين البارامترات للنقر عليها"

#: psychopy/experiment/components/joystick/__init__.py:23
#, fuzzy
msgid "Allowed Buttons"
msgstr "الأزرار المسموح بها"

#: psychopy/experiment/components/joystick/__init__.py:33
#, fuzzy
msgid "Joystick: query joystick position and buttons"
msgstr "عصا التحكم: الاستعلام عن موضع عصا التحكم والأزرار"

#: psychopy/experiment/components/joystick/__init__.py:58
#, fuzzy
msgid ""
"How often should the joystick state (x,y,buttons) be stored? On every video frame, "
"every click or just at the end of the Routine?"
msgstr ""
"كم مرة يجب تخزين حالة عصا التحكم (س، ص، أزرار) ؟ في كل إطار فيديو أو كل نقرة أو "
"فقط في نهاية الروتين؟"

#: psychopy/experiment/components/joystick/__init__.py:67
#: psychopy/experiment/components/mouse/__init__.py:65
#, fuzzy
msgid "Should a button press force the end of the Routine (e.g end the trial)?"
msgstr ""
"هل يجب أن يؤدي الضغط على زر إلى فرض نهاية الروتين (على سبيل المثال إنهاء التجربة)؟"

#: psychopy/experiment/components/joystick/__init__.py:80
#, fuzzy
msgid "What should the values of joystick.time should be relative to?"
msgstr "ما هي القيم التي يجب أن تكون قيم joystick.time بالنسبة إلى؟"

#: psychopy/experiment/components/joystick/__init__.py:89
#: psychopy/experiment/components/mouse/__init__.py:97
#, fuzzy
msgid ""
"A comma-separated list of your stimulus names that can be \"clicked\" by the "
"participant. e.g. target, foil"
msgstr ""
"قائمة مفصولة بفاصلة بأسماء المحفزات التي يمكن \"النقر\" عليها من قبل المشارك مثل "
"الهدف، والرقائق"

#: psychopy/experiment/components/joystick/__init__.py:99
#, fuzzy
msgid ""
"The params (e.g. name, text), for which you want to store the current value, for "
<<<<<<< HEAD
"the stimulus that was\"clicked\" by the joystick. Make sure that all the "
"clickable objects have all these params."
=======
"the stimulus that was\"clicked\" by the joystick. Make sure that all the clickable "
"objects have all these params."
>>>>>>> 64d421fe
msgstr ""
"البارامترات (مثل الاسم، النص)، التي تريد تخزين القيمة الحالية للمحفز الذي تم "
"\"النقر عليه\" بواسطة عصا التحكم. تأكّد من أن جميع الكائنات القابلة للنقر تحتوي على "
"جميع هذه البارامترات."

#: psychopy/experiment/components/joystick/__init__.py:119
#, fuzzy
msgid "Buttons to be read (blank for any) numbers separated by commas"
msgstr "الأزرار المطلوب قراءتها (فارغة لأي) أرقام مفصولة بفواصل"

#: psychopy/experiment/components/keyboard/__init__.py:20
#: psychopy/experiment/components/keyboard/__init__.py:71
#, fuzzy
msgid "Allowed keys"
msgstr "المفاتيح المسموح بها"

#: psychopy/experiment/components/keyboard/__init__.py:21
#: psychopy/experiment/components/keyboard/__init__.py:91
#, fuzzy
msgid "Discard previous"
msgstr "تخلص من السابق"

#: psychopy/experiment/components/keyboard/__init__.py:26
#: psychopy/experiment/components/keyboard/__init__.py:144
#, fuzzy
msgid "Sync timing with screen"
msgstr "توقيت المزامنة مع الشاشة"

#: psychopy/experiment/components/keyboard/__init__.py:35
#, fuzzy
msgid "Keyboard: check and record keypresses"
msgstr "لوحة المفاتيح: التحقق من ضغطات المفاتيح وتسجيلها"

#: psychopy/experiment/components/keyboard/__init__.py:63
#, fuzzy
msgid ""
"A comma-separated list of keys (with quotes), such as 'q','right','space','left'"
msgstr ""
"قائمة مفصولة بفاصلة من المفاتيح (بعلامات اقتباس)، مثل \"q\"، \"يمين\"، \"مسافة\"، "
"\"يسار"

#: psychopy/experiment/components/keyboard/__init__.py:74
#, fuzzy
msgid "When should the keypress be registered? As soon as pressed, or when released?"
msgstr "متى يجب تسجيل الضغط على المفتاح؟ بمجرد الضغط عليه أم عند تحريره؟"

#: psychopy/experiment/components/keyboard/__init__.py:80
#, fuzzy
msgid "Register keypress on..."
msgstr "تسجيل الضغط على مفتاح التسجيل على..."

#: psychopy/experiment/components/keyboard/__init__.py:85
#, fuzzy
msgid ""
"Do you want to discard all responses occurring before the onset of this Component?"
msgstr "هل تريد تجاهل جميع الردود التي حدثت قبل بداية هذا المكون؟"

#: psychopy/experiment/components/microphone/__init__.py:30
#, fuzzy
msgid "Stereo"
msgstr "ستيريو"

#: psychopy/experiment/components/microphone/__init__.py:31
#, fuzzy
msgid "Channel"
msgstr "القناة"

#: psychopy/experiment/components/microphone/__init__.py:64
#, fuzzy
msgid ""
"Microphone: basic sound capture (fixed onset & duration), okay for spoken words"
msgstr ""
"الميكروفون: التقاط الصوت الأساسي (بداية ومدة ثابتة)، لا بأس به للكلمات المنطوقة"

#: psychopy/experiment/components/microphone/__init__.py:93
#, fuzzy
msgid "The duration of the recording in seconds; blank = 0 sec"
msgstr "مدة التسجيل بالثانية؛ فارغة = 0 ثانية"

#: psychopy/experiment/components/microphone/__init__.py:135
#, fuzzy
msgid "What file type should output audio files be saved as?"
msgstr "ما نوع الملف الذي يجب أن يتم حفظ ملفات الصوت الإخراج به؟"

#: psychopy/experiment/components/microphone/__init__.py:140
#, fuzzy
msgid "Output file type"
msgstr "نوع ملف الإخراج"

#: psychopy/experiment/components/microphone/__init__.py:144
#, fuzzy
msgid "Tick this to save times when the participant starts and stops speaking"
msgstr ""
"ضع علامة على هذا لحفظ الأوقات التي يبدأ فيها المشارك في التحدث ويتوقف عن التحدث"

#: psychopy/experiment/components/microphone/__init__.py:148
#, fuzzy
msgid "Speaking start / stop times"
msgstr "أوقات بدء/إيقاف التحدث"

#: psychopy/experiment/components/microphone/__init__.py:152
#, fuzzy
msgid "Trim periods of silence from the output file"
msgstr "اقتطاع فترات الصمت من ملف الإخراج"

#: psychopy/experiment/components/microphone/__init__.py:156
#, fuzzy
msgid "Trim silent"
msgstr "تقليم صامت"

#: psychopy/experiment/components/microphone/__init__.py:168
#, fuzzy
msgid "Whether to transcribe the audio recording and store the transcription"
msgstr "ما إذا كان سيتم تفريغ التسجيل الصوتي وتخزين التفريغ"

#: psychopy/experiment/components/microphone/__init__.py:169
#, fuzzy
msgid "Transcribe audio"
msgstr "نسخ الصوت"

#: psychopy/experiment/components/microphone/__init__.py:184
#, fuzzy
msgid "What transcription service to use to transcribe audio?"
msgstr "ما هي خدمة النسخ التي يجب استخدامها لنسخ الصوت؟"

#: psychopy/experiment/components/microphone/__init__.py:185
#, fuzzy
msgid "Transcription backend"
msgstr "الواجهة الخلفية للنسخ"

#: psychopy/experiment/components/microphone/__init__.py:190
#, fuzzy
msgid ""
"What language you expect the recording to be spoken in, e.g. en-US for English"
msgstr ""
"ما هي اللغة التي تتوقع أن يتم التسجيل بها، على سبيل المثال en-US للغة الإنجليزية"

#: psychopy/experiment/components/microphone/__init__.py:191
#, fuzzy
msgid "Transcription language"
msgstr "لغة النسخ"

#: psychopy/experiment/components/microphone/__init__.py:203
#, fuzzy
msgid ""
"Set list of words to listen for - if blank will listen for all words in chosen "
"language. \n"
"\n"
"If using the built-in transcriber, you can set a minimum % confidence level using "
"a colon after the word, e.g. 'red:100', 'green:80'. Otherwise, default confidence "
"level is 80%."
msgstr ""
"تعيين قائمة بالكلمات المراد الاستماع إليها - إذا كانت فارغة سيتم الاستماع إلى جميع "
"الكلمات باللغة المختارة.\n"
"\n"
"إذا كنت تستخدم أداة النسخ المدمجة، يمكنك تعيين الحد الأدنى % c لمستوى الثقة "
"باستخدام نقطتين بعد الكلمة، على سبيل المثال \"أحمر: 100\"، \"أخضر: 80\". خلاف ذلك، "
"مستوى الثقة الافتراضي هو 80٪."

#: psychopy/experiment/components/microphone/__init__.py:206
#, fuzzy
msgid "Expected words"
msgstr "الكلمات المتوقعة"

#: psychopy/experiment/components/microphone/__init__.py:220
#, fuzzy
msgid ""
"Which model of Whisper AI should be used for transcription? Details of each model "
"are available here at github.com/openai/whisper"
msgstr ""
"ما هو نموذج Whisper AI الذي يجب استخدامه للنسخ؟ تفاصيل كل نموذج متاحة هنا على "
"github.com/openai/whisper"

#: psychopy/experiment/components/microphone/__init__.py:221
#, fuzzy
msgid "Whisper model"
msgstr "طراز الهمس"

#: psychopy/experiment/components/mouse/__init__.py:15
#: psychopy/experiment/components/mouse/__init__.py:63
#, fuzzy
msgid "Save mouse state"
msgstr "حفظ حالة الماوس"

#: psychopy/experiment/components/mouse/__init__.py:20
#: psychopy/experiment/components/mouse/__init__.py:95
#, fuzzy
msgid "New clicks only"
msgstr "النقرات الجديدة فقط"

#: psychopy/experiment/components/mouse/__init__.py:30
#, fuzzy
msgid "Mouse: query mouse position and buttons"
msgstr "الماوس: الاستعلام عن موضع الماوس والأزرار"

#: psychopy/experiment/components/mouse/__init__.py:56
#, fuzzy
msgid ""
"How often should the mouse state (x,y,buttons) be stored? On every video frame, "
"every click or just at the end of the Routine?"
msgstr ""
"كم مرة يجب تخزين حالة الماوس (س، ص، أزرار) ؟ في كل إطار فيديو أو كل نقرة أو فقط في "
"نهاية الروتين؟"

#: psychopy/experiment/components/mouse/__init__.py:87
#, fuzzy
msgid ""
"If the mouse button is already down when we start checking then wait for it to be "
"released before recording as a new click."
msgstr ""
"إذا كان زر الفأرة معطلاً بالفعل عندما نبدأ في التحقق، فانتظر حتى يتم تحريره قبل "
"التسجيل كنقرة جديدة."

#: psychopy/experiment/components/mouse/__init__.py:107
#, fuzzy
msgid ""
"The params (e.g. name, text), for which you want to store the current value, for "
"the stimulus that was\"clicked\" by the mouse. Make sure that all the clickable "
"objects have all these params."
msgstr ""
"البارامترات (مثل الاسم، والنص)، التي تريد تخزين القيمة الحالية للمحفز الذي تم "
"\"النقر\" عليه بواسطة الفأرة. تأكد من أن جميع الكائنات القابلة للنقر تحتوي على "
"جميع هذه البارامترات."

#: psychopy/experiment/components/mouse/__init__.py:136
#, fuzzy
msgid ""
"What is the 'correct' object? To specify an area, remember that you can create a "
"shape Component with 0 opacity."
msgstr ""
"ما هو الكائن \"الصحيح\"؟ لتحديد مساحة، تذكر أنه يمكنك إنشاء مكون شكل بعتامة 0."

#: psychopy/experiment/components/movie/__init__.py:16
#: psychopy/experiment/components/movie/__init__.py:63
#, fuzzy
msgid "Movie file"
msgstr "ملف الفيلم"

#: psychopy/experiment/components/movie/__init__.py:18
#, fuzzy
msgid "backend"
msgstr "الواجهة الخلفية"

#: psychopy/experiment/components/movie/__init__.py:19
#: psychopy/experiment/components/movie/__init__.py:77
#, fuzzy
msgid "No audio"
msgstr "لا يوجد صوت"

#: psychopy/experiment/components/movie/__init__.py:27
#, fuzzy
msgid "Movie: play movie files"
msgstr "الفيلم: تشغيل ملفات الأفلام"

#: psychopy/experiment/components/movie/__init__.py:55
#: psychopy/experiment/components/sound/__init__.py:51
#, fuzzy
msgid "When does the Component end? (blank to use the duration of the media)"
msgstr "متى ينتهي المكون؟ (فارغة لاستخدام مدة الوسائط)"

#: psychopy/experiment/components/movie/__init__.py:58
#, fuzzy
msgid "A filename for the movie (including path)"
msgstr "اسم ملف للفيلم (بما في ذلك المسار)"

#: psychopy/experiment/components/movie/__init__.py:65
#, fuzzy
msgid "What underlying lib to use for loading movies"
msgstr "ما هو المرجع الأساسي الذي يجب استخدامه لتحميل الأفلام"

#: psychopy/experiment/components/movie/__init__.py:72
#, fuzzy
msgid ""
"Prevent the audio stream from being loaded/processed (moviepy and opencv only)"
msgstr "منع تحميل/معالجة الدفق الصوتي (moviepy و opencv فقط)"

#: psychopy/experiment/components/movie/__init__.py:88
#, fuzzy
msgid "How loud should audio be played?"
msgstr "إلى أي مدى يجب تشغيل الصوت بصوت عالٍ؟"

#: psychopy/experiment/components/movie/__init__.py:92
#: psychopy/experiment/components/sound/__init__.py:18
#: psychopy/experiment/components/sound/__init__.py:67
#, fuzzy
msgid "Volume"
msgstr "الحجم"

#: psychopy/experiment/components/movie/__init__.py:94
#, fuzzy
msgid "Should the end of the movie cause the end of the Routine (e.g. trial)?"
msgstr "هل يجب أن تتسبب نهاية الفيلم في نهاية الروتين (مثل المحاكمة)؟"

#: psychopy/experiment/components/movie/__init__.py:102
#, fuzzy
msgid "Whether the movie should loop back to the beginning on completion."
msgstr "ما إذا كان يجب إعادة الفيلم إلى البداية عند الانتهاء."

#: psychopy/experiment/components/movie/__init__.py:107
#, fuzzy
msgid "Loop playback"
msgstr "تشغيل الحلقة التكرارية"

#: psychopy/experiment/components/movie/__init__.py:111
#: psychopy/experiment/components/sound/__init__.py:85
#, fuzzy
msgid ""
"Should playback cease when the Routine ends? Untick to continue playing after the "
"Routine has finished."
msgstr ""
"هل يجب أن يتوقف التشغيل عند انتهاء الروتين؟ قم بإلغاء التحديد لمتابعة التشغيل بعد "
"انتهاء الروتين."

#: psychopy/experiment/components/movie/__init__.py:113
#: psychopy/experiment/components/sound/__init__.py:87
#, fuzzy
msgid "Stop with Routine?"
msgstr "التوقف مع الروتين؟"

#: psychopy/experiment/components/panorama/__init__.py:23
#, fuzzy
msgid ""
"Panorama: Present a panoramic image (such as from a phone camera in Panorama mode) "
"on screen."
msgstr ""
"بانوراما: عرض صورة بانورامية (مثل صورة من كاميرا الهاتف في وضع البانوراما) على "
"الشاشة."

#: psychopy/experiment/components/panorama/__init__.py:89
#, fuzzy
msgid "How to control looking around the panorama scene"
msgstr "كيفية التحكم في النظر حول المشهد البانورامي"

#: psychopy/experiment/components/panorama/__init__.py:99
#, fuzzy
msgid "Position control"
msgstr "التحكم في الموقع"

#: psychopy/experiment/components/panorama/__init__.py:112
#, fuzzy
msgid "Horizontal look position, ranging from -1 (fully left) to 1 (fully right)"
msgstr "وضع النظر الأفقي، يتراوح من -1 (يسار بالكامل) إلى 1 (يمين بالكامل)"

#: psychopy/experiment/components/panorama/__init__.py:119
#, fuzzy
msgid "Azimuth"
msgstr "السمت"

#: psychopy/experiment/components/panorama/__init__.py:132
#, fuzzy
msgid "Vertical look position, ranging from -1 (fully down) to 1 (fully up)"
msgstr "وضعية النظر العمودي، تتراوح من -1 (لأسفل بالكامل) إلى 1 (لأعلى بالكامل)"

#: psychopy/experiment/components/panorama/__init__.py:139
#, fuzzy
msgid "Elevation"
msgstr "الارتفاع"

#: psychopy/experiment/components/panorama/__init__.py:142
#, fuzzy
msgid "Up"
msgstr "لأعلى"

#: psychopy/experiment/components/panorama/__init__.py:142
msgid "Left"
msgstr "اليسار"

#: psychopy/experiment/components/panorama/__init__.py:142
#, fuzzy
msgid "Down"
msgstr "أسفل"

#: psychopy/experiment/components/panorama/__init__.py:143
msgid "Right"
msgstr "يمين "

#: psychopy/experiment/components/panorama/__init__.py:156
#: psychopy/experiment/components/panorama/__init__.py:231
#, fuzzy
msgid "What key corresponds to the view action '{}'?"
msgstr "ما المفتاح الذي يتوافق مع إجراء العرض \"{}\"؟"

#: psychopy/experiment/components/panorama/__init__.py:174
#, fuzzy
msgid ""
"Should movement be smoothed, so the view keeps moving a little after a change?"
msgstr "هل يجب أن تكون الحركة سلسة، بحيث يستمر العرض في التحرك قليلاً بعد التغيير؟"

#: psychopy/experiment/components/panorama/__init__.py:180
#, fuzzy
msgid "Smooth?"
msgstr "سلس؟"

#: psychopy/experiment/components/panorama/__init__.py:192
#, fuzzy
msgid ""
"Multiplier to apply to view changes. 1 means that moving the mouse from the center "
"of the screen to the edge or holding down a key for 2s will rotate 180°."
msgstr ""
"مضاعف لتطبيقه على تغييرات العرض. 1 يعني أن تحريك الفأرة من منتصف الشاشة إلى الحافة "
"أو الضغط باستمرار على أحد المفاتيح لمدة 2 ثانية سيؤدي إلى تدوير 180 درجة."

#: psychopy/experiment/components/panorama/__init__.py:198
#, fuzzy
msgid "Movement sensitivity"
msgstr "حساسية الحركة"

#: psychopy/experiment/components/panorama/__init__.py:204
#, fuzzy
msgid "How to control zooming in and out of the panorama scene"
msgstr "كيفية التحكم في تكبير وتصغير المشهد البانورامي"

#: psychopy/experiment/components/panorama/__init__.py:214
#, fuzzy
msgid "Zoom control"
msgstr "التحكم في التكبير/التصغير"

#: psychopy/experiment/components/panorama/__init__.py:218
#, fuzzy
msgid "Zoom in"
msgstr "تكبير الصورة"

#: psychopy/experiment/components/panorama/__init__.py:218
#, fuzzy
msgid "Zoom out"
msgstr "تصغير"

#: psychopy/experiment/components/panorama/__init__.py:249
#, fuzzy
msgid "How zoomed in the scene is, with 1 being no adjustment."
msgstr "مدى تكبير المشهد، حيث أن 1 يعني عدم وجود تعديل."

#: psychopy/experiment/components/panorama/__init__.py:256
#, fuzzy
msgid "Zoom"
msgstr "تكبير/تصغير"

#: psychopy/experiment/components/panorama/__init__.py:269
#, fuzzy
msgid ""
"Multiplier to apply to zoom changes. 1 means that pressing the zoom in key for 1s "
"or scrolling the mouse wheel 100% zooms in 100%."
msgstr ""
"مضاعف لتطبيقه على تغييرات التكبير. 1 يعني أن الضغط على مفتاح التكبير/التصغير لمدة "
"1 ثانية أو تمرير عجلة الفأرة 100% zo يعني أن الضغط على مفتاح التكبير/التصغير لمدة "
"1 ثانية أو تمرير عجلة الفأرة 100% zo يعني 100%."

#: psychopy/experiment/components/panorama/__init__.py:275
#, fuzzy
msgid "Zoom sensitivity"
msgstr "حساسية التكبير/التصغير"

#: psychopy/experiment/components/parallelOut/__init__.py:15
#: psychopy/experiment/components/parallelOut/__init__.py:61
#: psychopy/experiment/components/serialOut/__init__.py:15
#, fuzzy
msgid "Port address"
msgstr "عنوان المنفذ"

#: psychopy/experiment/components/parallelOut/__init__.py:16
#: psychopy/experiment/components/serialOut/__init__.py:16
#, fuzzy
msgid "U3 Register"
msgstr "سجل U3"

#: psychopy/experiment/components/parallelOut/__init__.py:17
#: psychopy/experiment/components/parallelOut/__init__.py:80
#: psychopy/experiment/components/serialOut/__init__.py:17
#: psychopy/experiment/components/serialOut/__init__.py:88
#, fuzzy
msgid "Start data"
msgstr "بدء البيانات"

#: psychopy/experiment/components/parallelOut/__init__.py:18
#: psychopy/experiment/components/parallelOut/__init__.py:85
#: psychopy/experiment/components/serialOut/__init__.py:18
#: psychopy/experiment/components/serialOut/__init__.py:93
#, fuzzy
msgid "Stop data"
msgstr "إيقاف البيانات"

#: psychopy/experiment/components/parallelOut/__init__.py:19
#: psychopy/experiment/components/parallelOut/__init__.py:94
#: psychopy/experiment/components/serialOut/__init__.py:19
#, fuzzy
msgid "Sync to screen"
msgstr "المزامنة على الشاشة"

#: psychopy/experiment/components/parallelOut/__init__.py:28
#, fuzzy
msgid "Parallel out: send signals from the parallel port"
msgstr "مخرج متوازي: إرسال إشارات من المنفذ المتوازي"

#: psychopy/experiment/components/parallelOut/__init__.py:57
#, fuzzy
msgid ""
"Parallel port to be used (you can change these options in preferences>general)"
msgstr "المنفذ المتوازي المراد استخدامه (يمكنك تغيير هذه الخيارات في التفضيلات> عام)"

#: psychopy/experiment/components/parallelOut/__init__.py:72
#, fuzzy
msgid "U3 Register to write byte to"
msgstr "سجل U3 لكتابة البايت إلى"

#: psychopy/experiment/components/parallelOut/__init__.py:75
#, fuzzy
msgid "U3 register"
msgstr "سجل U3"

#: psychopy/experiment/components/parallelOut/__init__.py:79
#, fuzzy
msgid "Data to be sent at 'start'"
msgstr "البيانات التي سيتم إرسالها عند \"البدء"

#: psychopy/experiment/components/parallelOut/__init__.py:84
#, fuzzy
msgid "Data to be sent at 'end'"
msgstr "البيانات التي سيتم إرسالها في \"النهاية"

#: psychopy/experiment/components/parallelOut/__init__.py:87
#, fuzzy
msgid ""
"If the parallel port data relates to visual stimuli then sync its pulse to the "
"screen refresh"
msgstr ""
"إذا كانت بيانات المنفذ المتوازي تتعلق بمحفزات بصرية، فقم بمزامنة نبضها مع تحديث "
"الشاشة"

#: psychopy/experiment/components/patch/__init__.py:14
#: psychopy/experiment/components/patch/__init__.py:57
#, fuzzy
msgid "Image/tex"
msgstr "صورة/فهرس"

#: psychopy/experiment/components/patch/__init__.py:28
#, fuzzy
msgid "Patch: present images (bmp, jpg, tif...) or textures like gratings"
msgstr "التصحيح: تقديم الصور (bmp، jpg، tif...) أو القوام مثل الشبكات"

#: psychopy/experiment/components/patch/__init__.py:50
#, fuzzy
msgid "The image to be displayed - 'sin','sqr'... or a filename (including path)"
msgstr "الصورة المراد عرضها - 'sin' أو 'sqr'... أو اسم ملف (بما في ذلك المسار)"

#: psychopy/experiment/components/patch/__init__.py:68
#, fuzzy
msgid "Spatial frequency of image repeats across the patch, e.g. 4 or [2,3]"
msgstr "التردد المكاني لتكرار الصورة عبر الرقعة، على سبيل المثال 4 أو [2،3]"

#: psychopy/experiment/components/patch/__init__.py:78
#, fuzzy
msgid "Spatial positioning of the image on the patch (in range 0-1.0)"
msgstr "الموضع المكاني للصورة على الرقعة (في النطاق 0-1.0)"

#: psychopy/experiment/components/polygon/__init__.py:17
#: psychopy/experiment/components/polygon/__init__.py:80
#, fuzzy
msgid "Num. vertices"
msgstr "عدد الرءوس"

#: psychopy/experiment/components/polygon/__init__.py:19
#: psychopy/experiment/components/slider/__init__.py:181
#, fuzzy
msgid "Line color"
msgstr "لون الخط"

#: psychopy/experiment/components/polygon/__init__.py:20
#: psychopy/experiment/components/polygon/__init__.py:128
#: psychopy/experiment/components/progress/__init__.py:77
#, fuzzy
msgid "Line width"
msgstr "عرض الخط"

#: psychopy/experiment/components/polygon/__init__.py:23
#: psychopy/experiment/components/polygon/__init__.py:116
#, fuzzy
msgid "Shape"
msgstr "الشكل"

#: psychopy/experiment/components/polygon/__init__.py:32
#, fuzzy
msgid "Polygon: any regular polygon (line, triangle, square...circle)"
msgstr "مضلع: أي مضلع منتظم (خط، مثلث، مربع، دائرة...)"

#: psychopy/experiment/components/polygon/__init__.py:74
#, fuzzy
msgid "How many vertices in your regular polygon?"
msgstr "كم عدد الرءوس في المضلع المنتظم؟"

#: psychopy/experiment/components/polygon/__init__.py:82
#, fuzzy
msgid ""
"What are the vertices of your polygon? Should be an nx2 array or a list of [x, y] "
"lists"
msgstr "ما هي رؤوس المضلع الخاص بك؟ يجب أن تكون مصفوفة nx2 أو قائمة من قوائم [x، y]"

#: psychopy/experiment/components/polygon/__init__.py:88
#, fuzzy
msgid "Vertices"
msgstr "الرؤوس"

#: psychopy/experiment/components/polygon/__init__.py:106
#, fuzzy
msgid ""
"What shape is this? With 'regular polygon...' you can set number of vertices and "
"with 'custom polygon...' you can set vertices"
msgstr ""
"ما هو هذا الشكل؟ باستخدام \"مضلع عادي...\" يمكنك تعيين عدد الرؤوس وباستخدام \"مضلع "
"مخصص...\" يمكنك تعيين الرؤوس"

#: psychopy/experiment/components/polygon/__init__.py:121
#: psychopy/experiment/components/progress/__init__.py:70
#, fuzzy
msgid "Width of the shape's line (always in pixels - this does NOT use 'units')"
msgstr "عرض خط الشكل (دائمًا بالبكسل - لا يستخدم \"الوحدات\")"

#: psychopy/experiment/components/polygon/__init__.py:140
#, fuzzy
msgid ""
"Size of this stimulus [w,h]. Note that for a line only the first value is used, "
"for triangle and rect the [w,h] is as expected,\n"
" but for higher-order polygons it represents the [w,h] of the ellipse that the "
"polygon sits on!! "
msgstr ""
"حجم هذا المنبه [w، h]. لاحظ أنه بالنسبة للخط المستقيم يتم استخدام القيمة الأولى "
"فقط، أما بالنسبة للمثلث والمستطيل فإن [w، h] كما هو متوقع,\n"
" أما بالنسبة للمضلعات ذات الرتب الأعلى، فهي تمثل [w، h] للمقطع الناقص الذي يقع "
"عليه المضلع"

#: psychopy/experiment/components/progress/__init__.py:16
#, fuzzy
msgid "Progress: Present a progress bar, with values ranging from 0 to 1."
msgstr "تقدم: تقديم شريط تقدم، بقيم تتراوح من 0 إلى 1."

#: psychopy/experiment/components/progress/__init__.py:47
#, fuzzy
msgid "Bar color"
msgstr "لون الشريط"

#: psychopy/experiment/components/progress/__init__.py:49
#, fuzzy
msgid "Color of the filled part of the progress bar."
msgstr "لون الجزء المملوء من شريط التقدم."

#: psychopy/experiment/components/progress/__init__.py:51
#, fuzzy
msgid "Back color"
msgstr "اللون الخلفي"

#: psychopy/experiment/components/progress/__init__.py:53
#, fuzzy
msgid "Color of the empty part of the progress bar."
msgstr "لون الجزء الفارغ من شريط التقدم."

#: psychopy/experiment/components/progress/__init__.py:57
#, fuzzy
msgid "Color of the line around the progress bar."
msgstr "لون الخط المحيط بشريط التقدم."

#: psychopy/experiment/components/progress/__init__.py:65
<<<<<<< HEAD
msgid "Value between 0 (not started) and 1 (complete) to set the progress bar to."
msgstr ""
=======
#, fuzzy
msgid "Value between 0 (not started) and 1 (complete) to set the progress bar to."
msgstr "قيمة تتراوح بين 0 (لم يبدأ) و1 (مكتمل) لتعيين شريط التقدم إلى."
>>>>>>> 64d421fe

#: psychopy/experiment/components/progress/__init__.py:67
#, fuzzy
msgid "Progress"
msgstr "التقدم المحرز"

#: psychopy/experiment/components/ratingScale/__init__.py:17
#: psychopy/experiment/components/ratingScale/__init__.py:90
#, fuzzy
msgid "Visual analog scale"
msgstr "مقياس تناظري مرئي"

#: psychopy/experiment/components/ratingScale/__init__.py:18
#: psychopy/experiment/components/ratingScale/__init__.py:97
#: psychopy/experiment/components/slider/__init__.py:22
#, fuzzy
msgid "Category choices"
msgstr "خيارات الفئة"

#: psychopy/experiment/components/ratingScale/__init__.py:19
#: psychopy/experiment/components/ratingScale/__init__.py:103
#, fuzzy
msgid "Scale description"
msgstr "وصف المقياس"

#: psychopy/experiment/components/ratingScale/__init__.py:20
#: psychopy/experiment/components/ratingScale/__init__.py:109
#, fuzzy
msgid "Lowest value"
msgstr "أقل قيمة"

#: psychopy/experiment/components/ratingScale/__init__.py:21
#: psychopy/experiment/components/ratingScale/__init__.py:115
#, fuzzy
msgid "Highest value"
msgstr "أعلى قيمة"

#: psychopy/experiment/components/ratingScale/__init__.py:22
#: psychopy/experiment/components/ratingScale/__init__.py:121
#: psychopy/experiment/components/slider/__init__.py:23
#: psychopy/experiment/components/slider/__init__.py:127
#, fuzzy
msgid "Labels"
msgstr "الملصقات"

#: psychopy/experiment/components/ratingScale/__init__.py:23
#: psychopy/experiment/components/ratingScale/__init__.py:128
#, fuzzy
msgid "Marker type"
msgstr "نوع العلامة"

#: psychopy/experiment/components/ratingScale/__init__.py:24
#: psychopy/experiment/components/ratingScale/__init__.py:133
#, fuzzy
msgid "Marker start"
msgstr "بدء العلامة"

#: psychopy/experiment/components/ratingScale/__init__.py:27
#: psychopy/experiment/components/ratingScale/__init__.py:180
#, fuzzy
msgid "Tick height"
msgstr "ارتفاع القراد"

#: psychopy/experiment/components/ratingScale/__init__.py:28
#: psychopy/experiment/components/ratingScale/__init__.py:147
#, fuzzy
msgid "Disappear"
msgstr "اختفاء"

#: psychopy/experiment/components/ratingScale/__init__.py:30
#: psychopy/experiment/components/ratingScale/__init__.py:152
#, fuzzy
msgid "Show accept"
msgstr "إظهار القبول"

#: psychopy/experiment/components/ratingScale/__init__.py:31
#: psychopy/experiment/components/ratingScale/__init__.py:141
#, fuzzy
msgid "Single click"
msgstr "نقرة واحدة"

#: psychopy/experiment/components/ratingScale/__init__.py:32
#: psychopy/experiment/components/ratingScale/__init__.py:168
#: psychopy/experiment/components/slider/__init__.py:26
#: psychopy/experiment/components/slider/__init__.py:228
#, fuzzy
msgid "Store history"
msgstr "تاريخ المتجر"

#: psychopy/experiment/components/ratingScale/__init__.py:33
#: psychopy/experiment/components/ratingScale/__init__.py:157
#: psychopy/experiment/components/slider/__init__.py:27
#: psychopy/experiment/components/slider/__init__.py:217
#, fuzzy
msgid "Store rating"
msgstr "تقييم المتجر"

#: psychopy/experiment/components/ratingScale/__init__.py:34
#: psychopy/experiment/components/ratingScale/__init__.py:163
#: psychopy/experiment/components/slider/__init__.py:28
#: psychopy/experiment/components/slider/__init__.py:223
#, fuzzy
msgid "Store rating time"
msgstr "وقت تقييم المتجر"

#: psychopy/experiment/components/ratingScale/__init__.py:35
#: psychopy/experiment/components/ratingScale/__init__.py:190
#, fuzzy
msgid "Customize everything :"
msgstr "تخصيص كل شيء :"

#: psychopy/experiment/components/ratingScale/__init__.py:44
#, fuzzy
msgid "Rating scale: obtain numerical or categorical responses"
msgstr "مقياس التصنيف: الحصول على استجابات رقمية أو فئوية"

#: psychopy/experiment/components/ratingScale/__init__.py:87
#, fuzzy
msgid ""
"Show a continuous visual analog scale; returns 0.00 to 1.00; takes precedence over "
"numeric scale or categorical choices"
msgstr ""
"عرض مقياس تناظري مرئي متواصل؛ إرجاع من 0.00 إلى 1.00؛ له الأسبقية على المقياس "
"الرقمي أو الخيارات الفئوية"

#: psychopy/experiment/components/ratingScale/__init__.py:94
#, fuzzy
msgid ""
"A list of categories (non-numeric alternatives) to present, space or comma-"
"separated; these take precedence over a numeric scale"
msgstr ""
"قائمة بالفئات (بدائل غير رقمية) لتقديمها، مفصولة بمسافة أو فاصلة؛ وهذه لها "
"الأسبقية على المقياس الرقمي"

#: psychopy/experiment/components/ratingScale/__init__.py:101
#, fuzzy
msgid ""
"Brief instructions, such as a description of the scale numbers as seen by the "
"subject."
msgstr "إرشادات موجزة، مثل وصف أرقام المقياس كما يراها الموضوع."

#: psychopy/experiment/components/ratingScale/__init__.py:107
#, fuzzy
msgid "Lowest rating (low end of the scale); not used for categories."
msgstr "أدنى تقييم (الحد الأدنى للمقياس)؛ لا يستخدم للفئات."

#: psychopy/experiment/components/ratingScale/__init__.py:113
#, fuzzy
msgid "Highest rating (top end of the scale); not used for categories."
msgstr "أعلى تقييم (الحد الأعلى للمقياس)؛ لا يستخدم للفئات."

#: psychopy/experiment/components/ratingScale/__init__.py:119
#, fuzzy
msgid "Labels for the ends of the scale, separated by commas"
msgstr "تسميات لنهايات المقياس، مفصولة بفواصل"

#: psychopy/experiment/components/ratingScale/__init__.py:126
#, fuzzy
msgid "Style for the marker: triangle, circle, glow, slider, hover"
msgstr "نمط للعلامة: مثلث، دائرة، دائرة، توهج، شريط تمرير، تمرير"

#: psychopy/experiment/components/ratingScale/__init__.py:132
#, fuzzy
msgid "initial position for the marker"
msgstr "الموضع الأولي للعلامة"

#: psychopy/experiment/components/ratingScale/__init__.py:139
#, fuzzy
msgid ""
"Should clicking the line accept that rating (without needing to confirm via "
"'accept')?"
msgstr ""
"هل يجب النقر على السطر قبول هذا التصنيف (دون الحاجة إلى التأكيد عبر \"قبول\")؟"

#: psychopy/experiment/components/ratingScale/__init__.py:145
#, fuzzy
msgid "Hide the scale when a rating has been accepted; False to remain on-screen"
msgstr "إخفاء المقياس عند قبول التقييم؛ خطأ ليبقى على الشاشة"

#: psychopy/experiment/components/ratingScale/__init__.py:151
#, fuzzy
msgid "Should the accept button by visible?"
msgstr "هل يجب أن يكون زر القبول مرئيًا؟"

#: psychopy/experiment/components/ratingScale/__init__.py:156
#: psychopy/experiment/components/slider/__init__.py:216
#, fuzzy
msgid "store the rating"
msgstr "تخزين التصنيف"

#: psychopy/experiment/components/ratingScale/__init__.py:161
#, fuzzy
msgid "store the time taken to make the choice (in seconds)"
msgstr "تخزين الوقت المستغرق في الاختيار (بالثواني)"

#: psychopy/experiment/components/ratingScale/__init__.py:167
#: psychopy/experiment/components/slider/__init__.py:227
#, fuzzy
msgid "store the history of (selection, time)"
msgstr "تخزين تاريخ (التحديد، الوقت)"

#: psychopy/experiment/components/ratingScale/__init__.py:172
#, fuzzy
msgid "Should accepting a rating cause the end of the Routine (e.g. trial)?"
msgstr "هل يجب أن يؤدي قبول التصنيف إلى نهاية الروتين (على سبيل المثال التجربة)؟"

#: psychopy/experiment/components/ratingScale/__init__.py:178
#, fuzzy
msgid "height of tick marks (1 is upward, 0 is hidden, -1 is downward)"
msgstr "ارتفاع علامات التجزئة (1 لأعلى، 0 مخفي، -1 لأسفل)"

#: psychopy/experiment/components/ratingScale/__init__.py:186
#, fuzzy
msgid ""
"Use this text to create the rating scale as you would in a code Component; "
"overrides all dialog settings except time parameters, forceEndRoutine, "
"storeRatingTime, storeRating"
msgstr ""
"استخدم هذا النص لإنشاء مقياس التصنيف كما تفعل في مكون التعليمات البرمجية؛ يتجاوز "
"جميع إعدادات مربع الحوار باستثناء معلمات الوقت و forceEndRoutine و "
"storageRatingTime و storageRating"

#: psychopy/experiment/components/resourceManager/__init__.py:14
#, fuzzy
msgid ""
"Pre-load some resources into memory so that components using them can start "
"without having to load first"
msgstr ""
"تحميل بعض الموارد مسبقًا في الذاكرة بحيث يمكن بدء تشغيل المكونات التي تستخدمها دون "
"الحاجة إلى تحميلها أولاً"

#: psychopy/experiment/components/resourceManager/__init__.py:41
#, fuzzy
msgid "Resources to download/check"
msgstr "موارد للتحميل/التحقق"

#: psychopy/experiment/components/resourceManager/__init__.py:42
#, fuzzy
msgid "Resources"
msgstr "الموارد"

#: psychopy/experiment/components/resourceManager/__init__.py:46
#, fuzzy
msgid "When checking these resources, also check for all currently downloading?"
msgstr "عند التحقق من هذه الموارد، تحقق أيضًا من جميع الموارد التي يتم تنزيلها حاليًا؟"

#: psychopy/experiment/components/resourceManager/__init__.py:47
#, fuzzy
msgid "Check all"
msgstr "تحقق من الكل"

#: psychopy/experiment/components/resourceManager/__init__.py:52
#, fuzzy
msgid "Should this Component start an / or check resource preloading?"
msgstr "هل يجب أن يبدأ هذا المكوّن في بدء / أو التحقق من التحميل المسبق للموارد؟"

#: psychopy/experiment/components/resourceManager/__init__.py:53
#, fuzzy
msgid "Preload actions"
msgstr "إجراءات التحميل المسبق"

#: psychopy/experiment/components/resourceManager/__init__.py:56
#, fuzzy
msgid "Should we end the Routine when the resource download is complete?"
msgstr "هل يجب إنهاء الروتين عند اكتمال تنزيل المورد؟"

#: psychopy/experiment/components/resourceManager/__init__.py:61
#, fuzzy
msgid "Force end Routine"
msgstr "روتين إنهاء القوة الروتينية"

#: psychopy/experiment/components/resourceManager/__init__.py:63
#, fuzzy
msgid "Check"
msgstr "تحقق"

#: psychopy/experiment/components/roi/__init__.py:24
#, fuzzy
msgid "Region Of Interest: Define a region of interest for use with eyetrackers"
msgstr "منطقة الاهتمام: تحديد منطقة الاهتمام لاستخدامها مع متتبعات العين"

#: psychopy/experiment/components/roi/__init__.py:63
#, fuzzy
msgid "Under what condition should this ROI end the Routine?"
msgstr "تحت أي شرط يجب أن ينهي عائد الاستثمار هذا الروتين؟"

#: psychopy/experiment/components/roi/__init__.py:64
#, fuzzy
msgid "End Routine on..."
msgstr "إنهاء الروتين على..."

#: psychopy/experiment/components/roi/__init__.py:78
#, fuzzy
msgid "Minimum dwell time within roi (look at) or outside roi (look away)."
msgstr "الحد الأدنى لوقت المكوث داخل روي (انظر إلى) أو خارج روي (انظر بعيدًا)."

#: psychopy/experiment/components/roi/__init__.py:79
#, fuzzy
msgid "Min. look time"
msgstr "الحد الأدنى لوقت النظر"

#: psychopy/experiment/components/roi/__init__.py:84
#, fuzzy
msgid ""
<<<<<<< HEAD
"In debug mode, the ROI is drawn in red. Use this to see what area of the screen "
"is in the ROI."
=======
"In debug mode, the ROI is drawn in red. Use this to see what area of the screen is "
"in the ROI."
>>>>>>> 64d421fe
msgstr ""
"في وضع التصحيح، يتم رسم عائد الاستثمار باللون الأحمر. استخدم هذا لرؤية أي منطقة من "
"الشاشة موجودة في عائد الاستثمار."

#: psychopy/experiment/components/roi/__init__.py:86
#, fuzzy
msgid "Debug mode"
msgstr "وضع التصحيح"

#: psychopy/experiment/components/roi/__init__.py:94
#, fuzzy
msgid "What looks on this ROI should be saved to the data output?"
msgstr "ما الذي يبدو على عائد الاستثمار هذا الذي يجب حفظه في إخراج البيانات؟"

#: psychopy/experiment/components/roi/__init__.py:95
#, fuzzy
msgid "Save..."
msgstr "احفظ..."

#: psychopy/experiment/components/roi/__init__.py:102
#, fuzzy
msgid "What should the values of roi.time should be relative to?"
msgstr "ما هي القيم التي يجب أن تكون قيم roi.time بالنسبة إلى؟"

#: psychopy/experiment/components/roi/__init__.py:104
#, fuzzy
msgid "Time relative to..."
msgstr "الوقت بالنسبة إلى..."

#: psychopy/experiment/components/routineSettings/__init__.py:19
#, fuzzy
msgid "Settings for this Routine."
msgstr "إعدادات هذا الروتين."

#: psychopy/experiment/components/routineSettings/__init__.py:55
#: psychopy/experiment/routines/_base.py:67
#, fuzzy
msgid "Disable Routine"
msgstr "تعطيل الروتين"

#: psychopy/experiment/components/routineSettings/__init__.py:60
#, fuzzy
msgid "When should this Routine end, if not already ended by a Component?"
msgstr ""
"متى يجب أن ينتهي هذا الروتين، إذا لم يكن قد انتهى بالفعل بواسطة أحد المكونات؟"

#: psychopy/experiment/components/routineSettings/__init__.py:64
#: psychopy/experiment/components/serialOut/__init__.py:82
#, fuzzy
msgid "Timeout"
msgstr "المهلة"

#: psychopy/experiment/components/routineSettings/__init__.py:66
#, fuzzy
msgid ""
"When should this Routine end, if not already ended by a Component? Leave blank for "
"endless."
msgstr ""
"متى يجب أن ينتهي هذا الروتين، إذا لم يكن قد انتهى بالفعل بواسطة أحد المكونات؟ "
"اتركه فارغًا إلى ما لا نهاية."

#: psychopy/experiment/components/routineSettings/__init__.py:76
#, fuzzy
msgid ""
"Skip this Routine if the value in this contorl evaluates to True. Leave blank to "
"not skip."
msgstr ""
"تخطي هذا الإجراء الروتيني إذا كانت القيمة في هذا الكونتورل تساوي True. اتركها "
"فارغة لعدم التخطي."

#: psychopy/experiment/components/routineSettings/__init__.py:78
#, fuzzy
msgid "Skip if..."
msgstr "تخطي إذا..."

#: psychopy/experiment/components/routineSettings/__init__.py:85
#, fuzzy
msgid ""
"Some descriptive text to give information about this Routine. This won't affect "
"how it runs, it's purely for your own reference!"
msgstr ""
"بعض النصوص الوصفية لإعطاء معلومات عن هذا الروتين. لن يؤثر هذا على كيفية تشغيله، "
"إنه فقط للرجوع إليه!"

#: psychopy/experiment/components/routineSettings/__init__.py:89
msgid "Description"
msgstr "وصف"

#: psychopy/experiment/components/routineSettings/__init__.py:104
#, fuzzy
msgid "Different window settings?"
msgstr "إعدادات نافذة مختلفة؟"

#: psychopy/experiment/components/routineSettings/__init__.py:106
#, fuzzy
msgid "Should the appearance of the window change while this Routine is running?"
msgstr "هل يجب أن يتغير مظهر النافذة أثناء تشغيل هذا الروتين؟"

#: psychopy/experiment/components/routineSettings/__init__.py:111
#, fuzzy
msgid "Background color"
msgstr "لون الخلفية"

#: psychopy/experiment/components/routineSettings/__init__.py:113
#, fuzzy
msgid ""
"Color of the screen this Routine (e.g. black, $[1.0,1.0,1.0], $variable. Right-"
"click to bring up a color-picker.)"
msgstr ""
"لون الشاشة هذا الروتين (على سبيل المثال أسود، $[1.0,1.0,1.0,1.0]، $ المتغير. انقر "
"بزر الماوس الأيمن لإظهار منتقي الألوان)"

#: psychopy/experiment/components/routineSettings/__init__.py:119
#: psychopy/experiment/components/settings/__init__.py:248
#, fuzzy
msgid ""
"Needed if color is defined numerically (see PsychoPy documentation on color spaces)"
msgstr "مطلوب إذا تم تعريف اللون عدديًا (راجع وثائق PsychoPy حول مساحات الألوان)"

#: psychopy/experiment/components/routineSettings/__init__.py:125
#: psychopy/experiment/components/settings/__init__.py:254
#, fuzzy
msgid "Image file to use as a background (leave blank for no image)"
msgstr "ملف صورة لاستخدامه كخلفية (اتركه فارغًا لعدم وجود صورة)"

#: psychopy/experiment/components/routineSettings/__init__.py:126
#: psychopy/experiment/components/settings/__init__.py:255
#, fuzzy
msgid "Background image"
msgstr "صورة الخلفية"

#: psychopy/experiment/components/routineSettings/__init__.py:131
#: psychopy/experiment/components/settings/__init__.py:260
#, fuzzy
msgid "How should the background image scale to fit the window size?"
msgstr "كيف يجب أن يتناسب حجم صورة الخلفية مع حجم النافذة؟"

#: psychopy/experiment/components/routineSettings/__init__.py:132
#: psychopy/experiment/components/settings/__init__.py:261
#, fuzzy
msgid "Background fit"
msgstr "تناسب الخلفية"

#: psychopy/experiment/components/routineSettings/__init__.py:147
#, fuzzy
msgid ""
"Save the start and stop times of this Routine (according to the global clock) to "
"the data file."
<<<<<<< HEAD
msgstr ""
=======
msgstr "احفظ أوقات بدء وإيقاف هذا الروتين (وفقًا للساعة العامة) في ملف البيانات."
>>>>>>> 64d421fe

#: psychopy/experiment/components/serialOut/__init__.py:29
#, fuzzy
msgid "Serial out: send signals from a serial port"
msgstr "مخرج تسلسلي: إرسال إشارات من منفذ تسلسلي"

#: psychopy/experiment/components/serialOut/__init__.py:53
#, fuzzy
msgid "Serial port to connect to"
msgstr "منفذ تسلسلي للاتصال بـ"

#: psychopy/experiment/components/serialOut/__init__.py:54
#, fuzzy
msgid "Port"
msgstr "الميناء"

#: psychopy/experiment/components/serialOut/__init__.py:58
#, fuzzy
msgid "The baud rate, or speed, of the connection."
msgstr "معدل الباود أو سرعة الاتصال."

#: psychopy/experiment/components/serialOut/__init__.py:59
#, fuzzy
msgid "Baud rate"
msgstr "معدل التردد بالباود"

#: psychopy/experiment/components/serialOut/__init__.py:63
#, fuzzy
msgid "Size of bits to be sent."
msgstr "حجم البتات المراد إرسالها."

#: psychopy/experiment/components/serialOut/__init__.py:64
#, fuzzy
msgid "Data bits"
msgstr "بتات البيانات"

#: psychopy/experiment/components/serialOut/__init__.py:68
#, fuzzy
msgid "Size of bits to be sent on stop."
msgstr "حجم البتات المراد إرسالها عند التوقف."

#: psychopy/experiment/components/serialOut/__init__.py:69
#, fuzzy
msgid "Stop bits"
msgstr "إيقاف البتات"

#: psychopy/experiment/components/serialOut/__init__.py:75
#, fuzzy
msgid "Parity mode."
msgstr "وضع التكافؤ."

#: psychopy/experiment/components/serialOut/__init__.py:76
#, fuzzy
msgid "Parity"
msgstr "التكافؤ"

#: psychopy/experiment/components/serialOut/__init__.py:81
#, fuzzy
msgid "Time at which to give up listening for a response (leave blank for no limit)"
msgstr "وقت التوقف عن الاستماع للرد (اتركه فارغًا لعدم وجود حد أقصى)"

#: psychopy/experiment/components/serialOut/__init__.py:86
#, fuzzy
msgid ""
"Data to be sent at start of pulse. Data will be converted to bytes, so to specify "
"anumeric value directly use $chr(...)."
msgstr ""
"البيانات التي سيتم إرسالها في بداية النبضة. سيتم تحويل البيانات إلى وحدات بايت، "
"لذا لتحديد قيمة رقمية مباشرةً استخدم $ chr(...)."

#: psychopy/experiment/components/serialOut/__init__.py:91
#, fuzzy
msgid ""
"String data to be sent at end of pulse. Data will be converted to bytes, so to "
"specify anumeric value directly use $chr(...)."
msgstr ""
"بيانات السلسلة التي سيتم إرسالها في نهاية النبضة. سيتم تحويل البيانات إلى بايت، "
"لذا لتحديد قيمة رقمية مباشرةً استخدم $ chr(...)."

#: psychopy/experiment/components/serialOut/__init__.py:96
#, fuzzy
msgid ""
"After sending a signal, should PsychoPy read and record a response from the port?"
<<<<<<< HEAD
msgstr ""
=======
msgstr "بعد إرسال إشارة، هل يجب على PsychoPy قراءة استجابة من المنفذ وتسجيلها؟"
>>>>>>> 64d421fe

#: psychopy/experiment/components/serialOut/__init__.py:97
#, fuzzy
msgid "Get response?"
msgstr "هل حصلت على رد؟"

#: psychopy/experiment/components/settings/__init__.py:48
#: psychopy/experiment/components/settings/__init__.py:180
#, fuzzy
msgid "Experiment name"
msgstr "اسم التجربة"

#: psychopy/experiment/components/settings/__init__.py:49
#: psychopy/experiment/components/settings/__init__.py:193
#, fuzzy
msgid "Show info dialog"
msgstr "إظهار مربع حوار المعلومات"

#: psychopy/experiment/components/settings/__init__.py:50
#, fuzzy
msgid "Enable Escape key"
msgstr "تمكين مفتاح الهروب"

#: psychopy/experiment/components/settings/__init__.py:51
#: psychopy/experiment/components/settings/__init__.py:204
#, fuzzy
msgid "Experiment info"
msgstr "معلومات التجربة"

#: psychopy/experiment/components/settings/__init__.py:52
#: psychopy/experiment/components/settings/__init__.py:333
#, fuzzy
msgid "Data filename"
msgstr "اسم ملف البيانات"

#: psychopy/experiment/components/settings/__init__.py:53
#: psychopy/experiment/components/settings/__init__.py:338
#, fuzzy
msgid "Data file delimiter"
msgstr "محدد ملف البيانات"

#: psychopy/experiment/components/settings/__init__.py:54
#: psychopy/experiment/components/settings/__init__.py:219
#, fuzzy
msgid "Full-screen window"
msgstr "نافذة ملء الشاشة بالكامل"

#: psychopy/experiment/components/settings/__init__.py:55
#: psychopy/experiment/components/settings/__init__.py:229
#, fuzzy
msgid "Window size (pixels)"
msgstr "حجم النافذة (بالبكسل)"

#: psychopy/experiment/components/settings/__init__.py:57
#: psychopy/experiment/components/settings/__init__.py:239
#, fuzzy
msgid "Monitor"
msgstr "المراقبة"

#: psychopy/experiment/components/settings/__init__.py:60
#: psychopy/experiment/components/settings/__init__.py:269
#, fuzzy
msgid "Units"
msgstr "الوحدات"

#: psychopy/experiment/components/settings/__init__.py:61
#: psychopy/experiment/components/settings/__init__.py:276
#, fuzzy
msgid "Blend mode"
msgstr "وضع المزج"

#: psychopy/experiment/components/settings/__init__.py:62
#: psychopy/experiment/components/settings/__init__.py:280
#, fuzzy
msgid "Show mouse"
msgstr "إظهار الفأرة"

#: psychopy/experiment/components/settings/__init__.py:63
#: psychopy/experiment/components/settings/__init__.py:363
#, fuzzy
msgid "Save log file"
msgstr "حفظ ملف السجل"

#: psychopy/experiment/components/settings/__init__.py:65
#: psychopy/experiment/components/settings/__init__.py:368
#, fuzzy
msgid "Save csv file (trial-by-trial)"
msgstr "حفظ ملف csv (تجربة تلو الأخرى)"

#: psychopy/experiment/components/settings/__init__.py:66
#: psychopy/experiment/components/settings/__init__.py:373
#, fuzzy
msgid "Save csv file (summaries)"
msgstr "حفظ ملف csv (ملخصات)"

#: psychopy/experiment/components/settings/__init__.py:67
#, fuzzy
msgid "Save excel file"
msgstr "حفظ ملف إكسل"

#: psychopy/experiment/components/settings/__init__.py:68
#: psychopy/experiment/components/settings/__init__.py:383
#, fuzzy
msgid "Save psydat file"
msgstr "حفظ ملف psydat"

#: psychopy/experiment/components/settings/__init__.py:69
#: psychopy/experiment/components/settings/__init__.py:394
#, fuzzy
msgid "Logging level"
msgstr "مستوى التسجيل"

#: psychopy/experiment/components/settings/__init__.py:70
#: psychopy/experiment/components/settings/__init__.py:213
#, fuzzy
msgid "Use PsychoPy version"
msgstr "استخدم الإصدار PsychoPy"

#: psychopy/experiment/components/settings/__init__.py:71
#: psychopy/experiment/components/settings/__init__.py:417
#, fuzzy
msgid "Completed URL"
msgstr "عنوان URL مكتمل"

#: psychopy/experiment/components/settings/__init__.py:72
#: psychopy/experiment/components/settings/__init__.py:422
#, fuzzy
msgid "Incomplete URL"
msgstr "عنوان URL غير مكتمل"

#: psychopy/experiment/components/settings/__init__.py:73
#: psychopy/experiment/components/settings/__init__.py:404
#, fuzzy
msgid "Output path"
msgstr "مسار الإخراج"

#: psychopy/experiment/components/settings/__init__.py:74
#, fuzzy
msgid "Additional Resources"
msgstr "الموارد الإضافية"

#: psychopy/experiment/components/settings/__init__.py:75
#, fuzzy
msgid "JS libs"
msgstr "ليبر JS libs"

#: psychopy/experiment/components/settings/__init__.py:76
#: psychopy/experiment/components/settings/__init__.py:294
#, fuzzy
msgid "Force stereo"
msgstr "ستيريو القوة"

#: psychopy/experiment/components/settings/__init__.py:77
#: psychopy/experiment/components/settings/__init__.py:427
#, fuzzy
msgid "Export HTML"
msgstr "تصدير HTML"

#: psychopy/experiment/components/settings/__init__.py:113
#, fuzzy
msgid "Edit settings for this experiment"
msgstr "تحرير الإعدادات لهذه التجربة"

#: psychopy/experiment/components/settings/__init__.py:178
<<<<<<< HEAD
msgid "Name of the entire experiment (taken by default from the filename on save)"
msgstr ""
=======
#, fuzzy
msgid "Name of the entire experiment (taken by default from the filename on save)"
msgstr "اسم التجربة بأكملها (مأخوذ افتراضيًا من اسم الملف عند الحفظ)"
>>>>>>> 64d421fe

#: psychopy/experiment/components/settings/__init__.py:191
#, fuzzy
msgid "Start the experiment with a dialog to set info (e.g.participant or condition)"
msgstr "ابدأ التجربة بمربع حوار لتعيين المعلومات (مثل المشارك أو الشرط)"

#: psychopy/experiment/components/settings/__init__.py:196
#, fuzzy
msgid "Enable the <esc> key, to allow subjects to quit / break out of the experiment"
msgstr "تمكين المفتاح <esc> ، للسماح للأشخاص بالانسحاب/الخروج من التجربة"

#: psychopy/experiment/components/settings/__init__.py:198
#, fuzzy
msgid "Enable escape key"
msgstr "تمكين مفتاح الهروب"

#: psychopy/experiment/components/settings/__init__.py:202
#, fuzzy
msgid ""
"The info to present in a dialog box. Right-click to check syntax and preview the "
"dialog box."
msgstr ""
"المعلومات المراد تقديمها في مربع حوار. انقر بزر الماوس الأيمن للتحقق من بناء "
"الجملة ومعاينة مربع الحوار."

#: psychopy/experiment/components/settings/__init__.py:211
#, fuzzy
msgid "The version of PsychoPy to use when running the experiment."
msgstr "إصدار PsychoPy المراد استخدامه عند إجراء التجربة."

#: psychopy/experiment/components/settings/__init__.py:218
#, fuzzy
msgid "Run the experiment full-screen (recommended)"
msgstr "تشغيل التجربة بملء الشاشة الكاملة (موصى به)"

#: psychopy/experiment/components/settings/__init__.py:223
#, fuzzy
msgid ""
"What Python package should be used behind the scenes for drawing to the window?"
msgstr "ما هي حزمة Python التي يجب استخدامها خلف الكواليس للرسم إلى النافذة؟"

#: psychopy/experiment/components/settings/__init__.py:224
#, fuzzy
msgid "Window backend"
msgstr "الواجهة الخلفية للنافذة"

#: psychopy/experiment/components/settings/__init__.py:228
#, fuzzy
msgid "Size of window (if not fullscreen)"
msgstr "حجم النافذة (إذا لم يكن ملء الشاشة)"

#: psychopy/experiment/components/settings/__init__.py:232
#, fuzzy
msgid "Which physical screen to run on (1 or 2)"
msgstr "الشاشة الفعلية التي سيتم تشغيلها (1 أو 2)"

#: psychopy/experiment/components/settings/__init__.py:236
#, fuzzy
msgid ""
"Name of the monitor (from Monitor Center). Right-click to go there, then copy & "
"paste a monitor name here."
msgstr ""
"اسم الشاشة (من مركز الشاشة). انقر بالزر الأيمن للذهاب إلى هناك، ثم انسخ اسم الشاشة "
"والصقه هنا."

#: psychopy/experiment/components/settings/__init__.py:242
#, fuzzy
msgid ""
"Color of the screen (e.g. black, $[1.0,1.0,1.0], $variable. Right-click to bring "
"up a color-picker.)"
msgstr ""
"لون الشاشة (على سبيل المثال أسود، $[1.0,1.0,1.0,1.0]، $ المتغير. انقر بزر الماوس "
"الأيمن لإظهار منتقي الألوان)"

#: psychopy/experiment/components/settings/__init__.py:267
#, fuzzy
msgid "Units to use for window/stimulus coordinates (e.g. cm, pix, deg)"
msgstr ""
"الوحدات التي يجب استخدامها لإحداثيات النافذة/المحفز (على سبيل المثال: سم، بكسل، "
"درجة)"

#: psychopy/experiment/components/settings/__init__.py:274
#, fuzzy
msgid ""
"Should new stimuli be added or averaged with the stimuli that have been drawn "
"already"
msgstr "هل يجب إضافة محفزات جديدة أو حساب متوسطها مع المحفزات التي تم رسمها بالفعل"

#: psychopy/experiment/components/settings/__init__.py:279
#, fuzzy
msgid ""
"Should the mouse be visible on screen? Only applicable for fullscreen experiments."
msgstr "هل يجب أن يكون الماوس مرئياً على الشاشة؟ ينطبق فقط على تجارب ملء الشاشة."

#: psychopy/experiment/components/settings/__init__.py:293
#, fuzzy
msgid "Force audio to stereo (2-channel) output"
msgstr "إجبار الصوت على إخراج صوت مجسم (2 قناة)"

#: psychopy/experiment/components/settings/__init__.py:298
#, fuzzy
msgid "Which Python sound engine do you want to play your sounds?"
msgstr "ما هو محرك صوت Python الذي تريد تشغيل الأصوات الخاصة بك؟"

#: psychopy/experiment/components/settings/__init__.py:299
#, fuzzy
msgid "Audio library"
msgstr "مكتبة الصوت"

#: psychopy/experiment/components/settings/__init__.py:312
#, fuzzy
msgid ""
"How important is audio latency for you? If essential then you may need to get all "
"your sounds in correct formats."
msgstr ""
"ما مدى أهمية زمن انتقال الصوت بالنسبة لك؟ إذا كان ضروريًا، فقد تحتاج إلى الحصول على "
"جميع الأصوات بتنسيقات صحيحة."

#: psychopy/experiment/components/settings/__init__.py:313
#, fuzzy
msgid "Audio latency priority"
msgstr "أولوية زمن انتقال الصوت"

#: psychopy/experiment/components/settings/__init__.py:331
#, fuzzy
msgid ""
"Code to create your custom file name base. Don't give a file extension - this will "
"be added."
msgstr ""
"رمز لإنشاء قاعدة اسم الملف المخصص الخاص بك. لا تعطي امتدادًا للملف - ستتم إضافته."

#: psychopy/experiment/components/settings/__init__.py:337
#, fuzzy
msgid ""
"What symbol should the data file use to separate columns? Auto will select a "
"delimiter automatically from the filename."
msgstr ""
"ما الرمز الذي يجب أن يستخدمه ملف البيانات للفصل بين الأعمدة؟ سيحدد تلقائي محدداً "
"تلقائياً من اسم الملف."

#: psychopy/experiment/components/settings/__init__.py:342
#, fuzzy
msgid "Alphabetical"
msgstr "الترتيب الأبجدي"

#: psychopy/experiment/components/settings/__init__.py:342
#: psychopy/experiment/components/settings/__init__.py:352
#, fuzzy
msgid "Priority"
msgstr "الأولوية"

#: psychopy/experiment/components/settings/__init__.py:342
#, fuzzy
msgid "First added"
msgstr "تمت الإضافة الأولى"

#: psychopy/experiment/components/settings/__init__.py:344
#, fuzzy
msgid "Sort columns by..."
msgstr "فرز الأعمدة حسب..."

#: psychopy/experiment/components/settings/__init__.py:346
#, fuzzy
msgid ""
"How should data file columns be sorted? Alphabetically, by priority, or simply in "
"the order they were added?"
msgstr ""
"كيف يجب فرز أعمدة ملف البيانات؟ أبجدياً، أم حسب الأولوية، أم ببساطة حسب ترتيب "
"إضافتها؟"

#: psychopy/experiment/components/settings/__init__.py:352
#, fuzzy
msgid "Column"
msgstr "العمود"

#: psychopy/experiment/components/settings/__init__.py:353
#, fuzzy
msgid "Column priority"
msgstr "أولوية العمود"

#: psychopy/experiment/components/settings/__init__.py:355
#, fuzzy
msgid ""
"Assign priority values to certain columns. To use predefined values, you can do "
"$priority.HIGH, $priority.MEDIUM, etc."
msgstr ""
"تعيين قيم أولوية لأعمدة معينة. لاستخدام قيم محددة مسبقًا، يمكنك القيام بـ $priority."
"HIGH، $priority.MEDIUM، إلخ."

#: psychopy/experiment/components/settings/__init__.py:361
#, fuzzy
msgid ""
"Save a detailed log (more detailed than the Excel/csv files) of the entire "
"experiment"
msgstr "حفظ سجل مفصل (أكثر تفصيلاً من ملفات Excel/csv) للتجربة بأكملها"

#: psychopy/experiment/components/settings/__init__.py:366
#: psychopy/experiment/components/settings/__init__.py:371
#, fuzzy
msgid ""
"Save data from loops in comma-separated-value (.csv) format for maximum portability"
msgstr ""
"احفظ البيانات من الحلقات بتنسيق قيمة مفصولة بفاصلة (.csv) لتحقيق أقصى قدر من "
"قابلية النقل"

#: psychopy/experiment/components/settings/__init__.py:376
#, fuzzy
msgid "Save data from loops in Excel (.xlsx) format"
msgstr "حفظ البيانات من الحلقات بتنسيق Excel (.xlsx)"

#: psychopy/experiment/components/settings/__init__.py:377
#, fuzzy
msgid "Save Excel file"
msgstr "حفظ ملف Excel"

#: psychopy/experiment/components/settings/__init__.py:380
#, fuzzy
msgid ""
"Save data from loops in psydat format. This is useful for Python programmers to "
"generate analysis scripts."
msgstr ""
"حفظ البيانات من الحلقات بتنسيق psydat. هذا مفيد لمبرمجي Python لإنشاء البرامج "
"النصية للتحليل."

#: psychopy/experiment/components/settings/__init__.py:386
#, fuzzy
msgid ""
"Save data from eyetrackers in hdf5 format. This is useful for viewing and "
"analyzing complex data in structures."
msgstr ""
"حفظ البيانات من eyetrackers بتنسيق hdf5. هذا مفيد لعرض وتحليل البيانات المعقدة في "
"الهياكل."

#: psychopy/experiment/components/settings/__init__.py:388
#, fuzzy
msgid "Save hdf5 file"
msgstr "حفظ ملف hdf5"

#: psychopy/experiment/components/settings/__init__.py:392
#, fuzzy
msgid ""
"How much output do you want in the log files? ('error' is fewest messages, 'debug' "
"is most)"
msgstr ""
"ما هو مقدار الإخراج الذي تريده في ملفات السجل؟ (الخطأ هو أقل عدد من الرسائل، "
"والتصحيح هو الأكثر)"

#: psychopy/experiment/components/settings/__init__.py:403
#, fuzzy
msgid "Place the HTML files will be saved locally "
msgstr "سيتم حفظ ملفات HTML محلياً"

#: psychopy/experiment/components/settings/__init__.py:407
#, fuzzy
msgid "Any additional resources needed"
msgstr "أي موارد إضافية مطلوبة"

#: psychopy/experiment/components/settings/__init__.py:408
#, fuzzy
msgid "Additional resources"
msgstr "الموارد الإضافية"

#: psychopy/experiment/components/settings/__init__.py:411
#, fuzzy
msgid "Message to display to participants upon completing the experiment"
msgstr "رسالة لعرضها على المشاركين عند إكمال التجربة"

#: psychopy/experiment/components/settings/__init__.py:412
#, fuzzy
msgid "End message"
msgstr "إنهاء الرسالة"

#: psychopy/experiment/components/settings/__init__.py:415
#, fuzzy
msgid ""
"Where should participants be redirected after the experiment on completion, e.g.\n"
"https://pavlovia.org/surveys/XXXXXX-XXXX-XXXXXXX?tab=0"
msgstr ""
"أين يجب إعادة توجيه المشاركين بعد انتهاء التجربة، على سبيل المثال\n"
"https://pavlovia.org/surveys/XXXXXX-XXXX-XXXXXXX?tab=0"

#: psychopy/experiment/components/settings/__init__.py:420
#, fuzzy
msgid ""
"Where participants are redirected if they do not complete the task, e.g.\n"
"https://pavlovia.org/surveys/XXXXXX-XXXX-XXXXXXX?tab=0"
msgstr ""
"حيث يتم إعادة توجيه المشاركين إذا لم يكملوا المهمة، على سبيل المثال\n"
"https://pavlovia.org/surveys/XXXXXX-XXXX-XXXXXXX?tab=0"

#: psychopy/experiment/components/settings/__init__.py:426
#, fuzzy
msgid "When to export experiment to the HTML folder."
msgstr "متى يتم تصدير التجربة إلى مجلد HTML."

#: psychopy/experiment/components/settings/__init__.py:469
#, fuzzy
msgid ""
"What kind of eye tracker should PsychoPy use? Select 'MouseGaze' to use the mouse "
"to simulate eye movement (for debugging without a tracker connected)"
msgstr ""
"ما نوع متعقب العين الذي يجب أن يستخدمه PsychoPy؟ حدد \"MouseGaze\" لاستخدام الفأرة "
"لمحاكاة حركة العين (لتصحيح الأخطاء دون توصيل متعقب)"

#: psychopy/experiment/components/settings/__init__.py:471
#, fuzzy
msgid "Eyetracker device"
msgstr "جهاز تعقب العينين"

#: psychopy/experiment/components/settings/__init__.py:478
#, fuzzy
msgid "Mouse button to press for eye movement."
msgstr "زر الماوس للضغط عليه لحركة العين."

#: psychopy/experiment/components/settings/__init__.py:479
#, fuzzy
msgid "Move button"
msgstr "زر التحريك"

#: psychopy/experiment/components/settings/__init__.py:485
#, fuzzy
msgid "Mouse button to press for a blink."
msgstr "زر الماوس للضغط على زر الماوس للوميض."

#: psychopy/experiment/components/settings/__init__.py:486
#, fuzzy
msgid "Blink button"
msgstr "زر الوميض"

#: psychopy/experiment/components/settings/__init__.py:491
#, fuzzy
msgid "Visual degree threshold for Saccade event creation."
msgstr "عتبة الدرجة البصرية لإنشاء حدث \"Saccade\"."

#: psychopy/experiment/components/settings/__init__.py:492
#, fuzzy
msgid "Saccade threshold"
msgstr "عتبة الترقيع"

#: psychopy/experiment/components/settings/__init__.py:498
#, fuzzy
msgid "IP Address of the computer running GazePoint Control."
msgstr "عنوان IP للكمبيوتر الذي يقوم بتشغيل GazePoint Control."

#: psychopy/experiment/components/settings/__init__.py:499
#, fuzzy
msgid "GazePoint IP address"
msgstr "عنوان IP الخاص بـ GazePoint"

#: psychopy/experiment/components/settings/__init__.py:504
#, fuzzy
msgid "Port of the GazePoint Control server. Usually 4242."
msgstr "منفذ خادم GazePoint للتحكم في GazePoint. عادةً 4242"

#: psychopy/experiment/components/settings/__init__.py:505
#, fuzzy
msgid "GazePoint port"
msgstr "منفذ GazePoint"

#: psychopy/experiment/components/settings/__init__.py:512
#: psychopy/experiment/components/settings/__init__.py:582
#, fuzzy
msgid "Eye tracker model."
msgstr "طراز جهاز تعقب العين."

#: psychopy/experiment/components/settings/__init__.py:513
#: psychopy/experiment/components/settings/__init__.py:583
#, fuzzy
msgid "Model name"
msgstr "اسم الموديل"

#: psychopy/experiment/components/settings/__init__.py:518
#, fuzzy
msgid "Set the EyeLink to run in mouse simulation mode."
msgstr "اضبط EyeLink على التشغيل في وضع محاكاة الماوس."

#: psychopy/experiment/components/settings/__init__.py:519
#, fuzzy
msgid "Mouse simulation mode"
msgstr "وضع محاكاة الفأرة"

#: psychopy/experiment/components/settings/__init__.py:525
#: psychopy/experiment/components/settings/__init__.py:600
#, fuzzy
msgid "Eye tracker sampling rate."
msgstr "معدل أخذ العينات من جهاز تعقب العين."

#: psychopy/experiment/components/settings/__init__.py:526
#: psychopy/experiment/components/settings/__init__.py:601
#, fuzzy
msgid "Sampling rate"
msgstr "معدل أخذ العينات"

#: psychopy/experiment/components/settings/__init__.py:532
#, fuzzy
msgid "Select with eye(s) to track."
msgstr "اختر مع العين (العيون) لتتبعها."

#: psychopy/experiment/components/settings/__init__.py:533
#, fuzzy
msgid "Track eyes"
msgstr "تتبع العيون"

#: psychopy/experiment/components/settings/__init__.py:539
#, fuzzy
msgid ""
"Filter eye sample data live, as it is streamed to the driving device. This may "
"reduce the sampling speed."
msgstr ""
"تصفية بيانات عينة العينات مباشرةً، حيث يتم بثها إلى جهاز القيادة. قد يقلل ذلك من "
"سرعة أخذ العينات."

#: psychopy/experiment/components/settings/__init__.py:541
#, fuzzy
msgid "Live sample filtering"
msgstr "تصفية العينات الحية"

#: psychopy/experiment/components/settings/__init__.py:547
#, fuzzy
msgid ""
"Filter eye sample data when it is saved to the output file. This will not affect "
"the sampling speed."
msgstr ""
"تصفية بيانات عينة العينات عند حفظها في ملف الإخراج. لن يؤثر ذلك على سرعة أخذ "
"العينات."

#: psychopy/experiment/components/settings/__init__.py:549
#, fuzzy
msgid "Saved sample filtering"
msgstr "تصفية العينة المحفوظة"

#: psychopy/experiment/components/settings/__init__.py:555
#, fuzzy
msgid "Track Pupil-CR or Pupil only."
msgstr "تعقب التلميذ-التلميذ-المستوى الدراسي أو التلميذ فقط."

#: psychopy/experiment/components/settings/__init__.py:556
#, fuzzy
msgid "Pupil tracking mode"
msgstr "وضع تتبع التلميذ"

#: psychopy/experiment/components/settings/__init__.py:562
#, fuzzy
msgid "Algorithm used to detect the pupil center."
msgstr "الخوارزمية المستخدمة للكشف عن مركز البؤبؤ."

#: psychopy/experiment/components/settings/__init__.py:563
#, fuzzy
msgid "Pupil center algorithm"
msgstr "خوارزمية مركز التلميذ"

#: psychopy/experiment/components/settings/__init__.py:569
#, fuzzy
msgid "Type of pupil data to record."
msgstr "نوع بيانات التلميذ المراد تسجيلها."

#: psychopy/experiment/components/settings/__init__.py:570
#, fuzzy
msgid "Pupil data type"
msgstr "نوع بيانات التلميذ"

#: psychopy/experiment/components/settings/__init__.py:575
#, fuzzy
msgid "IP Address of the EyeLink *Host* computer."
msgstr "عنوان IP الخاص بجهاز كمبيوتر EyeLink *المضيف*."

#: psychopy/experiment/components/settings/__init__.py:576
#, fuzzy
msgid "EyeLink IP address"
msgstr "عنوان IP الخاص بـ EyeLink"

#: psychopy/experiment/components/settings/__init__.py:588
#, fuzzy
msgid "Eye tracker license file (optional)."
msgstr "ملف ترخيص متعقب العين (اختياري)."

#: psychopy/experiment/components/settings/__init__.py:589
#, fuzzy
msgid "License file"
msgstr "ملف الترخيص"

#: psychopy/experiment/components/settings/__init__.py:594
#, fuzzy
msgid "Eye tracker serial number (optional)."
msgstr "الرقم التسلسلي لجهاز تعقب العين (اختياري)."

#: psychopy/experiment/components/settings/__init__.py:595
#, fuzzy
msgid "Serial number"
msgstr "الرقم التسلسلي"

#: psychopy/experiment/components/settings/__init__.py:607
<<<<<<< HEAD
msgid "Subscribe to pupil data only, does not require calibration or surface setup"
msgstr ""
=======
#, fuzzy
msgid "Subscribe to pupil data only, does not require calibration or surface setup"
msgstr "الاشتراك في بيانات الحدقة فقط، لا يتطلب معايرة أو إعداد السطح"
>>>>>>> 64d421fe

#: psychopy/experiment/components/settings/__init__.py:608
#, fuzzy
msgid "Pupillometry only"
msgstr "قياس الحدقة فقط"

#: psychopy/experiment/components/settings/__init__.py:613
#, fuzzy
msgid "Name of the Pupil Capture surface"
msgstr "اسم سطح التقاط التلميذ"

#: psychopy/experiment/components/settings/__init__.py:614
#, fuzzy
msgid "Surface name"
msgstr "اسم السطح"

#: psychopy/experiment/components/settings/__init__.py:618
#: psychopy/experiment/components/settings/__init__.py:619
#, fuzzy
msgid "Gaze confidence threshold"
msgstr "عتبة الثقة بالنظرة"

#: psychopy/experiment/components/settings/__init__.py:623
#: psychopy/experiment/components/settings/__init__.py:624
#, fuzzy
msgid "Pupil remote address"
msgstr "عنوان التلميذ عن بُعد"

#: psychopy/experiment/components/settings/__init__.py:628
#: psychopy/experiment/components/settings/__init__.py:629
#, fuzzy
msgid "Pupil remote port"
msgstr "منفذ التلميذ عن بُعد"

#: psychopy/experiment/components/settings/__init__.py:633
#: psychopy/experiment/components/settings/__init__.py:634
#, fuzzy
msgid "Pupil remote timeout (ms)"
msgstr "مهلة التلميذ عن بُعد (مللي ثانية)"

#: psychopy/experiment/components/settings/__init__.py:638
#: psychopy/experiment/components/settings/__init__.py:639
#, fuzzy
msgid "Pupil capture recording enabled"
msgstr "تم تمكين تسجيل التقاط التلميذ"

#: psychopy/experiment/components/settings/__init__.py:643
#: psychopy/experiment/components/settings/__init__.py:644
#, fuzzy
msgid "Pupil capture recording location"
msgstr "موقع تسجيل التقاط التلميذ"

#: psychopy/experiment/components/settings/__init__.py:648
#: psychopy/experiment/components/settings/__init__.py:649
#, fuzzy
msgid "Companion address"
msgstr "العنوان المصاحب"

#: psychopy/experiment/components/settings/__init__.py:653
#: psychopy/experiment/components/settings/__init__.py:654
#, fuzzy
msgid "Companion port"
msgstr "المنفذ المصاحب"

#: psychopy/experiment/components/settings/__init__.py:658
#: psychopy/experiment/components/settings/__init__.py:659
#, fuzzy
msgid "Recording enabled"
msgstr "تم تمكين التسجيل"

#: psychopy/experiment/components/settings/__init__.py:666
#, fuzzy
msgid "What Python package should PsychoPy use to get keyboard input?"
msgstr ""
"ما هي حزمة Python التي يجب أن يستخدمها PsychoPy للحصول على مدخلات لوحة المفاتيح؟"

#: psychopy/experiment/components/settings/__init__.py:667
#, fuzzy
msgid "Keyboard backend"
msgstr "خلفية لوحة المفاتيح"

#: psychopy/experiment/components/settings/__init__.py:1131
#, fuzzy
msgid "Could not interpret value as dict: {}"
msgstr "تعذر تفسير القيمة على أنها إملاء: {}"

#: psychopy/experiment/components/slider/__init__.py:24
#: psychopy/experiment/components/slider/__init__.py:107
#, fuzzy
msgid "Ticks"
msgstr "القراد"

#: psychopy/experiment/components/slider/__init__.py:29
#, fuzzy
msgid "readOnly"
msgstr "للقراءة فقط"

#: psychopy/experiment/components/slider/__init__.py:57
#, fuzzy
msgid "Slider: A simple, flexible object for getting ratings"
msgstr "شريط التمرير: كائن بسيط ومرن للحصول على التقييمات"

#: psychopy/experiment/components/slider/__init__.py:105
#, fuzzy
msgid "Tick positions (numerical) on the scale, separated by commas"
msgstr "وضع علامة (رقمية) على المقياس، مفصولة بفاصلات"

#: psychopy/experiment/components/slider/__init__.py:125
#, fuzzy
msgid "Labels for the tick marks on the scale, separated by commas"
msgstr "تسميات لعلامات التجزئة على المقياس، مفصولة بفواصل"

#: psychopy/experiment/components/slider/__init__.py:130
#, fuzzy
msgid ""
"Value of the slider befre any response, leave blank to hide the marker until "
"clicked on"
msgstr ""
"قيمة شريط التمرير قبل أي استجابة، اتركها فارغة لإخفاء العلامة حتى يتم النقر عليها"

#: psychopy/experiment/components/slider/__init__.py:131
#, fuzzy
msgid "Starting value"
msgstr "القيمة المبدئية"

#: psychopy/experiment/components/slider/__init__.py:136
#, fuzzy
msgid ""
"Specifies the minimum step size (0 for a continuous scale, 1 for integer rating "
"scale)"
<<<<<<< HEAD
msgstr ""
=======
msgstr "تحديد الحد الأدنى لحجم الخطوة (0 للمقياس المستمر، 1 لمقياس التصنيف الصحيح)"
>>>>>>> 64d421fe

#: psychopy/experiment/components/slider/__init__.py:139
#, fuzzy
msgid "Granularity"
msgstr "الدقة"

#: psychopy/experiment/components/slider/__init__.py:157
#, fuzzy
msgid ""
"Should setting a rating (releasing the mouse) cause the end of the Routine (e.g. "
"trial)?"
msgstr ""
"هل يجب أن يؤدي تعيين تصنيف (تحرير الفأرة) إلى نهاية الروتين (على سبيل المثال "
"التجربة)؟"

#: psychopy/experiment/components/slider/__init__.py:163
#, fuzzy
msgid "Should participant be able to change the rating on the Slider?"
msgstr "هل يجب أن يتمكن المشارك من تغيير التصنيف على شريط التمرير؟"

#: psychopy/experiment/components/slider/__init__.py:164
#, fuzzy
msgid "Read only"
msgstr "قراءة فقط"

#: psychopy/experiment/components/slider/__init__.py:171
#, fuzzy
msgid ""
"By default the labels will be on the bottom or left of the scale, but this can be "
"flipped to the other side."
msgstr ""
"بشكل افتراضي ستكون التسميات في الجزء السفلي أو الأيسر من المقياس، ولكن يمكن قلب "
"ذلك إلى الجانب الآخر."

#: psychopy/experiment/components/slider/__init__.py:174
#, fuzzy
msgid "Flip"
msgstr "الوجه"

#: psychopy/experiment/components/slider/__init__.py:177
#, fuzzy
msgid "Label color"
msgstr "لون الملصق"

#: psychopy/experiment/components/slider/__init__.py:178
#, fuzzy
msgid "Color of all labels on this slider (might be overridden by the style setting)"
msgstr "لون جميع التسميات على شريط التمرير هذا (قد يتم تجاوزه بواسطة إعداد النمط)"

#: psychopy/experiment/components/slider/__init__.py:180
#, fuzzy
msgid "Color of the marker on this slider (might be overridden by the style setting)"
msgstr "لون العلامة على شريط التمرير هذا (قد يتم تجاوزه بواسطة إعداد النمط)"

#: psychopy/experiment/components/slider/__init__.py:182
#, fuzzy
msgid "Color of all lines on this slider (might be overridden by the style setting)"
msgstr "لون جميع الخطوط على شريط التمرير هذا (قد يتم تجاوزه بواسطة إعداد النمط)"

#: psychopy/experiment/components/slider/__init__.py:188
#, fuzzy
msgid "Font for the labels"
msgstr "خط التسميات"

#: psychopy/experiment/components/slider/__init__.py:195
#, fuzzy
msgid "Letter height for text in labels"
msgstr "ارتفاع الحرف للنص في التسميات"

#: psychopy/experiment/components/slider/__init__.py:202
#, fuzzy
msgid "Discrete styles to control the overall appearance of the slider."
msgstr "أنماط منفصلة للتحكم في المظهر العام لشريط التمرير."

#: psychopy/experiment/components/slider/__init__.py:209
#, fuzzy
msgid "Tweaks to change the appearance of the slider beyond its style."
msgstr "تعديلات لتغيير مظهر شريط التمرير بما يتجاوز نمطه."

#: psychopy/experiment/components/slider/__init__.py:210
#, fuzzy
msgid "Style tweaks"
msgstr "تعديلات على النمط"

#: psychopy/experiment/components/slider/__init__.py:221
#, fuzzy
msgid "Store the time taken to make the choice (in seconds)"
msgstr "تخزين الوقت المستغرق في الاختيار (بالثواني)"

#: psychopy/experiment/components/sound/__init__.py:17
#: psychopy/experiment/components/sound/__init__.py:61
#, fuzzy
msgid "Sound"
msgstr "الصوت"

#: psychopy/experiment/components/sound/__init__.py:19
#, fuzzy
msgid "Sync Start With Screen"
msgstr "بدء المزامنة مع الشاشة"

#: psychopy/experiment/components/sound/__init__.py:27
#, fuzzy
msgid "Sound: play recorded files or generated sounds"
msgstr "الصوت: تشغيل الملفات المسجلة أو الأصوات التي تم إنشاؤها"

#: psychopy/experiment/components/sound/__init__.py:49
#, fuzzy
msgid "The maximum duration of a sound in seconds"
msgstr "المدة القصوى للصوت بالثانية"

#: psychopy/experiment/components/sound/__init__.py:55
#, fuzzy
msgid ""
<<<<<<< HEAD
"A sound can be a note name (e.g. A or Bf), a number to specify Hz (e.g. 440) or "
"a filename"
=======
"A sound can be a note name (e.g. A or Bf), a number to specify Hz (e.g. 440) or a "
"filename"
>>>>>>> 64d421fe
msgstr ""
"يمكن أن يكون الصوت اسم نغمة (مثل A أو Bf)، أو رقم لتحديد هرتز (مثل 440) أو اسم ملف"

#: psychopy/experiment/components/sound/__init__.py:66
#, fuzzy
msgid "The volume (in range 0 to 1)"
msgstr "الحجم (في النطاق من 0 إلى 1)"

#: psychopy/experiment/components/sound/__init__.py:69
#, fuzzy
msgid ""
"A reaction time to a sound stimulus should be based on when the screen flipped"
msgstr "يجب أن يستند وقت رد الفعل على المثير الصوتي إلى وقت قلب الشاشة"

#: psychopy/experiment/components/sound/__init__.py:75
#, fuzzy
msgid "Sync start with screen"
msgstr "بدء المزامنة مع الشاشة"

#: psychopy/experiment/components/sound/__init__.py:79
#, fuzzy
msgid ""
"For tones we can apply a hamming window to prevent 'clicks' that are caused by a "
"sudden onset. This delays onset by roughly 1ms."
msgstr ""
"بالنسبة إلى النغمات، يمكننا تطبيق نافذة دق لمنع \"النقرات\" الناتجة عن البداية "
"المفاجئة. هذا يؤخر البداية بمقدار 1 مللي ثانية تقريباً."

#: psychopy/experiment/components/sound/__init__.py:81
#, fuzzy
msgid "Hamming window"
msgstr "نافذة هامينج"

#: psychopy/experiment/components/static/__init__.py:19
#: psychopy/experiment/components/static/__init__.py:52
#, fuzzy
msgid "Custom code"
msgstr "كود مخصص"

#: psychopy/experiment/components/static/__init__.py:32
<<<<<<< HEAD
=======
#, fuzzy
>>>>>>> 64d421fe
msgid "Static: Static screen period (e.g. an ISI). Useful for pre-loading stimuli."
msgstr ""
"ثابت: فترة الشاشة الثابتة (على سبيل المثال ISI). مفيدة في التحميل المسبق للمحفزات."

#: psychopy/experiment/components/static/__init__.py:49
#, fuzzy
msgid "Custom code to be run during the static period (after updates)"
msgstr "رمز مخصص ليتم تشغيله خلال الفترة الثابتة (بعد التحديثات)"

#: psychopy/experiment/components/text/__init__.py:15
#: psychopy/experiment/components/text/__init__.py:64
#: psychopy/experiment/components/textbox/__init__.py:16
#: psychopy/experiment/components/textbox/__init__.py:93
#, fuzzy
msgid "Text"
msgstr "النص"

#: psychopy/experiment/components/text/__init__.py:18
#: psychopy/experiment/components/text/__init__.py:83
#, fuzzy
msgid "Wrap width"
msgstr "عرض الالتفاف"

#: psychopy/experiment/components/text/__init__.py:19
#: psychopy/experiment/components/text/__init__.py:89
#, fuzzy
msgid "Flip (mirror)"
msgstr "الوجه (مرآة)"

#: psychopy/experiment/components/text/__init__.py:20
#: psychopy/experiment/components/text/__init__.py:94
#: psychopy/experiment/components/textbox/__init__.py:21
#: psychopy/experiment/components/textbox/__init__.py:135
#, fuzzy
msgid "Language style"
msgstr "أسلوب اللغة"

#: psychopy/experiment/components/text/__init__.py:30
#, fuzzy
msgid "Text: present text stimuli"
msgstr "النص: تقديم محفزات نصية"

#: psychopy/experiment/components/text/__init__.py:34
#: psychopy/experiment/components/textbox/__init__.py:47
#, fuzzy
msgid ""
"Any text\n"
"\n"
"including line breaks"
msgstr ""
"أي نص\n"
"\n"
"بما في ذلك فواصل الأسطر"

#: psychopy/experiment/components/text/__init__.py:81
#, fuzzy
msgid "How wide should the text get when it wraps? (in the specified units)"
msgstr "ما هو العرض الذي يجب أن يصل إليه النص عند التفافه؟ (بالوحدات المحددة)"

#: psychopy/experiment/components/text/__init__.py:87
#: psychopy/experiment/components/textbox/__init__.py:122
#: psychopy/experiment/components/textbox/__init__.py:128
#, fuzzy
msgid "horiz = left-right reversed; vert = up-down reversed; $var = variable"
msgstr "أفقي = معكوس من اليسار لليمين؛ رأسي = معكوس من أعلى لأسفل؛ $var = متغير"

#: psychopy/experiment/components/text/__init__.py:93
#: psychopy/experiment/components/textbox/__init__.py:134
#, fuzzy
msgid "Handle right-to-left (RTL) languages and Arabic reshaping"
msgstr "التعامل مع لغات اليمين إلى اليسار (RTL) وإعادة تشكيل اللغة العربية"

#: psychopy/experiment/components/textbox/__init__.py:19
#: psychopy/experiment/components/textbox/__init__.py:124
#, fuzzy
msgid "Flip horizontal"
msgstr "قلب أفقي"

#: psychopy/experiment/components/textbox/__init__.py:20
#: psychopy/experiment/components/textbox/__init__.py:130
#, fuzzy
msgid "Flip vertical"
msgstr "اقلبها رأسيًا"

#: psychopy/experiment/components/textbox/__init__.py:24
#, fuzzy
msgid "Line Spacing"
msgstr "تباعد الأسطر"

#: psychopy/experiment/components/textbox/__init__.py:30
#: psychopy/experiment/components/textbox/__init__.py:210
#, fuzzy
msgid "Editable?"
msgstr "قابل للتحرير؟"

#: psychopy/experiment/components/textbox/__init__.py:31
#, fuzzy
msgid "Auto Log"
msgstr "السجل التلقائي"

#: psychopy/experiment/components/textbox/__init__.py:42
#, fuzzy
msgid "Textbox: present text stimuli but cooler"
msgstr "مربع النص: تقديم محفزات نصية ولكن أكثر برودة"

#: psychopy/experiment/components/textbox/__init__.py:48
#, fuzzy
msgid "Type here..."
msgstr "اكتب هنا..."

#: psychopy/experiment/components/textbox/__init__.py:106
#, fuzzy
msgid "Placeholder text to show when there is no text contents."
msgstr "نص العنصر النائب لإظهاره عند عدم وجود محتويات نصية."

#: psychopy/experiment/components/textbox/__init__.py:107
#, fuzzy
msgid "Placeholder text"
msgstr "نص العنصر النائب"

#: psychopy/experiment/components/textbox/__init__.py:149
#, fuzzy
msgid "Defines the space between lines"
msgstr "يحدد المسافة بين السطور"

#: psychopy/experiment/components/textbox/__init__.py:150
#, fuzzy
msgid "Line spacing"
msgstr "تباعد الأسطر"

#: psychopy/experiment/components/textbox/__init__.py:184
#, fuzzy
msgid "How should text be laid out within the box?"
msgstr "كيف يجب وضع النص داخل الصندوق؟"

#: psychopy/experiment/components/textbox/__init__.py:185
#, fuzzy
msgid "Alignment"
msgstr "المحاذاة"

#: psychopy/experiment/components/textbox/__init__.py:193
#, fuzzy
msgid "If the text is bigger than the textbox, how should it behave?"
msgstr "إذا كان النص أكبر من مربع النص، كيف ينبغي أن يتصرف؟"

#: psychopy/experiment/components/textbox/__init__.py:194
#, fuzzy
msgid "Overflow"
msgstr "الفائض"

#: psychopy/experiment/components/textbox/__init__.py:198
#, fuzzy
msgid "If specified, adds a speech bubble tail going to that point on screen."
msgstr "إذا تم تحديدها، تضيف ذيل فقاعة كلام ينتقل إلى تلك النقطة على الشاشة."

#: psychopy/experiment/components/textbox/__init__.py:199
#, fuzzy
msgid "Speech point [x,y]"
msgstr "نقطة الكلام [س، ص]"

#: psychopy/experiment/components/textbox/__init__.py:209
#, fuzzy
msgid "Should textbox be editable?"
msgstr "هل يجب أن يكون مربع النص قابل للتحرير؟"

#: psychopy/experiment/components/textbox/__init__.py:215
#, fuzzy
msgid "Automatically record all changes to this in the log file"
msgstr "تسجيل جميع التغييرات التي تطرأ على ذلك تلقائيًا في ملف السجل"

#: psychopy/experiment/components/textbox/__init__.py:216
#, fuzzy
msgid "Auto log"
msgstr "السجل التلقائي"

#: psychopy/experiment/components/unknown/__init__.py:24
#, fuzzy
msgid ""
"Unknown: A component that is not known by the current installed version of "
"PsychoPy\n"
"(most likely from the future)"
msgstr ""
"غير معروف: مكون غير معروف من قبل الإصدار المثبت الحالي من PsychoPy\n"
"(على الأرجح من المستقبل)"

#: psychopy/experiment/components/unknownPlugin/__init__.py:24
#, fuzzy
msgid ""
"Unknown: A component which comes from a plugin which you do not have installed & "
"activated."
<<<<<<< HEAD
msgstr ""
=======
msgstr "غير معروف: مكون يأتي من مكون إضافي لم تقم بتثبيته وتفعيله."
>>>>>>> 64d421fe

#: psychopy/experiment/components/variable/__init__.py:18
#: psychopy/experiment/components/variable/__init__.py:55
#, fuzzy
msgid "Experiment start value"
msgstr "قيمة بدء التجربة"

#: psychopy/experiment/components/variable/__init__.py:19
#: psychopy/experiment/components/variable/__init__.py:60
#, fuzzy
msgid "Routine start value"
msgstr "قيمة البدء الروتيني"

#: psychopy/experiment/components/variable/__init__.py:20
#: psychopy/experiment/components/variable/__init__.py:65
#, fuzzy
msgid "Frame start value"
msgstr "قيمة بدء الإطار"

#: psychopy/experiment/components/variable/__init__.py:21
#: psychopy/experiment/components/variable/__init__.py:72
#, fuzzy
msgid "Save exp start value"
msgstr "حفظ قيمة بدء الحفظ"

#: psychopy/experiment/components/variable/__init__.py:22
#, fuzzy
msgid "Save routine start value"
msgstr "حفظ قيمة البدء الروتيني"

#: psychopy/experiment/components/variable/__init__.py:23
#: psychopy/experiment/components/variable/__init__.py:97
#, fuzzy
msgid "Save frame value"
msgstr "حفظ قيمة الإطار"

#: psychopy/experiment/components/variable/__init__.py:24
#, fuzzy
msgid "Save routine end value"
msgstr "حفظ قيمة النهاية الروتينية"

#: psychopy/experiment/components/variable/__init__.py:25
#: psychopy/experiment/components/variable/__init__.py:78
#, fuzzy
msgid "Save exp end value"
msgstr "حفظ قيمة نهاية الصلاحية"

#: psychopy/experiment/components/variable/__init__.py:34
#, fuzzy
msgid "Variable: create a new variable"
msgstr "المتغير: إنشاء متغير جديد"

#: psychopy/experiment/components/variable/__init__.py:51
#, fuzzy
msgid "The start value. A variable can be set to any value."
msgstr "قيمة البداية. يمكن تعيين المتغير إلى أي قيمة."

#: psychopy/experiment/components/variable/__init__.py:56
#, fuzzy
msgid "Set the value for the beginning of each Routine."
msgstr "قم بتعيين القيمة لبداية كل روتين."

#: psychopy/experiment/components/variable/__init__.py:61
#, fuzzy
msgid "Set the value for the beginning of every screen refresh."
msgstr "قم بتعيين القيمة لبداية كل تحديث للشاشة."

#: psychopy/experiment/components/variable/__init__.py:67
#, fuzzy
msgid "Save the experiment start value in data file."
msgstr "احفظ قيمة بدء التجربة في ملف البيانات."

#: psychopy/experiment/components/variable/__init__.py:73
#, fuzzy
msgid "Save the experiment end value in data file."
msgstr "احفظ قيمة نهاية التجربة في ملف البيانات."

#: psychopy/experiment/components/variable/__init__.py:79
#, fuzzy
msgid "Save the Routine start value in data file."
msgstr "احفظ قيمة بدء الروتين في ملف البيانات."

#: psychopy/experiment/components/variable/__init__.py:84
#, fuzzy
msgid "Save Routine start value"
msgstr "حفظ قيمة بدء التشغيل الروتيني"

#: psychopy/experiment/components/variable/__init__.py:85
#, fuzzy
msgid "Save the Routine end value in data file."
msgstr "احفظ قيمة نهاية الروتين في ملف البيانات."

#: psychopy/experiment/components/variable/__init__.py:90
#, fuzzy
msgid "Save Routine end value"
msgstr "حفظ قيمة نهاية الروتين"

#: psychopy/experiment/components/variable/__init__.py:91
#, fuzzy
msgid "Save choice of frame value in data file."
msgstr "حفظ اختيار قيمة الإطار في ملف البيانات."

#: psychopy/experiment/loops.py:97 psychopy/experiment/loops.py:429
#: psychopy/experiment/loops.py:585
#, fuzzy
msgid "Name of this loop"
msgstr "اسم هذه الحلقة"

#: psychopy/experiment/loops.py:101
#, fuzzy
msgid "Number of repeats (for each condition)"
msgstr "عدد مرات التكرار (لكل حالة)"

#: psychopy/experiment/loops.py:106
#, fuzzy
msgid "A list of dictionaries describing the parameters in each condition"
msgstr "قائمة من القواميس التي تصف المعلمات في كل حالة"

#: psychopy/experiment/loops.py:111
#, fuzzy
msgid ""
"Name of a file specifying the parameters for each condition (.csv, .xlsx, or ."
"pkl). Browse to select a file. Right-click to preview file contents, or create a "
"new file."
msgstr ""
"اسم ملف يحدد معلمات كل شرط (.csv أو .xlsx أو .pkl). تصفح لتحديد ملف. انقر بزر "
"الماوس الأيمن لمعاينة محتويات الملف، أو إنشاء ملف جديد."

#: psychopy/experiment/loops.py:118
#, fuzzy
msgid "The start and end of the loop (see flow timeline)"
msgstr "بداية الحلقة ونهايتها (انظر الجدول الزمني للتدفق)"

#: psychopy/experiment/loops.py:124
#, fuzzy
msgid ""
"Select just a subset of rows from your condition file (the first is 0 not 1!). "
"Examples: 0, 0:5, 5:-1"
msgstr ""
"حدد فقط مجموعة فرعية من الصفوف من ملف الشرط الخاص بك (الأول هو 0 وليس 1!). أمثلة "
"0, 0:5, 5:-1"

#: psychopy/experiment/loops.py:133
#, fuzzy
msgid "How should the next condition value(s) be chosen?"
msgstr "كيف ينبغي اختيار قيمة (قيم) الشرط (الشروط) التالية؟"

#: psychopy/experiment/loops.py:138
#, fuzzy
msgid ""
"To have a fixed random sequence provide an integer of your choosing here. Leave "
"blank to have a new random sequence on each run of the experiment."
msgstr ""
"للحصول على تسلسل عشوائي ثابت قدم عددًا صحيحًا من اختيارك هنا. اتركه فارغًا للحصول على "
"تسلسل عشوائي جديد في كل مرة من التجربة."

#: psychopy/experiment/loops.py:145 psychopy/experiment/loops.py:490
#: psychopy/experiment/loops.py:627
#, fuzzy
msgid ""
"Indicates that this loop generates TRIALS, rather than BLOCKS of trials or stimuli "
"within a trial. It alters how data files are output"
msgstr ""
"يشير إلى أن هذه الحلقة تقوم بإنشاء تجارب بدلاً من مجموعات من التجارب أو المحفزات "
"داخل التجربة. يغير كيفية إخراج ملفات البيانات"

#: psychopy/experiment/loops.py:434
#, fuzzy
msgid "(Minimum) number of trials in the staircase"
msgstr "(الحد الأدنى) لعدد المحاولات في السلم"

#: psychopy/experiment/loops.py:438
#, fuzzy
msgid "The initial value of the parameter"
msgstr "القيمة الابتدائية للمعامل"

#: psychopy/experiment/loops.py:442
#, fuzzy
msgid "The maximum value the parameter can take"
msgstr "القيمة القصوى التي يمكن أن تأخذها المعلمة"

#: psychopy/experiment/loops.py:446
#, fuzzy
msgid "The minimum value the parameter can take"
msgstr "الحد الأدنى للقيمة التي يمكن أن تأخذها المعلمة"

#: psychopy/experiment/loops.py:450
#, fuzzy
msgid "The size of the jump at each step (can change on each 'reversal')"
msgstr "حجم القفزة في كل خطوة (يمكن أن يتغير في كل \"انعكاس\")"

#: psychopy/experiment/loops.py:455
#, fuzzy
msgid ""
"The units of the step size (e.g. 'linear' will add/subtract that value each step, "
"whereas 'log' will ad that many log units)"
msgstr ""
"وحدات حجم الخطوة (على سبيل المثال \"خطي\" سيضيف/يخصم تلك القيمة في كل خطوة، في حين "
"أن \"لوغاريتم\" سيضيف العديد من وحدات اللوغاريتم)"

#: psychopy/experiment/loops.py:461
#, fuzzy
msgid "The number of 'incorrect' answers before the value goes up"
msgstr "عدد الإجابات \"غير الصحيحة\" قبل ارتفاع القيمة"

#: psychopy/experiment/loops.py:466
#, fuzzy
msgid "The number of 'correct' answers before the value goes down"
msgstr "عدد الإجابات \"الصحيحة\" قبل انخفاض القيمة"

#: psychopy/experiment/loops.py:471
#, fuzzy
msgid "Minimum number of times the staircase must change direction before ending"
msgstr "الحد الأدنى لعدد المرات التي يجب أن يغير فيها الدرج اتجاهه قبل أن ينتهي"

#: psychopy/experiment/loops.py:480 psychopy/experiment/loops.py:607
#, fuzzy
msgid "How should the next trial value(s) be chosen?"
msgstr "كيف ينبغي اختيار قيمة (قيم) التجربة (التجارب) التالية؟"

#: psychopy/experiment/loops.py:485 psychopy/experiment/loops.py:611
#, fuzzy
msgid "Where to loop from and to (see values currently shown in the flow view)"
msgstr "مكان التكرار من وإلى (انظر القيم المعروضة حاليًا في عرض التدفق)"

#: psychopy/experiment/loops.py:589
#, fuzzy
msgid "(Minimum) number of trials in *each* staircase"
msgstr "(الحد الأدنى) لعدد المحاولات في *كل * درج*"

#: psychopy/experiment/loops.py:594 psychopy/experiment/loops.py:599
#, fuzzy
msgid "How to select the next staircase to run"
msgstr "كيفية تحديد الدرج التالي لتشغيله"

#: psychopy/experiment/loops.py:617
#, fuzzy
msgid "A list of dictionaries describing the differences between each staircase"
msgstr "قائمة بالقواميس التي تصف الاختلافات بين كل درج من السلالم"

#: psychopy/experiment/loops.py:622
#, fuzzy
msgid "An xlsx or csv file specifying the parameters for each condition"
msgstr "ملف xlsx أو csv يحدد المعلمات لكل شرط"

#: psychopy/experiment/routines/_base.py:43
#, fuzzy
msgid "Name of this Routine (alphanumeric or _, no spaces)"
msgstr "اسم هذا الروتين (أبجدي رقمي أو _، بدون مسافات)"

#: psychopy/experiment/routines/_base.py:52
#, fuzzy
msgid "When does the Routine end? (blank is endless)"
msgstr "متى ينتهي الروتين؟ (الفراغ لا نهاية له)"

#: psychopy/experiment/routines/_base.py:60
#, fuzzy
msgid "Stop type..."
msgstr "توقف عن الكتابة..."

#: psychopy/experiment/routines/_base.py:63
#, fuzzy
msgid "Disable this Routine"
msgstr "تعطيل هذا الروتين"

#: psychopy/experiment/routines/eyetracker_calibrate/__init__.py:13
#, fuzzy
msgid "Calibration routine for eyetrackers"
msgstr "روتين معايرة أجهزة تتبع العين"

#: psychopy/experiment/routines/eyetracker_calibrate/__init__.py:44
#: psychopy/experiment/routines/eyetracker_validate/__init__.py:64
#, fuzzy
msgid "Pre-defined target layouts"
msgstr "تخطيطات الهدف المحددة مسبقاً"

#: psychopy/experiment/routines/eyetracker_calibrate/__init__.py:45
#: psychopy/experiment/routines/eyetracker_validate/__init__.py:65
#, fuzzy
msgid "Target layout"
msgstr "تخطيط الهدف"

#: psychopy/experiment/routines/eyetracker_calibrate/__init__.py:49
#: psychopy/experiment/routines/eyetracker_validate/__init__.py:84
#, fuzzy
msgid "Should the order of target positions be randomised?"
msgstr "هل يجب أن يكون ترتيب المواضع المستهدفة عشوائيًا؟"

#: psychopy/experiment/routines/eyetracker_calibrate/__init__.py:50
#: psychopy/experiment/routines/eyetracker_validate/__init__.py:85
#, fuzzy
msgid "Randomise target positions"
msgstr "تحديد المواقع المستهدفة عشوائيًا"

#: psychopy/experiment/routines/eyetracker_calibrate/__init__.py:53
#, fuzzy
msgid "Text foreground color"
msgstr "لون مقدمة النص"

#: psychopy/experiment/routines/eyetracker_calibrate/__init__.py:71
#: psychopy/experiment/routines/eyetracker_validate/__init__.py:113
#, fuzzy
msgid "Fill color of the inner part of the target"
msgstr "ملء لون الجزء الداخلي من الهدف"

#: psychopy/experiment/routines/eyetracker_calibrate/__init__.py:72
#: psychopy/experiment/routines/eyetracker_validate/__init__.py:114
#, fuzzy
msgid "Inner fill color"
msgstr "لون التعبئة الداخلية"

#: psychopy/experiment/routines/eyetracker_calibrate/__init__.py:76
#: psychopy/experiment/routines/eyetracker_validate/__init__.py:118
#, fuzzy
msgid "Border color of the inner part of the target"
msgstr "لون حدود الجزء الداخلي للجزء الداخلي من الهدف"

#: psychopy/experiment/routines/eyetracker_calibrate/__init__.py:77
#: psychopy/experiment/routines/eyetracker_validate/__init__.py:119
#, fuzzy
msgid "Inner border color"
msgstr "لون الحد الداخلي"

#: psychopy/experiment/routines/eyetracker_calibrate/__init__.py:81
#: psychopy/experiment/routines/eyetracker_validate/__init__.py:123
#, fuzzy
msgid "Fill color of the outer part of the target"
msgstr "لون تعبئة الجزء الخارجي من الهدف"

#: psychopy/experiment/routines/eyetracker_calibrate/__init__.py:82
#: psychopy/experiment/routines/eyetracker_validate/__init__.py:124
#, fuzzy
msgid "Outer fill color"
msgstr "لون التعبئة الخارجية"

#: psychopy/experiment/routines/eyetracker_calibrate/__init__.py:86
#: psychopy/experiment/routines/eyetracker_validate/__init__.py:128
#, fuzzy
msgid "Border color of the outer part of the target"
msgstr "لون حدود الجزء الخارجي للجزء الخارجي من الهدف"

#: psychopy/experiment/routines/eyetracker_calibrate/__init__.py:87
#: psychopy/experiment/routines/eyetracker_validate/__init__.py:129
#, fuzzy
msgid "Outer border color"
msgstr "لون الحد الخارجي"

#: psychopy/experiment/routines/eyetracker_calibrate/__init__.py:98
#: psychopy/experiment/routines/eyetracker_validate/__init__.py:140
#, fuzzy
msgid "Width of the line around the outer part of the target"
msgstr "عرض الخط المحيط بالجزء الخارجي من الهدف"

#: psychopy/experiment/routines/eyetracker_calibrate/__init__.py:99
#: psychopy/experiment/routines/eyetracker_validate/__init__.py:141
#, fuzzy
msgid "Outer border width"
msgstr "عرض الحد الخارجي"

#: psychopy/experiment/routines/eyetracker_calibrate/__init__.py:103
#: psychopy/experiment/routines/eyetracker_validate/__init__.py:146
#, fuzzy
msgid "Width of the line around the inner part of the target"
msgstr "عرض الخط المحيط بالجزء الداخلي من الهدف"

#: psychopy/experiment/routines/eyetracker_calibrate/__init__.py:104
#: psychopy/experiment/routines/eyetracker_validate/__init__.py:147
#, fuzzy
msgid "Inner border width"
msgstr "عرض الحد الداخلي"

#: psychopy/experiment/routines/eyetracker_calibrate/__init__.py:108
#: psychopy/experiment/routines/eyetracker_validate/__init__.py:151
#, fuzzy
msgid "Size (radius) of the outer part of the target"
msgstr "حجم (نصف قطر) الجزء الخارجي من الهدف"

#: psychopy/experiment/routines/eyetracker_calibrate/__init__.py:109
#: psychopy/experiment/routines/eyetracker_validate/__init__.py:152
#, fuzzy
msgid "Outer radius"
msgstr "نصف القطر الخارجي"

#: psychopy/experiment/routines/eyetracker_calibrate/__init__.py:113
#: psychopy/experiment/routines/eyetracker_validate/__init__.py:156
#, fuzzy
msgid "Size (radius) of the inner part of the target"
msgstr "حجم (نصف قطر) الجزء الداخلي من الهدف"

#: psychopy/experiment/routines/eyetracker_calibrate/__init__.py:114
#: psychopy/experiment/routines/eyetracker_validate/__init__.py:157
#, fuzzy
msgid "Inner radius"
msgstr "نصف القطر الداخلي"

#: psychopy/experiment/routines/eyetracker_calibrate/__init__.py:136
#: psychopy/experiment/routines/eyetracker_validate/__init__.py:179
#, fuzzy
msgid ""
<<<<<<< HEAD
"Should the target move to the next position after a keypress or after an amount "
"of time?"
=======
"Should the target move to the next position after a keypress or after an amount of "
"time?"
>>>>>>> 64d421fe
msgstr ""
"هل يجب أن ينتقل الهدف إلى الموضع التالي بعد الضغط على المفتاح أم بعد فترة زمنية "
"معينة؟"

#: psychopy/experiment/routines/eyetracker_calibrate/__init__.py:138
#: psychopy/experiment/routines/eyetracker_validate/__init__.py:181
#, fuzzy
msgid "Progress mode"
msgstr "وضع التقدم"

#: psychopy/experiment/routines/eyetracker_calibrate/__init__.py:152
#: psychopy/experiment/routines/eyetracker_validate/__init__.py:195
#, fuzzy
msgid "Time limit (s) after which progress to next position"
msgstr "الحد الزمني (ق) الذي يتم بعده التقدم إلى المركز التالي"

#: psychopy/experiment/routines/eyetracker_calibrate/__init__.py:153
#: psychopy/experiment/routines/eyetracker_validate/__init__.py:196
#, fuzzy
msgid "Target duration"
msgstr "المدة المستهدفة"

#: psychopy/experiment/routines/eyetracker_calibrate/__init__.py:167
#: psychopy/experiment/routines/eyetracker_validate/__init__.py:210
#, fuzzy
msgid "Duration of the target expand/contract animation"
msgstr "مدة الرسوم المتحركة لتوسيع/انكماش الهدف"

#: psychopy/experiment/routines/eyetracker_calibrate/__init__.py:168
#: psychopy/experiment/routines/eyetracker_validate/__init__.py:211
#, fuzzy
msgid "Expand / contract duration"
msgstr "تمديد/مدة العقد"

#: psychopy/experiment/routines/eyetracker_calibrate/__init__.py:172
#: psychopy/experiment/routines/eyetracker_validate/__init__.py:215
#, fuzzy
msgid "How many times bigger than its size the target grows"
msgstr "كم مرة ينمو الهدف أكبر من حجمه"

#: psychopy/experiment/routines/eyetracker_calibrate/__init__.py:173
#: psychopy/experiment/routines/eyetracker_validate/__init__.py:216
#, fuzzy
msgid "Expand scale"
msgstr "توسيع النطاق"

#: psychopy/experiment/routines/eyetracker_calibrate/__init__.py:178
#: psychopy/experiment/routines/eyetracker_validate/__init__.py:220
#, fuzzy
msgid "Enable / disable animations as target stim changes position"
msgstr "تمكين/تعطيل الرسوم المتحركة أثناء تغيير موضع المنبه الهدف"

#: psychopy/experiment/routines/eyetracker_calibrate/__init__.py:179
#: psychopy/experiment/routines/eyetracker_validate/__init__.py:221
#, fuzzy
msgid "Animate position changes"
msgstr "تحريك تغييرات الوضعيات"

#: psychopy/experiment/routines/eyetracker_calibrate/__init__.py:193
#: psychopy/experiment/routines/eyetracker_validate/__init__.py:235
#, fuzzy
msgid "Duration of the animation during position changes."
msgstr "مدة الرسوم المتحركة أثناء تغيير الموضع."

#: psychopy/experiment/routines/eyetracker_calibrate/__init__.py:194
#: psychopy/experiment/routines/eyetracker_validate/__init__.py:236
#, fuzzy
msgid "Movement duration"
msgstr "مدة الحركة"

#: psychopy/experiment/routines/eyetracker_calibrate/__init__.py:208
#: psychopy/experiment/routines/eyetracker_validate/__init__.py:250
#, fuzzy
msgid "Duration of the delay between positions."
msgstr "مدة التأخير بين المواضع."

#: psychopy/experiment/routines/eyetracker_calibrate/__init__.py:209
#: psychopy/experiment/routines/eyetracker_validate/__init__.py:251
#, fuzzy
msgid "Target delay"
msgstr "التأخير المستهدف"

#: psychopy/experiment/routines/eyetracker_validate/__init__.py:17
#, fuzzy
msgid "Validation routine for eyetrackers"
msgstr "روتين التحقق من صحة المتتبعات العينية"

#: psychopy/experiment/routines/eyetracker_validate/__init__.py:79
#, fuzzy
msgid "List of positions (x, y) at which the target can appear"
msgstr "قائمة المواضع (س، ص) التي يمكن أن يظهر فيها الهدف"

#: psychopy/experiment/routines/eyetracker_validate/__init__.py:80
#, fuzzy
msgid "Target positions"
msgstr "المناصب المستهدفة"

#: psychopy/experiment/routines/eyetracker_validate/__init__.py:89
#, fuzzy
msgid "Fill color of the gaze cursor"
msgstr "ملء لون مؤشر التحديق"

#: psychopy/experiment/routines/eyetracker_validate/__init__.py:90
#, fuzzy
msgid "Gaze cursor color"
msgstr "لون مؤشر التحديق"

#: psychopy/experiment/routines/eyetracker_validate/__init__.py:94
#, fuzzy
msgid "Color of text used in validation procedure."
msgstr "لون النص المستخدم في إجراء التحقق من الصحة."

#: psychopy/experiment/routines/eyetracker_validate/__init__.py:262
#, fuzzy
msgid "Save results as an image"
msgstr "حفظ النتائج كصورة"

#: psychopy/experiment/routines/eyetracker_validate/__init__.py:263
#, fuzzy
msgid "Save as image"
msgstr "حفظ كصورة"

#: psychopy/experiment/routines/eyetracker_validate/__init__.py:268
#, fuzzy
msgid "Show a screen with results after completion?"
msgstr "عرض شاشة بالنتائج بعد الانتهاء؟"

#: psychopy/experiment/routines/eyetracker_validate/__init__.py:269
#, fuzzy
msgid "Show results screen"
msgstr "إظهار شاشة النتائج"

#: psychopy/experiment/routines/pavlovia_survey/__init__.py:13
#, fuzzy
msgid "Run a SurveyJS survey in Pavlovia"
msgstr "إجراء استبيان SurveyJS في بافلوفيا"

#: psychopy/experiment/routines/pavlovia_survey/__init__.py:42
#: psychopy/experiment/routines/pavlovia_survey/__init__.py:73
#, fuzzy
msgid "Survey id"
msgstr "معرّف الاستطلاع"

#: psychopy/experiment/routines/pavlovia_survey/__init__.py:44
#, fuzzy
msgid ""
"Linking to a survey ID from Pavlovia Surveys means that the content will "
"automatically update if that survey changes (better for dynamic use)"
msgstr ""
"الارتباط بمعرف استطلاع رأي من استبيانات بافلوفيا يعني أن المحتوى سيتم تحديثه "
"تلقائيًا إذا تغير هذا الاستبيان (أفضل للاستخدام الديناميكي)"

#: psychopy/experiment/routines/pavlovia_survey/__init__.py:46
#, fuzzy
msgid "How do I get my survey ID?"
msgstr "كيف أحصل على معرّف الاستطلاع الخاص بي؟"

#: psychopy/experiment/routines/pavlovia_survey/__init__.py:50
#, fuzzy
msgid "Survey Model File"
msgstr "ملف نموذج المسح"

#: psychopy/experiment/routines/pavlovia_survey/__init__.py:52
#, fuzzy
msgid ""
"Inserting a JSON file (exported from Pavlovia Surveys) means that the survey is "
"embedded within this project and will not change unless you import it again "
"(better for archiving)"
msgstr ""
"يعني إدراج ملف JSON (تم تصديره من Pavlovia Surveys) أن الاستطلاع مضمن في هذا "
"المشروع ولن يتغير إلا إذا قمت باستيراده مرة أخرى (أفضل للأرشفة)"

#: psychopy/experiment/routines/pavlovia_survey/__init__.py:54
#, fuzzy
msgid "How do I get my survey model file?"
msgstr "كيف يمكنني الحصول على ملف نموذج الاستطلاع الخاص بي؟"

#: psychopy/experiment/routines/pavlovia_survey/__init__.py:58
#, fuzzy
msgid "Survey type"
msgstr "نوع المسح"

#: psychopy/experiment/routines/pavlovia_survey/__init__.py:71
#, fuzzy
msgid ""
"The ID for your survey on Pavlovia. Tip: Right click to open the survey in your "
"browser!"
msgstr ""
"معرف الاستطلاع الخاص بك على بافلوفيا. نصيحة: انقر بزر الماوس الأيمن لفتح الاستطلاع "
"في متصفحك!"

#: psychopy/experiment/routines/pavlovia_survey/__init__.py:86
#, fuzzy
msgid "File path of the JSON file used to construct the survey"
msgstr "مسار ملف ملف JSON المستخدم لإنشاء الاستبيان"

#: psychopy/experiment/routines/pavlovia_survey/__init__.py:88
#, fuzzy
msgid "Survey JSON"
msgstr "استبيان JSON"

#: psychopy/gui/qtgui.py:86
#, fuzzy
msgid "PsychoPy Dialog"
msgstr "مربع الحوار النفسي"

#: psychopy/gui/qtgui.py:131
#, fuzzy
msgid "Fields marked with an asterisk (*) are required."
msgstr "الحقول المميزة بعلامة النجمة (*) مطلوبة."

#: psychopy/gui/qtgui.py:555 psychopy/gui/wxgui.py:325
#, fuzzy
msgid "Select file to save"
msgstr "حدد ملفاً لحفظه"

#: psychopy/gui/qtgui.py:600
#, fuzzy
msgid "Select file to open"
msgstr "حدد الملف المراد فتحه"

#: psychopy/gui/qtgui.py:650
#, fuzzy
msgid "Information"
msgstr "المعلومات"

#: psychopy/gui/qtgui.py:652 psychopy/gui/qtgui.py:658 psychopy/gui/qtgui.py:664
#: psychopy/gui/qtgui.py:670
#, fuzzy
msgid "No details provided. ('prompt' value not set)."
msgstr "لم يتم تقديم أي تفاصيل. (لم يتم تعيين قيمة \"المطالبة\")."

#: psychopy/gui/qtgui.py:662
#, fuzzy
msgid "Critical"
msgstr "حرجة"

#: psychopy/gui/qtgui.py:668
#, fuzzy
msgid "About Experiment"
msgstr "حول التجربة"

#: psychopy/gui/wxgui.py:65
#, fuzzy
msgid "PsychoPy dialogue"
msgstr "الحوار النفسي"

#: psychopy/gui/wxgui.py:376
#, fuzzy
msgid "Select file(s) to open"
msgstr "حدد الملف (الملفات) المراد فتحها"

#: psychopy/hardware/camera/__init__.py:1660
#, fuzzy, python-brace-format
msgid ""
"Device {device} does not support frame rate of {frameRate} and frame size of "
"{frameSize}, using closest supported format: {desc}"
msgstr ""
"الجهاز {device} لا يدعم معدل الإطارات {frameRate} وحجم الإطار {frameSize}، "
"باستخدام أقرب تنسيق مدعوم: {desc}"

#: psychopy/liaison.py:29
#, fuzzy
msgid ""
"`psychopy.liaison` requires the package `websockets`, this can be installed via "
"command line:\n"
"`pip install websockets`."
msgstr ""
"يتطلب برنامج 'psychopy.liaison' حزمة 'websockets'، ويمكن تثبيتها عبر سطر الأوامر:\n"
"\"تثبيت مآخذ الويب\"."

#: psychopy/localization/_localization.py:156
#, fuzzy
msgid "start type"
msgstr "نوع البدء"

#: psychopy/localization/_localization.py:157
#, fuzzy
msgid "stop type"
msgstr "نوع التوقف"

#: psychopy/localization/_localization.py:164
#, fuzzy
msgid "Spatial Units"
msgstr "الوحدات المكانية"

#: psychopy/localization/_localization.py:165
#, fuzzy
msgid "Foreground Color"
msgstr "لون المقدمة"

#: psychopy/localization/_localization.py:166
#, fuzzy
msgid "Color Space"
msgstr "مساحة اللون"

#: psychopy/localization/_localization.py:167
#, fuzzy
msgid "Fill Color"
msgstr "لون التعبئة"

#: psychopy/localization/_localization.py:168
#, fuzzy
msgid "Fill Color Space"
msgstr "ملء مساحة اللون"

#: psychopy/localization/_localization.py:169
#, fuzzy
msgid "Border Color"
msgstr "لون الحدود"

#: psychopy/localization/_localization.py:170
#, fuzzy
msgid "Border Color Space"
msgstr "مساحة ألوان الحدود"

#: psychopy/localization/_localization.py:179
#, fuzzy
msgid "nReps"
msgstr "نريبس"

#: psychopy/localization/_localization.py:180
#, fuzzy
msgid "Conditions"
msgstr "الشروط"

#: psychopy/localization/_localization.py:181
#, fuzzy
msgid "conditionsFile"
msgstr "الظروفالملف"

#: psychopy/localization/_localization.py:182
#, fuzzy
msgid "endPoints"
msgstr "نقاط النهاية"

#: psychopy/localization/_localization.py:183
#, fuzzy
msgid "Selected rows"
msgstr "الصفوف المختارة"

#: psychopy/localization/_localization.py:184
#, fuzzy
msgid "loopType"
msgstr "نوع الحلقة"

#: psychopy/localization/_localization.py:185
#, fuzzy
msgid "random seed"
msgstr "بذرة عشوائية"

#: psychopy/localization/_localization.py:186
#, fuzzy
msgid "Is trials"
msgstr "هل المحاكمات"

#: psychopy/localization/_localization.py:187
#, fuzzy
msgid "min value"
msgstr "الحد الأدنى للقيمة"

#: psychopy/localization/_localization.py:188
#, fuzzy
msgid "N reversals"
msgstr "انعكاسات N"

#: psychopy/localization/_localization.py:189
#, fuzzy
msgid "start value"
msgstr "قيمة البدء"

#: psychopy/localization/_localization.py:190
#, fuzzy
msgid "N up"
msgstr "ن لأعلى"

#: psychopy/localization/_localization.py:191
#, fuzzy
msgid "max value"
msgstr "القيمة القصوى"

#: psychopy/localization/_localization.py:192
#, fuzzy
msgid "N down"
msgstr "ن لأسفل"

#: psychopy/localization/_localization.py:193
#, fuzzy
msgid "step type"
msgstr "نوع الخطوة"

#: psychopy/localization/_localization.py:194
#, fuzzy
msgid "step sizes"
msgstr "أحجام الخطوات"

#: psychopy/localization/_localization.py:195
#, fuzzy
msgid "stairType"
msgstr "نوع السلالم"

#: psychopy/localization/_localization.py:196
#, fuzzy
msgid "switchMethod"
msgstr "طريقة التبديل"

#: psychopy/monitors/MonitorCenter.py:166 psychopy/monitors/MonitorCenter.py:304
#, fuzzy
msgid "Monitor Info"
msgstr "معلومات الشاشة"

#: psychopy/monitors/MonitorCenter.py:175 psychopy/monitors/MonitorCenter.py:370
#, fuzzy
msgid "Calibration"
msgstr "المعايرة"

#: psychopy/monitors/MonitorCenter.py:218
#, fuzzy
msgid "Save\tCtrl+S"
msgstr "حفظ Ctrl+S"

#: psychopy/monitors/MonitorCenter.py:219
#, fuzzy
msgid "Save the current monitor"
msgstr "حفظ الشاشة الحالية"

#: psychopy/monitors/MonitorCenter.py:222
#, fuzzy
msgid "Close Monitor Center (but not other PsychoPy windows)"
msgstr "إغلاق مركز المراقبة (ولكن ليس نوافذ PsychoPy الأخرى)"

#: psychopy/monitors/MonitorCenter.py:224
#, fuzzy
msgid "Close Monitor Center\tCtrl+W"
msgstr "إغلاق مركز المراقبة Ctrl+W"

#: psychopy/monitors/MonitorCenter.py:232
#, fuzzy
msgid "Copy the current monitor's name to clipboard"
msgstr "نسخ اسم الشاشة الحالية إلى الحافظة"

#: psychopy/monitors/MonitorCenter.py:233
#, fuzzy
msgid "Copy\tCtrl+C"
msgstr "نسخ Ctrl+C"

#: psychopy/monitors/MonitorCenter.py:241
#, fuzzy
msgid "Choose Monitor"
msgstr "اختر الشاشة"

#: psychopy/monitors/MonitorCenter.py:257
#, fuzzy
msgid "Create a new monitor"
msgstr "إنشاء شاشة جديدة"

#: psychopy/monitors/MonitorCenter.py:262
#, fuzzy
msgid "Save all calibrations for this monitor"
msgstr "حفظ جميع المعايرات لهذه الشاشة"

#: psychopy/monitors/MonitorCenter.py:269
#, fuzzy
msgid "Delete this monitor entirely"
msgstr "احذف هذه الشاشة بالكامل"

#: psychopy/monitors/MonitorCenter.py:280
#, fuzzy
msgid "Copy..."
msgstr "عُلم..."

#: psychopy/monitors/MonitorCenter.py:283
#, fuzzy
msgid "Creates a new calibration entry for this monitor"
msgstr "إنشاء إدخال معايرة جديد لهذه الشاشة"

#: psychopy/monitors/MonitorCenter.py:290
#, fuzzy
msgid "Remove this calibration entry (finalized when monitor is saved)"
msgstr "إزالة إدخال المعايرة هذا (يتم الانتهاء منه عند حفظ الشاشة)"

#: psychopy/monitors/MonitorCenter.py:310
#, fuzzy
msgid "Screen Distance (cm):"
msgstr "مسافة الشاشة (سم):"

#: psychopy/monitors/MonitorCenter.py:317
#, fuzzy
msgid "Screen Width (cm):"
msgstr "عرض الشاشة (سم):"

#: psychopy/monitors/MonitorCenter.py:323
#, fuzzy
msgid "Size (pixels; Horiz,Vert):"
msgstr "الحجم (بكسل؛ أفقي، عمودي):"

#: psychopy/monitors/MonitorCenter.py:335
#, fuzzy
msgid "Calibration Date:"
msgstr "تاريخ المعايرة:"

#: psychopy/monitors/MonitorCenter.py:342
#, fuzzy
msgid "Notes:"
msgstr "الملاحظات:"

#: psychopy/monitors/MonitorCenter.py:350 psychopy/monitors/MonitorCenter.py:1202
#, fuzzy
msgid "Use Bits++"
msgstr "استخدم Bits ++"

#: psychopy/monitors/MonitorCenter.py:384
#, fuzzy
msgid "Scan all ports"
msgstr "فحص جميع المنافذ"

#: psychopy/monitors/MonitorCenter.py:393
#, fuzzy
msgid "Get Photometer"
msgstr "احصل على مقياس ضوئي"

#: psychopy/monitors/MonitorCenter.py:399
#, fuzzy
msgid "Gamma Calibration..."
msgstr "معايرة أشعة غاما..."

#: psychopy/monitors/MonitorCenter.py:403
#, fuzzy
msgid "Gamma Test..."
msgstr "اختبار جاما..."

#: psychopy/monitors/MonitorCenter.py:410
#, fuzzy
msgid "Chromatic Calibration..."
msgstr "المعايرة اللونية..."

#: psychopy/monitors/MonitorCenter.py:415
#, fuzzy
msgid "Plot gamma"
msgstr "مؤامرة جاما"

#: psychopy/monitors/MonitorCenter.py:419
#, fuzzy
msgid "Plot spectra"
msgstr "أطياف الرسم البياني"

#: psychopy/monitors/MonitorCenter.py:431
#, fuzzy
msgid "Linearization"
msgstr "الخطية"

#: psychopy/monitors/MonitorCenter.py:533
#, fuzzy
msgid "Save changes to monitor settings before quitting?"
msgstr "حفظ التغييرات على إعدادات الشاشة قبل الإنهاء؟"

#: psychopy/monitors/MonitorCenter.py:554
#, fuzzy
msgid "Save changes to monitor?"
msgstr "حفظ التغييرات على الشاشة؟"

#: psychopy/monitors/MonitorCenter.py:648
#, fuzzy, python-format
msgid "Name of this calibration (for monitor \"%(name)s\") will be:)"
msgstr "اسم هذه المعايرة (للشاشة \"%(name)s\") سيكون:)"

#: psychopy/monitors/MonitorCenter.py:652 psychopy/monitors/MonitorCenter.py:667
#, fuzzy
msgid "Input text"
msgstr "نص الإدخال"

#: psychopy/monitors/MonitorCenter.py:666
#, fuzzy
msgid "New monitor name:"
msgstr "اسم الشاشة الجديدة:"

#: psychopy/monitors/MonitorCenter.py:681
#, fuzzy, python-format
msgid "Are you sure you want to delete all details for %s? (cannot be undone)"
msgstr "هل أنت متأكد أنك تريد حذف جميع التفاصيل الخاصة بـ %s؟ (لا يمكن التراجع عنها)"

#: psychopy/monitors/MonitorCenter.py:705
#, fuzzy
msgid "Are you sure you want to delete this calibration? (cannot be undone)"
msgstr "هل أنت متأكد من رغبتك في حذف هذه المعايرة؟ (لا يمكن التراجع عنها)"

#: psychopy/monitors/MonitorCenter.py:973
#, fuzzy
msgid "Scanning ports..."
msgstr "مسح المنافذ..."

#: psychopy/monitors/MonitorCenter.py:982
#, fuzzy, python-format
msgid "%(photomType)s found on %(photomPort)s"
msgstr "%(photomType)s وجدت على %(photomPort)s"

#: psychopy/monitors/MonitorCenter.py:987
#, fuzzy
msgid "No photometers found"
msgstr "لم يتم العثور على مقاييس ضوئية"

#: psychopy/monitors/MonitorCenter.py:996 psychopy/monitors/MonitorCenter.py:1001
#, fuzzy
msgid "Dark calibration of ColorCAL"
msgstr "المعايرة الداكنة لـ ColorCAL"

#: psychopy/monitors/MonitorCenter.py:997
#, fuzzy
msgid ""
"Your ColorCAL needs to be calibrated first. Please block all light from getting "
"into the lens and press OK."
msgstr ""
"يجب معايرة ColorCAL أولاً. يرجى حجب كل الضوء من الدخول إلى العدسة والضغط على موافق."

#: psychopy/monitors/MonitorCenter.py:1014
#, fuzzy
msgid "Try again. Cover the lens fully and press OK"
msgstr "حاول مرة أخرى. قم بتغطية العدسة بالكامل واضغط على موافق"

#: psychopy/monitors/MonitorCenter.py:1018
#, fuzzy, python-format
msgid "%(monName)s %(calibName)s Gamma Functions"
msgstr "[صفر] %(calibName)s دوال جاما"

#: psychopy/monitors/MonitorCenter.py:1087
#, fuzzy, python-format
msgid "%(monName)s %(calibName)s Spectra"
msgstr "[صفر] %(calibName)s أطياف"

#: psychopy/monitors/MonitorCenter.py:1112
#, fuzzy
msgid "Recorded luminance values"
msgstr "قيم الإضاءة المسجلة"

#: psychopy/monitors/MonitorCenter.py:1139
#, fuzzy
msgid "Luminance Values"
msgstr "قيم الإنارة"

#: psychopy/monitors/MonitorCenter.py:1192
#, fuzzy
msgid "Gamma Calibration"
msgstr "معايرة أشعة غاما"

#: psychopy/monitors/MonitorCenter.py:1205
#, fuzzy
msgid "Number of calibration points:"
msgstr "عدد نقاط المعايرة:"

#: psychopy/monitors/MonitorCenter.py:1209
#, fuzzy
msgid "Screen number (primary is 1)"
msgstr "رقم الشاشة (الأساسي هو 1)"

#: psychopy/monitors/MonitorCenter.py:1213
#, fuzzy
msgid "Patch size (fraction of screen):"
msgstr "حجم الرقعة (جزء من الشاشة):"

#: psychopy/monitors/MonitorCenter.py:1247
#, fuzzy
msgid "PsychoPy Monitor Center"
msgstr "مركز المراقبة النفسية"

#: psychopy/preferences/hints.py:12
#, fuzzy
msgid "which system to use as a backend for drawing"
msgstr "أي نظام لاستخدامه كخلفية للرسم"

#: psychopy/preferences/hints.py:15
#, fuzzy
msgid "the default units for windows and visual stimuli"
msgstr "الوحدات الافتراضية للنوافذ والمحفزات البصرية"

#: psychopy/preferences/hints.py:18
#, fuzzy
msgid "full screen is best for accurate timing"
msgstr "ملء الشاشة الكاملة هو الأفضل للتوقيت الدقيق"

#: psychopy/preferences/hints.py:21
#, fuzzy
msgid "enable subjects to use the mouse and GUIs during experiments"
msgstr "تمكين الأشخاص من استخدام الماوس وواجهات المستخدم الرسومية أثناء التجارب"

#: psychopy/preferences/hints.py:24
#, fuzzy
msgid "'version' is for internal usage, not for the user"
msgstr "\"الإصدار\" للاستخدام الداخلي، وليس للمستخدم"

#: psychopy/preferences/hints.py:27
#, fuzzy
msgid "Add paths here to your custom Python modules"
msgstr "أضف المسارات هنا إلى وحدات Python النمطية المخصصة لديك"

#: psychopy/preferences/hints.py:30
#, fuzzy
msgid "path to flac (lossless audio compression) on this operating system"
msgstr "مسار إلى FLAC (ضغط الصوت بدون فقدان) على نظام التشغيل هذا"

#: psychopy/preferences/hints.py:33
#, fuzzy
msgid "Shutdown keys, following the pyglet naming scheme."
msgstr "مفاتيح إيقاف التشغيل، باتباع مخطط تسمية pyglet."

#: psychopy/preferences/hints.py:36
#, fuzzy
msgid "Modifier keys for shutdown keys"
msgstr "مفاتيح التعديل لمفاتيح إيقاف التشغيل"

#: psychopy/preferences/hints.py:39
#, fuzzy
msgid "What to do if gamma-correction not possible"
msgstr "ماذا تفعل إذا كان تصحيح جاما غير ممكن"

#: psychopy/preferences/hints.py:42
#, fuzzy
msgid "Add plugin names here to load when a PsychoPy session starts."
msgstr "أضف أسماء المكونات الإضافية هنا لتحميلها عند بدء جلسة PsychoPy."

#: psychopy/preferences/hints.py:45
#, fuzzy
msgid ""
"Google Cloud Platform key, required for the audio transcription using Google "
"Speech Recognition. Specified as a path to a JSON file containing the key data."
msgstr ""
"مفتاح Google Cloud Platform، المطلوب لنسخ الصوت باستخدام Google Speech "
"Recognition. يتم تحديده كمسار إلى ملف JSON يحتوي على بيانات المفتاح."

#: psychopy/preferences/hints.py:48
#, fuzzy
msgid "display tips when starting PsychoPy"
msgstr "نصائح العرض عند بدء تشغيل PsychoPy"

#: psychopy/preferences/hints.py:51
#, fuzzy
msgid "what windows to display when PsychoPy starts"
msgstr "ما هي النوافذ التي سيتم عرضها عند بدء تشغيل PsychoPy"

#: psychopy/preferences/hints.py:54
#, fuzzy
msgid "reset preferences to defaults on next restart of PsychoPy"
msgstr ""
"إعادة تعيين التفضيلات إلى الإعدادات الافتراضية عند إعادة تشغيل PsychoPy في المرة "
"القادمة"

#: psychopy/preferences/hints.py:57
#, fuzzy
msgid "save any unsaved preferences before closing the window"
msgstr "حفظ أي تفضيلات غير محفوظة قبل إغلاق النافذة"

#: psychopy/preferences/hints.py:60
#, fuzzy
msgid "enable features for debugging PsychoPy itself, including unit-tests"
msgstr "تمكين ميزات لتصحيح أخطاء PsychoPy نفسها، بما في ذلك اختبارات الوحدة"

#: psychopy/preferences/hints.py:63
#, fuzzy
msgid ""
"language to use in menus etc; not all translations are available. Select a value, "
"then restart the app."
msgstr ""
"لغة لاستخدامها في القوائم وما إلى ذلك؛ لا تتوفر جميع الترجمات. حدد قيمة، ثم أعد "
"تشغيل التطبيق."

#: psychopy/preferences/hints.py:67
<<<<<<< HEAD
msgid "Show an error dialog when PsychoPy encounters an unhandled internal error."
msgstr ""
=======
#, fuzzy
msgid "Show an error dialog when PsychoPy encounters an unhandled internal error."
msgstr "إظهار مربع حوار خطأ عندما يواجه PsychoPy خطأ داخليًا لم تتم معالجته."
>>>>>>> 64d421fe

#: psychopy/preferences/hints.py:70
#, fuzzy
msgid "Theme"
msgstr "الموضوع"

#: psychopy/preferences/hints.py:74
#, fuzzy
msgid "open Coder files as read-only (allows running without accidental changes)"
msgstr "فتح ملفات المبرمج كملفات للقراءة فقط (يسمح بالتشغيل دون تغييرات عرضية)"

#: psychopy/preferences/hints.py:77
#, fuzzy
msgid "a list of font names; the first one found on the system will be used"
msgstr "قائمة بأسماء الخطوط؛ سيتم استخدام أول خط موجود على النظام"

#: psychopy/preferences/hints.py:80
#, fuzzy
msgid "Font size (in pts) takes an integer between 6 and 24"
msgstr "يأخذ حجم الخط (بالنقاط) عدداً صحيحاً يتراوح بين 6 و24 نقطة"

#: psychopy/preferences/hints.py:83
#, fuzzy
msgid "Spacing between lines"
msgstr "التباعد بين السطور"

#: psychopy/preferences/hints.py:86
#, fuzzy
msgid "Long line edge guide, specify zero to disable"
msgstr "دليل حافة الخط الطويل، حدد صفر لتعطيله"

#: psychopy/preferences/hints.py:89
#, fuzzy
msgid "Set the source assistant panel to be visible by default"
msgstr "تعيين لوحة مساعد المصدر لتكون مرئية بشكل افتراضي"

#: psychopy/preferences/hints.py:92
#, fuzzy
msgid "Set the output/shell to be visible by default"
msgstr "تعيين الإخراج/الصدفة لتكون مرئية بشكل افتراضي"

#: psychopy/preferences/hints.py:96
#, fuzzy
msgid "Show code completion suggestion and calltips automatically when typing."
msgstr "اعرض اقتراح إكمال الرمز وتلميحات الاستدعاء تلقائيًا عند الكتابة."

#: psychopy/preferences/hints.py:99
#, fuzzy
msgid "reload previously opened files after start"
msgstr "إعادة تحميل الملفات المفتوحة مسبقاً بعد بدء التشغيل"

#: psychopy/preferences/hints.py:102
#, fuzzy
msgid "for coder shell window, which shell to use"
msgstr "لنافذة قذيفة المبرمج، أي قذيفة لاستخدامها"

#: psychopy/preferences/hints.py:105
#, fuzzy
msgid "whether to automatically reload a previously open experiment"
msgstr "ما إذا كان سيتم إعادة تحميل تجربة مفتوحة مسبقًا تلقائيًا"

#: psychopy/preferences/hints.py:108
#, fuzzy
msgid "Default to when writing code components"
msgstr "افتراضي عند كتابة مكونات التعليمات البرمجية"

#: psychopy/preferences/hints.py:112
<<<<<<< HEAD
=======
#, fuzzy
>>>>>>> 64d421fe
msgid "if False will create scripts with an 'easier' but more cluttered namespace"
msgstr ""
"إذا كان خطأ سيؤدي إلى إنشاء نصوص برمجية ذات مساحة أسماء \"أسهل\" ولكن أكثر تشوشًا"

#: psychopy/preferences/hints.py:115
#, fuzzy
msgid "folder names for custom components; expects a comma-separated list"
msgstr "أسماء المجلدات للمكونات المخصصة؛ ويتوقع قائمة مفصولة بفاصلة"

#: psychopy/preferences/hints.py:118
#, fuzzy
msgid "Only show components which work in..."
msgstr "اعرض فقط المكونات التي تعمل في..."

#: psychopy/preferences/hints.py:121
#, fuzzy
msgid "a list of components to hide (eg, because you never use them)"
msgstr "قائمة بالمكونات التي يجب إخفاؤها (على سبيل المثال، لأنك لا تستخدمها أبدًا)"

#: psychopy/preferences/hints.py:124
#, fuzzy
msgid "where the Builder demos are located on this computer (after unpacking)"
msgstr "حيث توجد العروض التوضيحية ل Builder على هذا الكمبيوتر (بعد تفريغ العبوة)"

#: psychopy/preferences/hints.py:128
#, fuzzy
msgid ""
"name of the folder where subject data should be saved (relative to the script)"
msgstr "اسم المجلد الذي يجب حفظ بيانات الموضوع فيه (بالنسبة للبرنامج النصي)"

#: psychopy/preferences/hints.py:131
#, fuzzy
msgid ""
"Panels arrangement: Should Flow be on the top or bottom, and should Components be "
"on the left or right?"
msgstr ""
"ترتيب الألواح: هل يجب أن يكون التدفق في الأعلى أم الأسفل، وهل يجب أن تكون المكونات "
"على اليسار أم اليمين؟"

#: psychopy/preferences/hints.py:134
#, fuzzy
msgid "Display text in a floating window that describes the experiment"
msgstr "عرض نص في نافذة عائمة يصف التجربة"

#: psychopy/preferences/hints.py:137
#, fuzzy
msgid "Upper limit on how many components can be in favorites"
msgstr "الحد الأعلى لعدد المكونات التي يمكن أن تكون في المفضلة"

#: psychopy/preferences/hints.py:140
#, fuzzy
msgid "Ask for confirmation when closing a routine tab."
msgstr "اطلب التأكيد عند إغلاق علامة تبويب روتينية."

#: psychopy/preferences/hints.py:143
#, fuzzy
msgid "choice of audio library"
msgstr "اختيار مكتبة الصوت"

#: psychopy/preferences/hints.py:147
#, fuzzy
msgid "latency mode for PsychToolbox audio (3 is good for most applications. See"
msgstr "وضع الكمون لصوت PsychToolbox (3 جيد لمعظم التطبيقات. انظر"

#: psychopy/preferences/hints.py:150
#, fuzzy
msgid "audio driver to use"
msgstr "برنامج تشغيل الصوت للاستخدام"

#: psychopy/preferences/hints.py:153
#, fuzzy
msgid "audio device to use (if audioLib allows control)"
msgstr "جهاز صوتي لاستخدامه (إذا كان يسمح بالتحكم في AudioLib)"

#: psychopy/preferences/hints.py:156
#, fuzzy
msgid "a list of parallel ports"
msgstr "قائمة بالمنافذ المتوازية"

#: psychopy/preferences/hints.py:159
#, fuzzy
msgid "The name of the Qmix pump configuration to use"
msgstr "اسم تكوين مضخة Qmix المراد استخدامها"

#: psychopy/preferences/hints.py:162
#, fuzzy
msgid "the http proxy for usage stats and auto-updating; format is host: port"
msgstr "وكيل http لإحصاءات الاستخدام والتحديث التلقائي؛ التنسيق هو المضيف: المنفذ"

#: psychopy/preferences/hints.py:166
#, fuzzy
msgid ""
"override the above proxy settings with values found in the environment (if "
"possible)"
msgstr "تجاوز إعدادات الوكيل المذكورة أعلاه بالقيم الموجودة في البيئة (إن أمكن)"

#: psychopy/preferences/hints.py:169
#, fuzzy
msgid ""
"allow PsychoPy to send anonymous usage stats; please allow if possible, it helps "
"PsychoPy's development"
msgstr ""
"السماح ل PsychoPy بإرسال إحصائيات استخدام مجهولة المصدر؛ يُرجى السماح بذلك إن أمكن، "
"فهذا يساعد في تطوير PsychoPy"

#: psychopy/preferences/hints.py:172
#, fuzzy
msgid "allow PsychoPy to check for new features and bug fixes"
msgstr "السماح ل PsychoPy بالتحقق من الميزات الجديدة وإصلاح الأخطاء"

#: psychopy/preferences/hints.py:175
#, fuzzy
msgid "max time to wait for a connection response"
msgstr "أقصى وقت لانتظار استجابة الاتصال"

#: psychopy/preferences/hints.py:178
#, fuzzy
msgid "open an existing file"
msgstr "فتح ملف موجود"

#: psychopy/preferences/hints.py:181
#, fuzzy
msgid "start a new experiment or script"
msgstr "بدء تجربة أو سيناريو جديد"

#: psychopy/preferences/hints.py:184
#, fuzzy
msgid "save a Builder or Coder file"
msgstr "حفظ ملف منشئ أو مبرمج"

#: psychopy/preferences/hints.py:187
#, fuzzy
msgid "save a Builder or Coder file under a new name"
msgstr "حفظ ملف منشئ أو مبرمج تحت اسم جديد"

#: psychopy/preferences/hints.py:190
#, fuzzy
msgid "Coder: print the file"
msgstr "المبرمج: اطبع الملف"

#: psychopy/preferences/hints.py:193
#, fuzzy
msgid "close the Builder or Coder window"
msgstr "أغلق نافذة المنشئ أو المبرمج"

#: psychopy/preferences/hints.py:196
#, fuzzy
msgid "end the application (PsychoPy)"
msgstr "إنهاء التطبيق (PsychoPy)"

#: psychopy/preferences/hints.py:199
#, fuzzy
msgid "open the preferences dialog"
msgstr "افتح مربع حوار التفضيلات"

#: psychopy/preferences/hints.py:202
#, fuzzy
msgid "export Builder experiment to HTML"
msgstr "تجربة منشئ التصدير إلى HTML"

#: psychopy/preferences/hints.py:205
#, fuzzy
msgid "Coder: cut"
msgstr "المبرمج: قطع"

#: psychopy/preferences/hints.py:208
#, fuzzy
msgid "Coder: copy"
msgstr "المبرمج: نسخ"

#: psychopy/preferences/hints.py:211
#, fuzzy
msgid "Coder: paste"
msgstr "المبرمج: لصق"

#: psychopy/preferences/hints.py:214
#, fuzzy
msgid "Coder: duplicate"
msgstr "المبرمج: مكرر"

#: psychopy/preferences/hints.py:217
#, fuzzy
msgid "Coder: indent code by one level (4 spaces)"
msgstr "المبرمج: وضع مسافة بادئة للرمز بمقدار مستوى واحد (4 مسافات)"

#: psychopy/preferences/hints.py:220
#, fuzzy
msgid "Coder: reduce indentation by one level (4 spaces)"
msgstr "المبرمج: تقليل المسافة البادئة بمقدار مستوى واحد (4 مسافات)"

#: psychopy/preferences/hints.py:223
#, fuzzy
msgid "Coder: indent to fit python syntax"
msgstr "المبرمج: المسافة البادئة لتناسب بناء جملة بيثون"

#: psychopy/preferences/hints.py:226
#, fuzzy
msgid "Coder: find"
msgstr "المبرمج: ابحث عن"

#: psychopy/preferences/hints.py:229
#, fuzzy
msgid "Coder: find again"
msgstr "المبرمج: ابحث مرة أخرى"

#: psychopy/preferences/hints.py:232
#, fuzzy
msgid "Coder: undo"
msgstr "المبرمج: التراجع"

#: psychopy/preferences/hints.py:235
#, fuzzy
msgid "Coder: redo"
msgstr "المبرمج: إعادة"

#: psychopy/preferences/hints.py:238
#, fuzzy
msgid "Coder: add a # to the start of the line(s)"
msgstr "المبرمج: إضافة رقم # إلى بداية السطر (الأسطر)"

#: psychopy/preferences/hints.py:241
#, fuzzy
msgid "Coder: remove # from start of line(s)"
msgstr "المبرمج: إزالة رقم # من بداية السطر (الأسطر)"

#: psychopy/preferences/hints.py:244
#, fuzzy
msgid "Coder: add or remove # from start of line(s)"
msgstr "المبرمج: إضافة أو إزالة رقم # من بداية السطر (الأسطر)"

#: psychopy/preferences/hints.py:247
#, fuzzy
msgid "Coder: fold this block of code"
msgstr "المبرمج: قم بطي هذه الكتلة من التعليمات البرمجية"

#: psychopy/preferences/hints.py:250
#, fuzzy
msgid "Coder: increase font size this block of code"
msgstr "المبرمج: قم بزيادة حجم الخط هذه الكتلة من التعليمات البرمجية"

#: psychopy/preferences/hints.py:253
#, fuzzy
msgid "Coder: decrease font size this block of code"
msgstr "المبرمج: تصغير حجم الخط هذه الكتلة من التعليمات البرمجية"

#: psychopy/preferences/hints.py:256
#, fuzzy
msgid "Coder: check for basic syntax errors"
msgstr "المبرمج: تحقق من الأخطاء النحوية الأساسية"

#: psychopy/preferences/hints.py:260
#, fuzzy
msgid ""
"convert a Builder .psyexp script into a python script and open it in the Coder"
msgstr ""
"تحويل النص البرمجة البرمجية .psyexp الخاصة بـ Builder إلى نص برمجي بايثون وفتحه في "
"المبرمج"

#: psychopy/preferences/hints.py:263
#, fuzzy
msgid "launch a script, Builder or Coder, or run unit-tests"
msgstr "تشغيل برنامج نصي أو منشئ أو مبرمج أو تشغيل اختبارات الوحدة"

#: psychopy/preferences/hints.py:266
#, fuzzy
msgid "attempt to interrupt and halt a running script"
msgstr "محاولة مقاطعة وإيقاف برنامج نصي قيد التشغيل"

#: psychopy/preferences/hints.py:269
#, fuzzy
msgid "Coder: show / hide white-space dots"
msgstr "المبرمج: إظهار/إخفاء نقاط المسافات البيضاء"

#: psychopy/preferences/hints.py:272
#, fuzzy
msgid "Coder: show / hide end of line characters"
msgstr "المبرمج: إظهار/إخفاء أحرف نهاية السطر"

#: psychopy/preferences/hints.py:275
#, fuzzy
msgid "Coder: show / hide indentation level lines"
msgstr "المبرمج: إظهار/إخفاء خطوط مستوى المسافة البادئة"

#: psychopy/preferences/hints.py:278
#, fuzzy
msgid "Builder: create a new routine"
msgstr "المنشئ: إنشاء روتين جديد"

#: psychopy/preferences/hints.py:281
#, fuzzy
msgid "Builder: copy an existing routine"
msgstr "المنشئ: نسخ روتين موجود"

#: psychopy/preferences/hints.py:284
#, fuzzy
msgid "Builder: paste the copied routine"
msgstr "المنشئ: الصق الروتين المنسوخ"

#: psychopy/preferences/hints.py:287
#, fuzzy
msgid "Builder: paste the copied component"
msgstr "المنشئ: الصق المكون المنسوخ"

#: psychopy/preferences/hints.py:290
#, fuzzy
msgid "Coder: show / hide the output panel"
msgstr "المبرمج: إظهار/إخفاء لوحة الإخراج"

#: psychopy/preferences/hints.py:293
#, fuzzy
msgid "Builder: rename an existing routine"
msgstr "المنشئ: إعادة تسمية روتين موجود"

#: psychopy/preferences/hints.py:296
#, fuzzy
msgid "switch between windows"
msgstr "التبديل بين النوافذ"

#: psychopy/preferences/hints.py:299
#, fuzzy
msgid "increase display size in Flow"
msgstr "زيادة حجم العرض في التدفق"

#: psychopy/preferences/hints.py:302
#, fuzzy
msgid "decrease display size in Flow"
msgstr "تقليل حجم العرض في التدفق"

#: psychopy/preferences/hints.py:305
#, fuzzy
msgid "increase display size of Routines"
msgstr "زيادة حجم عرض الإجراءات الروتينية"

#: psychopy/preferences/hints.py:308
#, fuzzy
msgid "decrease display size of Routines"
msgstr "تقليل حجم عرض الإجراءات الروتينية"

#: psychopy/preferences/hints.py:311
#, fuzzy
msgid "show or hide the readme (info) for this experiment if possible"
msgstr "إظهار أو إخفاء ملف القراءة (المعلومات) لهذه التجربة إن أمكن"

#: psychopy/preferences/hints.py:314
#, fuzzy
msgid "Projects: Log in to pavlovia"
msgstr "المشاريع تسجيل الدخول إلى بافلوفيا"

#: psychopy/preferences/hints.py:317
#, fuzzy
msgid "Projects: Log in to OSF"
msgstr "المشاريع: تسجيل الدخول إلى OSF"

#: psychopy/preferences/hints.py:320
#, fuzzy
msgid "Projects: Sync project"
msgstr "المشاريع: مشروع المزامنة"

#: psychopy/preferences/hints.py:323
#, fuzzy
msgid "Projects: Find projects"
msgstr "المشاريع: البحث عن المشاريع"

#: psychopy/preferences/hints.py:326
#, fuzzy
msgid "Projects: Open project"
msgstr "المشاريع: مشروع مفتوح"

#: psychopy/preferences/hints.py:329
#, fuzzy
msgid "Projects: Create new project"
msgstr "المشاريع: إنشاء مشروع جديد"

#: psychopy/projects/pavlovia.py:151
#, fuzzy
msgid ""
"Could not retrieve user info for user {}, server returned:\n"
"{}"
msgstr ""
"تعذر استرداد معلومات المستخدم للمستخدم {}، تم إرجاع الخادم:\n"
"{}"

#: psychopy/projects/pavlovia.py:285
#, fuzzy, python-brace-format
msgid ""
<<<<<<< HEAD
"PavloviaSession.createProject was given a namespace ({namespace}) that couldn't "
"be found on gitlab."
=======
"PavloviaSession.createProject was given a namespace ({namespace}) that couldn't be "
"found on gitlab."
>>>>>>> 64d421fe
msgstr ""
"تم إعطاء PavloviaSession.createProject مساحة اسم ({namespace}) لا يمكن العثور "
"عليها في gitlab."

#: psychopy/projects/pavlovia.py:310
#, fuzzy, python-brace-format
msgid "Project `{namespace}/{name}` already exists, please choose another name."
msgstr "المشروع \"{namespace}/{name}\" موجود بالفعل، يرجى اختيار اسم آخر."

#: psychopy/projects/pavlovia.py:462
#, fuzzy
msgid "Most stars"
msgstr "معظم النجوم"

#: psychopy/projects/pavlovia.py:462
#, fuzzy
msgid "Least stars"
msgstr "أقل النجوم"

#: psychopy/projects/pavlovia.py:463
#, fuzzy
msgid "Most forks"
msgstr "معظم الشوكات"

#: psychopy/projects/pavlovia.py:463
#, fuzzy
msgid "Least forks"
msgstr "أقل شوكات"

#: psychopy/projects/pavlovia.py:464
#, fuzzy
msgid "Last edited"
msgstr "آخر تعديل"

#: psychopy/projects/pavlovia.py:464
#, fuzzy
msgid "Longest since edited"
msgstr "الأطول منذ تحريرها"

#: psychopy/projects/pavlovia.py:465
#, fuzzy
msgid "Last created"
msgstr "آخر ما تم إنشاؤه"

#: psychopy/projects/pavlovia.py:465
#, fuzzy
msgid "First created"
msgstr "تم إنشاؤه لأول مرة"

#: psychopy/projects/pavlovia.py:466
#, fuzzy
msgid "Name (Z-A)"
msgstr "الاسم (ز-أ)"

#: psychopy/projects/pavlovia.py:466
#, fuzzy
msgid "Name (A-Z)"
msgstr "الاسم (من ألف إلى ياء)"

#: psychopy/projects/pavlovia.py:467
#, fuzzy
msgid "Author (Z-A)"
msgstr "المؤلف (ز-أ)"

#: psychopy/projects/pavlovia.py:467
#, fuzzy
msgid "Author (A-Z)"
msgstr "المؤلف (من ألف إلى ياء)"

#: psychopy/projects/pavlovia.py:826
#, fuzzy
msgid ""
"Can't sync project without a local root. Please specify a local root then try "
"again."
msgstr ""
"لا يمكن مزامنة المشروع بدون جذر محلي. الرجاء تحديد جذر محلي ثم المحاولة مرة أخرى."

#: psychopy/projects/pavlovia.py:861
#, fuzzy
msgid ""
"\n"
"\n"
"Sync failed - could not find project with id {}"
msgstr ""
"\n"
"\n"
"فشلت المزامنة - تعذر العثور على مشروع بمعرف {}"

#: psychopy/projects/pavlovia.py:1186
#, fuzzy
msgid "Avatar is too big, should be at most 200 KB."
msgstr "الصورة الرمزية كبيرة جداً، يجب أن تكون 200 كيلوبايت على الأكثر."

#: psychopy/projects/pavlovia.py:1413
#, fuzzy
msgid ""
"We found a repository pointing to {} but no user is logged in for us to check it"
msgstr ""
"لقد وجدنا مستودعاً يشير إلى {} ولكن لم يتم تسجيل دخول أي مستخدم حتى نتمكن من التحقق "
"منه"

#: psychopy/session.py:202 psychopy/session.py:513 psychopy/session.py:705
#, fuzzy
msgid "Waiting to start..."
msgstr "في انتظار البدء..."

#: psychopy/session.py:266
#, fuzzy
msgid ""
"Experiment '{}' is located outside of the root folder for this Session. All files "
"from its experiment folder ('{}') will be copied to the root folder and the "
"experiment will run from there."
msgstr ""
"تقع التجربة '{}' خارج المجلد الجذر لهذه الجلسة. سيتم نسخ جميع الملفات من مجلد "
"التجربة الخاص بها ('{}') إلى المجلد الجذر وسيتم تشغيل التجربة من هناك."

#: psychopy/session.py:283
#, fuzzy
msgid "Experiment '{}' and its experiment folder ('{}') have been copied to {}"
msgstr "تم نسخ التجربة \"{}\" ومجلد التجربة الخاص بها (\"1\") إلى {}"

#: psychopy/session.py:315
#, fuzzy
msgid ""
"Experiment could not be loaded as name of folder {} is also the name of an "
"installed Python package. Please rename."
msgstr ""
"تعذر تحميل التجربة لأن اسم المجلد {} هو أيضًا اسم حزمة Python مثبتة. يرجى إعادة "
"التسمية."

#: psychopy/session.py:679
#, fuzzy, python-brace-format
msgid "Running experiment via Session: name={key}, expInfo={expInfo}"
msgstr "تشغيل التجربة عبر الجلسة: الاسم={key}، expInfo={expInfo}"

#: psychopy/session.py:713
#, fuzzy, python-brace-format
msgid "Finished running experiment via Session: name={key}, expInfo={expInfo}"
msgstr "تم الانتهاء من تشغيل التجربة من خلال الجلسة: الاسم={key}، expInfo={expInfo}"

#: psychopy/session.py:738
#, fuzzy
msgid "Could not pause experiment as there is none running."
msgstr "تعذر إيقاف التجربة مؤقتًا لعدم وجود أي تجربة قيد التشغيل."

#: psychopy/session.py:760
#, fuzzy
msgid "Could not resume experiment as there is none running or paused."
msgstr "تعذر استئناف التجربة حيث لا يوجد شيء قيد التشغيل أو متوقف مؤقتًا."

#: psychopy/session.py:781
#, fuzzy
msgid "Could not stop experiment as there is none running."
msgstr "لا يمكن إيقاف التجربة حيث لا يوجد شيء يعمل."

#: psychopy/session.py:997
#, fuzzy
msgid ""
"Could not send data to liaison server as none is initialised for this Session."
msgstr ""
"تعذر إرسال البيانات إلى خادم الاتصال لأنه لم تتم تهيئة أي بيانات لجلسة العمل هذه."

#: psychopy/tools/pkgtools.py:544
#, fuzzy
msgid ""
"Could not get info for package {}. Reason:\n"
"\n"
"{}"
msgstr ""
"تعذر الحصول على معلومات للحزمة {}. السبب:\n"
"\n"
"{}"

#: psychopy/tools/versionchooser.py:116
#, fuzzy
msgid "{} to {}"
msgstr "من {} إلى {}"

#: psychopy/tools/versionchooser.py:192
<<<<<<< HEAD
msgid "Please request a version before importing any PsychoPy modules. (Found: {})"
msgstr ""
=======
#, fuzzy
msgid "Please request a version before importing any PsychoPy modules. (Found: {})"
msgstr "يرجى طلب إصدار قبل استيراد أي وحدات نمطية PsychoPy. (تم العثور على: {})"
>>>>>>> 64d421fe

#: psychopy/tools/versionchooser.py:204
#, fuzzy
msgid "Unknown version `{}`"
msgstr "إصدار غير معروف \"{}"

#: psychopy/tools/versionchooser.py:213
#, fuzzy
msgid "Please install git; needed by useVersion()"
msgstr "يرجى تثبيت git؛ مطلوب بواسطة useVersion()"

#: psychopy/tools/versionchooser.py:254
#, fuzzy, python-brace-format
msgid ""
"Requested PsychoPy version {requested} does not support installed Python version "
"{py}. The {mode} version of PsychoPy to support {py} was version {key}.\n"
"\n"
"Try either choosing a different version of PsychoPy or installing a different "
"version of Python - some standalone PsychoPy releases include installers for "
"multiple versions."
msgstr ""
"إصدار PsychoPy المطلوب {requested} لا يدعم إصدار Python المثبت {py}. الإصدار "
"{mode} من PsychoPy لدعم {py} هو الإصدار {key}.\n"
"\n"
"جرب إما اختيار إصدار مختلف من PsychoPy أو تثبيت إصدار مختلف من Python - تتضمن بعض "
"إصدارات PsychoPy المستقلة مثبتات لإصدارات متعددة."

#: psychopy/tools/versionchooser.py:275
#, fuzzy
msgid "Required minimal version `{}` not met ({})."
msgstr "لم يتم استيفاء الإصدار الأدنى المطلوب \"{}\" ({})."

#: psychopy/tools/versionchooser.py:311
#, fuzzy
msgid "'{}' is not a valid PsychoPy version."
msgstr "\"{}\" ليس إصدارًا صالحًا من PsychoPy."

#: psychopy/tools/versionchooser.py:470
#, fuzzy
msgid "Couldn't find version {} locally. Trying github..."
msgstr "تعذر العثور على الإصدار {} محلياً. جرب github..."

#: psychopy/tools/versionchooser.py:484
#, fuzzy
msgid "{} is not currently available."
msgstr "{} غير متوفر حاليًا."

#: psychopy/tools/versionchooser.py:508
#, fuzzy
msgid "Downloading the PsychoPy Library from Github (may take a while)"
msgstr "تنزيل مكتبة PsychoPy من Github (قد يستغرق بعض الوقت)"

#: psychopy/tools/wizard.py:32
#, fuzzy
msgid "Benchmark"
msgstr "المعيار"

#: psychopy/tools/wizard.py:33
#, fuzzy
msgid "benchmark version"
msgstr "الإصدار القياسي"

#: psychopy/tools/wizard.py:35
#, fuzzy
msgid "dots_circle"
msgstr "نقطة_دائرة"

#: psychopy/tools/wizard.py:36
#, fuzzy
msgid "dots_square"
msgstr "نقاط_مربعة"

#: psychopy/tools/wizard.py:37
#, fuzzy
msgid "available memory"
msgstr "الذاكرة المتوفرة"

#: psychopy/tools/wizard.py:38
#, fuzzy
msgid "python version"
msgstr "إصدار بايثون"

#: psychopy/tools/wizard.py:40
#, fuzzy
msgid "Visual"
msgstr "مرئي"

#: psychopy/tools/wizard.py:41
#, fuzzy
msgid "openGL version"
msgstr "إصدار OpenGL"

#: psychopy/tools/wizard.py:42
#, fuzzy
msgid "openGL vendor"
msgstr "بائع OpenGL"

#: psychopy/tools/wizard.py:43
#, fuzzy
msgid "screen size"
msgstr "حجم الشاشة"

#: psychopy/tools/wizard.py:44
#, fuzzy
msgid "have shaders"
msgstr "لها تظليلات"

#: psychopy/tools/wizard.py:45
#, fuzzy
msgid "refresh stability (SD)"
msgstr "ثبات التحديث (SD)"

#: psychopy/tools/wizard.py:46
#, fuzzy
msgid "no dropped frames"
msgstr "لا توجد إطارات مسقطة"

#: psychopy/tools/wizard.py:47
#, fuzzy
msgid "pyglet avbin"
msgstr "بيجليت أفبين"

#: psychopy/tools/wizard.py:49
#, fuzzy
msgid "microphone latency"
msgstr "وقت استجابة الميكروفون"

#: psychopy/tools/wizard.py:50
#, fuzzy
msgid "microphone"
msgstr "ميكروفون"

#: psychopy/tools/wizard.py:51
#, fuzzy
msgid "speakers latency"
msgstr "وقت استجابة مكبرات الصوت"

#: psychopy/tools/wizard.py:52
#, fuzzy
msgid "speakers"
msgstr "مكبرات الصوت"

#: psychopy/tools/wizard.py:53
#, fuzzy
msgid "Numeric"
msgstr "رقمي"

#: psychopy/tools/wizard.py:54
#, fuzzy
msgid "System"
msgstr "النظام"

#: psychopy/tools/wizard.py:55
#, fuzzy
msgid "platform"
msgstr "المنصة"

#: psychopy/tools/wizard.py:56
#, fuzzy
msgid "internet access"
msgstr "الوصول إلى الإنترنت"

#: psychopy/tools/wizard.py:57
#, fuzzy
msgid "auto proxy"
msgstr "الوكيل التلقائي"

#: psychopy/tools/wizard.py:58
#, fuzzy
msgid "proxy setting"
msgstr "إعداد الوكيل"

#: psychopy/tools/wizard.py:59
#, fuzzy
msgid "background processes"
msgstr "عمليات الخلفية"

#: psychopy/tools/wizard.py:60
#, fuzzy
msgid "CPU speed test"
msgstr "اختبار سرعة وحدة المعالجة المركزية"

#: psychopy/tools/wizard.py:61
#, fuzzy
msgid "visual sync (refresh)"
msgstr "المزامنة المرئية (تحديث)"

#: psychopy/tools/wizard.py:95
#, fuzzy, python-format
msgid "could not assess available physical RAM; total %s"
msgstr "تعذر تقييم ذاكرة الوصول العشوائي الفعلية المتاحة؛ المجموع %s"

#: psychopy/tools/wizard.py:100
#, fuzzy, python-format
msgid "physical RAM available for configuration test (of %.1fG total)"
msgstr "ذاكرة الوصول العشوائي الفعلية المتوفرة لاختبار التكوين (من %.1f G الإجمالي)"

#: psychopy/tools/wizard.py:105
<<<<<<< HEAD
#, python-format
=======
#, fuzzy, python-format
>>>>>>> 64d421fe
msgid "Warning: low available physical RAM for configuration test (of %.1fG total)"
msgstr ""
"تحذير: انخفاض ذاكرة الوصول العشوائي الفعلية المتوفرة لاختبار التكوين (من %.1f G "
"الإجمالي)"

#: psychopy/tools/wizard.py:116
#, fuzzy
msgid "avoid upgrading during an experiment"
msgstr "تجنب الترقية أثناء التجربة"

#: psychopy/tools/wizard.py:119
#, fuzzy
msgid ""
"can be set in <a href=\"https://www.psychopy.org/general/prefs.html#application-"
"settings-app\">Preferences -> App</a>"
msgstr ""
"يمكن ضبطها في <a href=\"https://www.psychopy.org/general/prefs.html#application-"
"settings-app\">التفضيلات -&gt; التطبيق</a>"

#: psychopy/tools/wizard.py:127
#, fuzzy
msgid ""
"Warning: python 2.7 or 3.6 are recommended; 2.6 and 3.5 might work. Others "
"probably won't."
msgstr ""
"تحذير: يوصى باستخدام بايثون 2.7 أو 3.6؛ قد يعمل 2.6 و3.5. ربما لن يعمل الآخرون."

#: psychopy/tools/wizard.py:145
#, fuzzy
msgid "Warning: wx 2.8.10 or higher required"
msgstr "تنبيه: مطلوب wx 2.8.10 أو أعلى"

#: psychopy/tools/wizard.py:151
#, fuzzy
msgid "for high-priority threads"
msgstr "للخيوط ذات الأولوية القصوى"

#: psychopy/tools/wizard.py:160
#, fuzzy
msgid ""
"Warning: <a href=\"https://www.psychopy.org/general/timing/reducingFrameDrops.html?"
"highlight=OpenGL+2.0\">OpenGL 2.0 or higher is ideal</a>."
msgstr ""
"تحذير: <a href=\"https://www.psychopy.org/general/timing/reducingFrameDrops.html?"
"highlight=OpenGL+2.0\">يُعد OpenGL 2.0 أو أعلى مثاليًا</a>."

#: psychopy/tools/wizard.py:175
#, fuzzy
msgid ""
"Warning: <a href=\"https://www.psychopy.org/general/timing/reducingFrameDrops.html?"
"highlight=shader\">Rendering of complex stimuli will be slow</a>."
msgstr ""
"تحذير: <a href=\"https://www.psychopy.org/general/timing/reducingFrameDrops.html?"
"highlight=shader\">سيكون عرض المحفزات المعقدة بطيئاً</a>."

#: psychopy/tools/wizard.py:184
#, fuzzy
msgid ""
"during the drifting <a href=\"https://www.psychopy.org/api/visual/gratingstim."
"html\">GratingStim</a>"
msgstr ""
"أثناء الانجراف <a href=\"https://www.psychopy.org/api/visual/gratingstim."
"html\">GratingStim</a>"

#: psychopy/tools/wizard.py:188
#, fuzzy
msgid "Warning: too fast? visual sync'ing with the monitor seems unlikely at 300+ Hz"
msgstr ""
"تحذير: سريع جدًا؟ المزامنة البصرية مع الشاشة تبدو غير محتملة عند أكثر من 300 هرتز"

#: psychopy/tools/wizard.py:193
#, fuzzy
msgid "SD &lt; 0.5 ms is ideal (want low variability)"
msgstr "SD &lt؛ 0.5 مللي ثانية مثالي (تريد تباينًا منخفضًا)"

#: psychopy/tools/wizard.py:197
#, fuzzy
msgid ""
"Warning: the refresh rate has high frame-to-frame variability (SD &gt; 0.5 ms)"
msgstr ""
"تحذير: يتميز معدل التحديث بتغير كبير من إطار إلى إطار (SD &gt؛ 0.5 مللي ثانية)"

#: psychopy/tools/wizard.py:216
#, fuzzy
msgid ""
"during <a href=\"https://www.psychopy.org/api/visual/dotstim.html\">DotStim</a> "
"with 100 random dots"
msgstr ""
"خلال <a href=\"https://www.psychopy.org/api/visual/dotstim.html\">DotStim</a> مع "
"100 نقطة عشوائية"

#: psychopy/tools/wizard.py:224
#, fuzzy
msgid ""
"Warning: could not keep up during <a href=\"https://www.psychopy.org/api/visual/"
"dotstim.html\">DotStim</a> with 100 random dots."
msgstr ""
"تحذير: لا يمكن المواكبة أثناء <a href=\"https://www.psychopy.org/api/visual/"
"dotstim.html\">DotStim</a> مع 100 نقطة عشوائية."

#: psychopy/tools/wizard.py:252
#, fuzzy
msgid "Warning: pyo is needed for sound and microphone."
msgstr "تحذير: مطلوب pyo للصوت والميكروفون."

#: psychopy/tools/wizard.py:254
#, fuzzy
msgid "(missing)"
msgstr "(مفقود)"

#: psychopy/tools/wizard.py:264
#, fuzzy
msgid "vector-based (fast) calculations"
msgstr "الحسابات القائمة على المتجهات (السريعة)"

#: psychopy/tools/wizard.py:266
#, fuzzy
msgid "scientific / numerical"
msgstr "علمي/عددي"

#: psychopy/tools/wizard.py:268
#, fuzzy
msgid "plotting; fast contains(), overlaps()"
msgstr "الرسم البياني؛ احتواء سريع()، تداخلات()"

#: psychopy/tools/wizard.py:274
#, fuzzy
msgid "for online help, usage statistics, software updates, and google-speech"
msgstr ""
"للحصول على المساعدة عبر الإنترنت، وإحصائيات الاستخدام، وتحديثات البرامج، و google-"
"speech"

#: psychopy/tools/wizard.py:279
#, fuzzy
msgid "Warning: could not connect (no proxy attempted)"
msgstr "تحذير: تعذر الاتصال (لم تتم محاولة الاتصال بالوكيل)"

#: psychopy/tools/wizard.py:287
#, fuzzy
msgid ""
"try to auto-detect a proxy if needed; see <a href=\"https://www.psychopy.org/"
<<<<<<< HEAD
"general/prefs.html#connection-settings-connections\">Preferences -> Connections</"
"a>"
=======
"general/prefs.html#connection-settings-connections\">Preferences -> Connections</a>"
>>>>>>> 64d421fe
msgstr ""
"حاول اكتشاف الوكيل تلقائيًا إذا لزم الأمر؛ انظر <a href=\"https://www.psychopy.org/"
"general/prefs.html#connection-settings-connections\">التفضيلات -&gt; الاتصالات</a>"

#: psychopy/tools/wizard.py:297
#, fuzzy
msgid ""
"current manual proxy setting from <a href=\"https://www.psychopy.org/general/prefs."
"html#connection-settings-connections\">Preferences -> Connections</a>"
msgstr ""
"إعداد الوكيل اليدوي الحالي من <a href=\"https://www.psychopy.org/general/prefs."
"html#connection-settings-connections\">التفضيلات -&gt; الاتصالات</a>"

#: psychopy/tools/wizard.py:304
#, fuzzy
msgid "numpy.std() of 1,000,000 data points"
msgstr "numpy.std() من 1,000,000 نقطة بيانات"

#: psychopy/tools/wizard.py:312
#, fuzzy
msgid "Python packages"
msgstr "حزم بايثون"

#: psychopy/tools/wizard.py:343
#, fuzzy, python-format
msgid "could not import package %s"
msgstr "تعذر استيراد الحزمة %s"

#: psychopy/tools/wizard.py:361
#, fuzzy
msgid "video card drivers"
msgstr "برامج تشغيل بطاقة الفيديو"

#: psychopy/tools/wizard.py:392
#, fuzzy, python-format
msgid "This page was auto-generated by the PsychoPy configuration wizard on %s"
msgstr "تم إنشاء هذه الصفحة تلقائيًا بواسطة معالج التكوين PsychoPy على %s"

#: psychopy/tools/wizard.py:402
#, fuzzy
msgid "Configuration problem"
msgstr "مشكلة في التكوين"

#: psychopy/tools/wizard.py:405
#, fuzzy
msgid "Critical issue"
msgstr "مشكلة حرجة"

#: psychopy/tools/wizard.py:410
#, fuzzy
msgid "Configuration report"
msgstr "تقرير التهيئة"

#: psychopy/tools/wizard.py:413
#, fuzzy
msgid ""
"<p>All values seem reasonable (no warnings, but there might still be room for "
"improvement).</p>\n"
msgstr ""
"<p>تبدو جميع القيم معقولة (لا توجد تحذيرات، ولكن قد يكون هناك مجال للتحسين).</p>\n"

#: psychopy/tools/wizard.py:417
#, fuzzy, python-format
msgid "1 suboptimal value was detected</font>, see details below (%s).</p>\n"
msgstr "تم اكتشاف 1 قيمة دون المستوى الأمثل</font> ، انظر التفاصيل أدناه (%s).</p>\n"

#: psychopy/tools/wizard.py:422
#, fuzzy, python-format
msgid ""
"%(num)i suboptimal values were detected</font>, see details below (%(warn)s).</p>\n"
msgstr ""
"%(num)i تم اكتشاف قيم دون المستوى الأمثل</font> ، انظر التفاصيل أدناه (%(warn)s).</"
"p>\n"

#: psychopy/tools/wizard.py:444
#, fuzzy
msgid "Only show suboptimal values"
msgstr "إظهار القيم دون المستوى الأمثل فقط"

#: psychopy/tools/wizard.py:447
#, fuzzy
msgid "Show all information"
msgstr "إظهار جميع المعلومات"

#: psychopy/tools/wizard.py:448
#, fuzzy
msgid ""
"<p>Resources:\n"
"                | <a href=\"https://www.psychopy.org/documentation.html\">On-line "
"documentation</a>\n"
"                | Download <a href=\"https://www.psychopy.org/PsychoPyManual."
"pdf\">PDF manual</a>\n"
"                | <a href=\"https://discourse.psychopy.org\">Search the user-group "
"archives</a>\n"
"                </p>"
msgstr ""
"<p>الموارد:\n"
"                | <a href=\"https://www.psychopy.org/documentation.html\">وثائق "
"على الإنترنت</a>\n"
"                | تنزيل <a href=\"https://www.psychopy.org/PsychoPyManual."
"pdf\">دليل PDF</a>\n"
"                | <a href=\"https://discourse.psychopy.org\">البحث في أرشيف مجموعة "
"المستخدمين</a>\n"
"                </p>"

#: psychopy/tools/wizard.py:455
#, fuzzy
msgid "Configuration test</strong> or setting"
msgstr "اختبار التكوين</strong> أو الإعداد أو الإعداد"

#: psychopy/tools/wizard.py:456
#, fuzzy
msgid "Version or value"
msgstr "الإصدار أو القيمة"

#: psychopy/tools/wizard.py:458
#, fuzzy
msgid "Notes"
msgstr "الملاحظات"

#: psychopy/tools/wizard.py:498
#, fuzzy
msgid " Configuration Wizard"
msgstr " معالج التكوين"

#: psychopy/tools/wizard.py:511
#, fuzzy
msgid "It looks like you are running PsychoPy for the first time."
msgstr "يبدو أنك تقوم بتشغيل PsychoPy لأول مرة."

#: psychopy/tools/wizard.py:513
#, fuzzy
msgid "This wizard will help you get started quickly and smoothly."
msgstr "سيساعدك هذا المعالج على البدء بسرعة وسلاسة."

#: psychopy/tools/wizard.py:516
#, fuzzy
msgid "Welcome to the configuration wizard."
msgstr "مرحباً بك في معالج التكوين."

#: psychopy/tools/wizard.py:523
#, fuzzy
msgid "The first configuration check is your video card's drivers. The current"
msgstr ""
"التحقق الأول من التكوين الأول هو برامج تشغيل بطاقة الفيديو الخاصة بك. برامج "
"التشغيل الحالية"

#: psychopy/tools/wizard.py:526
#, fuzzy
msgid "drivers cannot support PsychoPy, so you'll need to update the drivers."
msgstr "برامج التشغيل لا يمكنها دعم PsychoPy، لذا ستحتاج إلى تحديث برامج التشغيل."

#: psychopy/tools/wizard.py:529
#, fuzzy, python-format
msgid ""
"<p>Critical issue:\n"
"</p><p>Your video card (%(card)s) has drivers\n"
"                that cannot support the high-performance features that PsychoPy "
"depends on.\n"
"                Fortunately, it's typically free and straightforward to get new "
"drivers\n"
"                directly from the manufacturer.</p>\n"
"                <p><strong>To update the drivers:</strong>\n"
"                <li> You'll need administrator privileges.\n"
"                <li> On Windows, don't use the windows option to check for "
"updates\n"
"                  - it can report that there are no updates available.\n"
"                <li> If your card is made by NVIDIA, go to\n"
"                  <a href=\"https://www.nvidia.com/download/index.aspx\">the "
"NVIDIA website</a>\n"
"                  and use the 'auto detect' option. Try here for\n"
"                  <a href=\"https://www.amd.com/fr/support\">ATI / Radeon drivers</"
"a>. Or try\n"
"                  <a href=\"https://www.google.com/search?q=download+drivers+"
"%(card2)s\">\n"
"                  this google search</a> [google.com].\n"
"                <li> Download and install the driver.\n"
"                <li> Reboot the computer.\n"
"                <li> Restart PsychoPy.</p>\n"
"                <p>If you updated the drivers and still get this message, you'll\n"
"                  need a different video card to use PsychoPy. Click\n"
"                <a href=\"https://www.psychopy.org/installation.html#recommended-"
"hardware\">here\n"
"                for more information</a> [psychopy.org].</p>\n"
"            "
msgstr ""
"<p>مشكلة حرجة:\n"
"</p><p>تحتوي بطاقة الفيديو الخاصة بك (%(card)s) على برامج تشغيل\n"
"                لا يمكنها دعم الميزات عالية الأداء التي يعتمد عليها PsychoPy.\n"
"                لحسن الحظ، عادةً ما يكون الحصول على برامج تشغيل جديدة مجانية "
"ومباشرة\n"
"                مباشرة من الشركة المصنعة.</p>\n"
"                <p><strong>لتحديث برامج التشغيل:</strong>\n"
"                <li> ستحتاج إلى امتيازات المسؤول.\n"
"                <li> على نظام ويندوز، لا تستخدم خيار windows للتحقق من وجود "
"تحديثات\n"
"                  - فيمكنه الإبلاغ عن عدم وجود تحديثات متاحة.\n"
"                <li> إذا كانت بطاقتك من صنع NVIDIA، فانتقل إلى\n"
"                 <a href=\"https://www.nvidia.com/download/index.aspx\">موقع "
"NVIDIA على الويب</a>\n"
"                  واستخدم خيار \"الاكتشاف التلقائي\". جرب هنا من أجل\n"
"                 <a href=\"https://www.amd.com/fr/support\">برامج تشغيل ATI / "
"Radeon</a>. أو جرب\n"
"                  \n"
"                 <a href=\"https://www.google.com/search?q=download+drivers+"
"%(card2)s\">بحث جوجل هذا</a> [google.com].\n"
"                <li> قم بتنزيل برنامج التشغيل وتثبيته.\n"
"                <li> أعد تشغيل الكمبيوتر.\n"
"                <li> أعد تشغيل PsychoPy.</p>\n"
"                <p>إذا قمت بتحديث برامج التشغيل ولا تزال تظهر لك هذه الرسالة، "
"فستحتاج إلى\n"
"                  ستحتاج إلى بطاقة فيديو مختلفة لاستخدام PsychoPy. انقر\n"
"               <a href=\"https://www.psychopy.org/installation.html#recommended-"
"hardware\">هنا\n"
"                لمزيد من المعلومات</a> [psychopy.org].</p>\n"
"            "

#: psychopy/tools/wizard.py:554
#, fuzzy
msgid ""
"<p>Critical issue:\n"
"</p>"
msgstr ""
"<p>مشكلة حرجة:\n"
"</p>"

#: psychopy/tools/wizard.py:559
#, fuzzy
msgid "We'll go through a series of configuration checks in about 10 seconds. "
msgstr "سنستعرض سلسلة من عمليات التحقق من التكوين في غضون 10 ثوانٍ تقريباً."

#: psychopy/tools/wizard.py:563
#, fuzzy
msgid "Note: The display will switch to full-screen mode and will "
msgstr "ملحوظة: ستتحول الشاشة إلى وضع ملء الشاشة وستقوم ب"

#: psychopy/tools/wizard.py:565
#, fuzzy
msgid "then switch back. You don't need to do anything."
msgstr "ثم قم بالتبديل مرة أخرى. لا تحتاج إلى القيام بأي شيء."

#: psychopy/tools/wizard.py:567
<<<<<<< HEAD
=======
#, fuzzy
>>>>>>> 64d421fe
msgid "Optional: For best results, please quit all email programs, web-browsers, "
msgstr ""
"اختياري: للحصول على أفضل النتائج، يرجى إنهاء جميع برامج البريد الإلكتروني ومتصفحات "
"الويب,"

#: psychopy/tools/wizard.py:570
#, fuzzy
msgid "Dropbox, backup or sync services, and others."
msgstr "دروب بوكس، وخدمات النسخ الاحتياطي أو المزامنة، وغيرها."

#: psychopy/tools/wizard.py:572
#, fuzzy
msgid "Click OK to start, or Cancel to skip."
msgstr "انقر فوق موافق للبدء، أو إلغاء للتخطي."

#: psychopy/tools/wizard.py:574
#, fuzzy
msgid "Full details"
msgstr "التفاصيل الكاملة"

#: psychopy/tools/wizard.py:579
#, fuzzy
msgid "Click OK for more information, or Cancel to skip."
msgstr "انقر فوق موافق لمزيد من المعلومات، أو إلغاء للتخطي."

#: psychopy/tools/wizard.py:608
#, fuzzy
msgid "Configuration testing complete!"
msgstr "اكتمل اختبار التكوين!"

#: psychopy/tools/wizard.py:612
#, fuzzy
msgid "All values seem reasonable (no warnings)."
msgstr "تبدو جميع القيم معقولة (لا توجد تحذيرات)."

#: psychopy/tools/wizard.py:614
#, fuzzy, python-format
msgid "1 suboptimal value was detected (%s)"
msgstr "تم اكتشاف 1 قيمة دون المستوى الأمثل (%s)"

#: psychopy/tools/wizard.py:618
#, fuzzy, python-format
msgid "%(num)i suboptimal values were detected (%(warn)s, ...)"
msgstr "%(num)i تم اكتشاف قيم دون المستوى الأمثل (%(warn)s، ...)"

#: psychopy/tools/wizard.py:626
#, fuzzy
msgid "Click OK for full details (will open in a web-browser),"
msgstr "انقر فوق موافق للحصول على التفاصيل الكاملة (سيتم فتحه في متصفح الويب),"

#: psychopy/tools/wizard.py:627
#, fuzzy
msgid "or Cancel to stay in PsychoPy."
msgstr "أو إلغاء للبقاء في سايكوبي."

#: psychopy/tools/wizard.py:646
#, fuzzy
msgid " Benchmark Wizard"
msgstr " معالج المعايير"

#: psychopy/tools/wizard.py:650
#, fuzzy
msgid "Benchmarking takes ~20-30 seconds to gather"
msgstr "يستغرق جمع المعايير حوالي 20 إلى 30 ثانية تقريباً"

#: psychopy/tools/wizard.py:651
#, fuzzy
msgid "configuration and performance data. Begin?"
msgstr "بيانات التكوين والأداء. ابدأ؟"

#: psychopy/tools/wizard.py:673
#, fuzzy
msgid "dots &amp; configuration"
msgstr "النقاط و؛ التكوين"

#: psychopy/tools/wizard.py:675
#, fuzzy
msgid "visual window for drawing"
msgstr "نافذة مرئية للرسم"

#: psychopy/tools/wizard.py:702
#, fuzzy
msgid "Benchmark complete! (See the Coder output window.)"
msgstr "اكتمل المعيار! (انظر نافذة إخراج المبرمج)"

#: psychopy/tools/wizard.py:711
#, fuzzy
msgid "Click OK to view full configuration and benchmark data."
msgstr "انقر فوق موافق لعرض التكوين الكامل وبيانات القياس."

#: psychopy/tools/wizard.py:712
#, fuzzy
msgid "Click Cancel to stay in PsychoPy."
msgstr "انقر فوق إلغاء للبقاء في PsychoPy."<|MERGE_RESOLUTION|>--- conflicted
+++ resolved
@@ -109,13 +109,8 @@
 "JavaScript Syntax Error in '{codeTab}' tab. See '{lineNumber}' in the '{codeTab}' "
 "tab."
 msgstr ""
-<<<<<<< HEAD
-"خطأ في بناء جملة JavaScript في علامة التبويب '{codeTab}'. راجع \"{lineNumber}\" "
-"في علامة التبويب \"{codeTab}\"."
-=======
 "خطأ في بناء جملة JavaScript في علامة التبويب '{codeTab}'. راجع \"{lineNumber}\" في "
 "علامة التبويب \"{codeTab}\"."
->>>>>>> 64d421fe
 
 #: psychopy/alerts/alertsCatalogue/alertmsg.py:60
 #, python-brace-format
@@ -227,13 +222,8 @@
 "Window mode is set to be windowed, but eyetracking requires the window to be full "
 "screen."
 msgstr ""
-<<<<<<< HEAD
-"تم ضبط وضع النافذة على أن تكون كنافذة فقط، لكن تتبع العين يتطلب أن تكون النافذة "
-"في وضع ملء الشاشة."
-=======
 "تم ضبط وضع النافذة على أن تكون كنافذة فقط، لكن تتبع العين يتطلب أن تكون النافذة في "
 "وضع ملء الشاشة."
->>>>>>> 64d421fe
 
 #: psychopy/alerts/alertsCatalogue/alertmsg.py:112
 msgid ""
@@ -1587,11 +1577,7 @@
 msgid ""
 "Add a parameter (column); to delete a param, set its type to None, or delete all "
 "of its values."
-<<<<<<< HEAD
-msgstr ""
-=======
 msgstr "إضافة معلمة (عمود)؛ لحذف معلمة أو تعيين نوعها إلى لا شيء، أو حذف جميع قيمها."
->>>>>>> 64d421fe
 
 #: psychopy/app/builder/dialogs/dlgsConditions.py:490 psychopy/app/utils.py:499
 #, fuzzy
@@ -3242,14 +3228,9 @@
 msgstr "أغلق الغلاف الحالي."
 
 #: psychopy/app/coder/repl.py:66
-<<<<<<< HEAD
-msgid "Close the current shell and start a new one, this will clear any variables."
-msgstr ""
-=======
 #, fuzzy
 msgid "Close the current shell and start a new one, this will clear any variables."
 msgstr "أغلق الغلاف الحالي وابدأ غلافًا جديدًا، سيؤدي ذلك إلى مسح أي متغيرات."
->>>>>>> 64d421fe
 
 #: psychopy/app/coder/repl.py:86 psychopy/app/stdout/stdOutRich.py:223
 #, fuzzy
@@ -3327,14 +3308,9 @@
 msgstr "هذا الإصدار تحديث كبير جداً بحيث لا يمكن التعامل معه تلقائياً.\n"
 
 #: psychopy/app/connections/updates.py:144
-<<<<<<< HEAD
-msgid "Please fetch the latest version from www.psychopy.org and install manually."
-msgstr ""
-=======
 #, fuzzy
 msgid "Please fetch the latest version from www.psychopy.org and install manually."
 msgstr "يرجى إحضار أحدث إصدار من www.psychopy.org وتثبيته يدوياً."
->>>>>>> 64d421fe
 
 #: psychopy/app/connections/updates.py:149
 #, fuzzy
@@ -3658,13 +3634,8 @@
 #: psychopy/app/errorDlg.py:125
 #, fuzzy
 msgid ""
-<<<<<<< HEAD
-"Are you sure you want to exit PsychoPy? Unsaved work may be lost (but we'll try "
-"to save opened files)."
-=======
 "Are you sure you want to exit PsychoPy? Unsaved work may be lost (but we'll try to "
 "save opened files)."
->>>>>>> 64d421fe
 msgstr ""
 "هل أنت متأكد من رغبتك في الخروج من PsychoPy؟ قد يضيع العمل غير المحفوظ (لكننا "
 "سنحاول حفظ الملفات المفتوحة)."
@@ -3722,10 +3693,7 @@
 msgstr "إغلاق النافذة الحالية"
 
 #: psychopy/app/pavlovia_ui/_base.py:164 psychopy/app/pavlovia_ui/functions.py:138
-<<<<<<< HEAD
-=======
-#, fuzzy
->>>>>>> 64d421fe
+#, fuzzy
 msgid "Committing changes"
 msgstr "إجراء التغييرات"
 
@@ -3764,10 +3732,7 @@
 msgstr "لم تقم بتسجيل الدخول إلى بافلوفيا. يرجى تسجيل الدخول للمتابعة."
 
 #: psychopy/app/pavlovia_ui/functions.py:74 psychopy/app/pavlovia_ui/project.py:764
-<<<<<<< HEAD
-=======
-#, fuzzy
->>>>>>> 64d421fe
+#, fuzzy
 msgid "Login..."
 msgstr "تسجيل الدخول..."
 
@@ -3875,13 +3840,8 @@
 #, fuzzy
 msgid ""
 "Title of the project. Unlike the project name, this isn't used as a filename "
-<<<<<<< HEAD
-"anywhere; so you can add spaces, apostrophes and emojis to your heart's content! "
-"🦕✨"
-=======
 "anywhere; so you can add spaces, apostrophes and emojis to your heart's content! 🦕"
 "✨"
->>>>>>> 64d421fe
 msgstr ""
 "عنوان المشروع. على عكس اسم المشروع، لا يُستخدم هذا العنوان كاسم ملف في أي مكان؛ لذا "
 "يمكنك إضافة مسافات وفواصل عليا ورموز تعبيرية كما يحلو لك! 🦕✨"
@@ -3894,15 +3854,9 @@
 #: psychopy/app/pavlovia_ui/project.py:285
 #, fuzzy
 msgid ""
-<<<<<<< HEAD
-"'Star' this project to get back to it easily. Projects you've starred will "
-"appear first in your searches and projects with more stars in total will appear "
-"higher in everyone's searches."
-=======
 "'Star' this project to get back to it easily. Projects you've starred will appear "
 "first in your searches and projects with more stars in total will appear higher in "
 "everyone's searches."
->>>>>>> 64d421fe
 msgstr ""
 "\"ضع نجمة\" على هذا المشروع للعودة إليه بسهولة. ستظهر المشاريع التي قمت بوضع نجمة "
 "عليها أولاً في عمليات البحث الخاصة بك وستظهر المشاريع التي تحتوي على عدد أكبر من "
@@ -3968,15 +3922,9 @@
 #: psychopy/app/pavlovia_ui/project.py:343
 #, fuzzy
 msgid ""
-<<<<<<< HEAD
-"Folder in which local files are stored for this project. Changes to files in "
-"this folder will be tracked and applied to the project when you 'sync', so make "
-"sure the only files in this folder are relevant!"
-=======
 "Folder in which local files are stored for this project. Changes to files in this "
 "folder will be tracked and applied to the project when you 'sync', so make sure "
 "the only files in this folder are relevant!"
->>>>>>> 64d421fe
 msgstr ""
 "المجلد الذي يتم فيه تخزين الملفات المحلية لهذا المشروع. سيتم تعقب التغييرات على "
 "الملفات الموجودة في هذا المجلد وتطبيقها على المشروع عند \"المزامنة\"، لذا تأكد من "
@@ -3985,15 +3933,9 @@
 #: psychopy/app/pavlovia_ui/project.py:353
 #, fuzzy
 msgid ""
-<<<<<<< HEAD
-"Description of the project to be shown on Pavlovia. Note: This is different than "
-"a README file!"
-msgstr ""
-=======
 "Description of the project to be shown on Pavlovia. Note: This is different than a "
 "README file!"
 msgstr "وصف المشروع المراد عرضه على بافلوفيا. ملاحظة: هذا يختلف عن ملف README!"
->>>>>>> 64d421fe
 
 #: psychopy/app/pavlovia_ui/project.py:360
 #, fuzzy
@@ -4048,12 +3990,7 @@
 "Could not find GitLab project with id {}.\n"
 "\n"
 "Please check that the project exists on Pavlovia, that you are logged in as the "
-<<<<<<< HEAD
-"correct user in the PsychoPy app, and that your account has access to the "
-"project."
-=======
 "correct user in the PsychoPy app, and that your account has access to the project."
->>>>>>> 64d421fe
 msgstr ""
 "تعذر العثور على مشروع GitLab بمعرف {}.\n"
 "\n"
@@ -4247,13 +4184,8 @@
 #: psychopy/app/plugin_manager/dialog.py:329
 #, fuzzy
 msgid ""
-<<<<<<< HEAD
-"The following components/routines should now be visible in the Components panel "
-"(a restart may be required in some cases):\n"
-=======
 "The following components/routines should now be visible in the Components panel (a "
 "restart may be required in some cases):\n"
->>>>>>> 64d421fe
 msgstr ""
 "يجب أن تكون المكونات/الروتينات التالية مرئية الآن في لوحة المكونات (قد تكون إعادة "
 "التشغيل مطلوبة في بعض الحالات):\n"
@@ -5575,14 +5507,9 @@
 msgstr "المدة المتوقعة (بالثواني)"
 
 #: psychopy/experiment/components/_base.py:106
-<<<<<<< HEAD
-msgid "Store the onset/offset times in the data file (as well as in the log file)."
-msgstr ""
-=======
 #, fuzzy
 msgid "Store the onset/offset times in the data file (as well as in the log file)."
 msgstr "قم بتخزين أوقات البدء/الإزاحة في ملف البيانات (وكذلك في ملف السجل)."
->>>>>>> 64d421fe
 
 #: psychopy/experiment/components/_base.py:111
 #, fuzzy
@@ -5641,11 +5568,7 @@
 #, fuzzy
 msgid ""
 "In what format (color space) have you specified the colors? (rgb, dkl, lms, hsv)"
-<<<<<<< HEAD
-msgstr ""
-=======
 msgstr "بأي تنسيق (مساحة لونية) حددت الألوان؟ (rgb، dkl، lms، hsv)"
->>>>>>> 64d421fe
 
 #: psychopy/experiment/components/_base.py:1001
 #: psychopy/experiment/components/routineSettings/__init__.py:122
@@ -5725,14 +5648,9 @@
 
 #: psychopy/experiment/components/_base.py:1046
 #: psychopy/experiment/components/ratingScale/__init__.py:196
-<<<<<<< HEAD
-msgid "Size of this stimulus (either a single value or x,y pair, e.g. 2.5, [1,2] "
-msgstr ""
-=======
 #, fuzzy
 msgid "Size of this stimulus (either a single value or x,y pair, e.g. 2.5, [1,2] "
 msgstr "حجم هذا المثير (إما قيمة واحدة أو زوج x، y، على سبيل المثال 2.5، [1،2]"
->>>>>>> 64d421fe
 
 #: psychopy/experiment/components/_base.py:1053
 #: psychopy/experiment/components/polygon/__init__.py:22
@@ -5829,14 +5747,9 @@
 msgstr "لون الفرشاة"
 
 #: psychopy/experiment/components/brush/__init__.py:59
-<<<<<<< HEAD
-msgid "Width of the brush's line (always in pixels and limited to 10px max width)"
-msgstr ""
-=======
 #, fuzzy
 msgid "Width of the brush's line (always in pixels and limited to 10px max width)"
 msgstr "عرض خط الفرشاة (دائمًا بالبكسل ويقتصر على 10 بكسل كحد أقصى للعرض)"
->>>>>>> 64d421fe
 
 #: psychopy/experiment/components/brush/__init__.py:65
 #, fuzzy
@@ -6507,11 +6420,7 @@
 msgid ""
 "Number of dots in the field (for circular fields this will be average number of "
 "dots)"
-<<<<<<< HEAD
-msgstr ""
-=======
 msgstr "عدد النقاط في الحقل (بالنسبة للحقول الدائرية سيكون متوسط عدد النقاط)"
->>>>>>> 64d421fe
 
 #: psychopy/experiment/components/dots/__init__.py:75
 #, fuzzy
@@ -6527,11 +6436,7 @@
 #, fuzzy
 msgid ""
 "Coherence of the dots (fraction moving in the signal direction on any one frame)"
-<<<<<<< HEAD
-msgstr ""
-=======
 msgstr "ترابط النقاط (الجزء المتحرك في اتجاه الإشارة في أي إطار واحد)"
->>>>>>> 64d421fe
 
 #: psychopy/experiment/components/dots/__init__.py:101
 #, fuzzy
@@ -6547,14 +6452,8 @@
 #: psychopy/experiment/components/dots/__init__.py:117
 #, fuzzy
 msgid ""
-<<<<<<< HEAD
-"On each frame are the signals dots remaining the same or changing? See Scase et "
-"al."
-msgstr ""
-=======
 "On each frame are the signals dots remaining the same or changing? See Scase et al."
 msgstr "في كل إطار هل تبقى نقاط الإشارات كما هي أم تتغير؟ انظر Scase وآخرون."
->>>>>>> 64d421fe
 
 #: psychopy/experiment/components/dots/__init__.py:124
 #, fuzzy
@@ -6831,13 +6730,8 @@
 #: psychopy/experiment/components/grating/__init__.py:73
 #, fuzzy
 msgid ""
-<<<<<<< HEAD
-"Spatial frequency of image repeats across the grating in 1 or 2 dimensions, e.g. "
-"4 or [2,3]"
-=======
 "Spatial frequency of image repeats across the grating in 1 or 2 dimensions, e.g. 4 "
 "or [2,3]"
->>>>>>> 64d421fe
 msgstr ""
 "التردد المكاني لتكرار الصورة عبر الشبكة في بُعد واحد أو بُعدين، على سبيل المثال 4 أو "
 "[2،3]"
@@ -6861,13 +6755,8 @@
 #: psychopy/experiment/components/patch/__init__.py:87
 #, fuzzy
 msgid ""
-<<<<<<< HEAD
-"Resolution of the texture for standard ones such as sin, sqr etc. For most cases "
-"a value of 256 pixels will suffice"
-=======
 "Resolution of the texture for standard ones such as sin, sqr etc. For most cases a "
 "value of 256 pixels will suffice"
->>>>>>> 64d421fe
 msgstr ""
 "دقة النسيج بالنسبة للأنسجة القياسية مثل sin و sqr وما إلى ذلك. بالنسبة لمعظم "
 "الحالات تكفي قيمة 256 بكسل"
@@ -7117,13 +7006,8 @@
 #, fuzzy
 msgid ""
 "The params (e.g. name, text), for which you want to store the current value, for "
-<<<<<<< HEAD
-"the stimulus that was\"clicked\" by the joystick. Make sure that all the "
-"clickable objects have all these params."
-=======
 "the stimulus that was\"clicked\" by the joystick. Make sure that all the clickable "
 "objects have all these params."
->>>>>>> 64d421fe
 msgstr ""
 "البارامترات (مثل الاسم، النص)، التي تريد تخزين القيمة الحالية للمحفز الذي تم "
 "\"النقر عليه\" بواسطة عصا التحكم. تأكّد من أن جميع الكائنات القابلة للنقر تحتوي على "
@@ -7784,14 +7668,9 @@
 msgstr "لون الخط المحيط بشريط التقدم."
 
 #: psychopy/experiment/components/progress/__init__.py:65
-<<<<<<< HEAD
-msgid "Value between 0 (not started) and 1 (complete) to set the progress bar to."
-msgstr ""
-=======
 #, fuzzy
 msgid "Value between 0 (not started) and 1 (complete) to set the progress bar to."
 msgstr "قيمة تتراوح بين 0 (لم يبدأ) و1 (مكتمل) لتعيين شريط التقدم إلى."
->>>>>>> 64d421fe
 
 #: psychopy/experiment/components/progress/__init__.py:67
 #, fuzzy
@@ -8096,13 +7975,8 @@
 #: psychopy/experiment/components/roi/__init__.py:84
 #, fuzzy
 msgid ""
-<<<<<<< HEAD
-"In debug mode, the ROI is drawn in red. Use this to see what area of the screen "
-"is in the ROI."
-=======
 "In debug mode, the ROI is drawn in red. Use this to see what area of the screen is "
 "in the ROI."
->>>>>>> 64d421fe
 msgstr ""
 "في وضع التصحيح، يتم رسم عائد الاستثمار باللون الأحمر. استخدم هذا لرؤية أي منطقة من "
 "الشاشة موجودة في عائد الاستثمار."
@@ -8251,11 +8125,7 @@
 msgid ""
 "Save the start and stop times of this Routine (according to the global clock) to "
 "the data file."
-<<<<<<< HEAD
-msgstr ""
-=======
 msgstr "احفظ أوقات بدء وإيقاف هذا الروتين (وفقًا للساعة العامة) في ملف البيانات."
->>>>>>> 64d421fe
 
 #: psychopy/experiment/components/serialOut/__init__.py:29
 #, fuzzy
@@ -8339,11 +8209,7 @@
 #, fuzzy
 msgid ""
 "After sending a signal, should PsychoPy read and record a response from the port?"
-<<<<<<< HEAD
-msgstr ""
-=======
 msgstr "بعد إرسال إشارة، هل يجب على PsychoPy قراءة استجابة من المنفذ وتسجيلها؟"
->>>>>>> 64d421fe
 
 #: psychopy/experiment/components/serialOut/__init__.py:97
 #, fuzzy
@@ -8508,14 +8374,9 @@
 msgstr "تحرير الإعدادات لهذه التجربة"
 
 #: psychopy/experiment/components/settings/__init__.py:178
-<<<<<<< HEAD
-msgid "Name of the entire experiment (taken by default from the filename on save)"
-msgstr ""
-=======
 #, fuzzy
 msgid "Name of the entire experiment (taken by default from the filename on save)"
 msgstr "اسم التجربة بأكملها (مأخوذ افتراضيًا من اسم الملف عند الحفظ)"
->>>>>>> 64d421fe
 
 #: psychopy/experiment/components/settings/__init__.py:191
 #, fuzzy
@@ -9008,14 +8869,9 @@
 msgstr "الرقم التسلسلي"
 
 #: psychopy/experiment/components/settings/__init__.py:607
-<<<<<<< HEAD
-msgid "Subscribe to pupil data only, does not require calibration or surface setup"
-msgstr ""
-=======
 #, fuzzy
 msgid "Subscribe to pupil data only, does not require calibration or surface setup"
 msgstr "الاشتراك في بيانات الحدقة فقط، لا يتطلب معايرة أو إعداد السطح"
->>>>>>> 64d421fe
 
 #: psychopy/experiment/components/settings/__init__.py:608
 #, fuzzy
@@ -9146,11 +9002,7 @@
 msgid ""
 "Specifies the minimum step size (0 for a continuous scale, 1 for integer rating "
 "scale)"
-<<<<<<< HEAD
-msgstr ""
-=======
 msgstr "تحديد الحد الأدنى لحجم الخطوة (0 للمقياس المستمر، 1 لمقياس التصنيف الصحيح)"
->>>>>>> 64d421fe
 
 #: psychopy/experiment/components/slider/__init__.py:139
 #, fuzzy
@@ -9264,13 +9116,8 @@
 #: psychopy/experiment/components/sound/__init__.py:55
 #, fuzzy
 msgid ""
-<<<<<<< HEAD
-"A sound can be a note name (e.g. A or Bf), a number to specify Hz (e.g. 440) or "
-"a filename"
-=======
 "A sound can be a note name (e.g. A or Bf), a number to specify Hz (e.g. 440) or a "
 "filename"
->>>>>>> 64d421fe
 msgstr ""
 "يمكن أن يكون الصوت اسم نغمة (مثل A أو Bf)، أو رقم لتحديد هرتز (مثل 440) أو اسم ملف"
 
@@ -9311,10 +9158,7 @@
 msgstr "كود مخصص"
 
 #: psychopy/experiment/components/static/__init__.py:32
-<<<<<<< HEAD
-=======
-#, fuzzy
->>>>>>> 64d421fe
+#, fuzzy
 msgid "Static: Static screen period (e.g. an ISI). Useful for pre-loading stimuli."
 msgstr ""
 "ثابت: فترة الشاشة الثابتة (على سبيل المثال ISI). مفيدة في التحميل المسبق للمحفزات."
@@ -9505,11 +9349,7 @@
 msgid ""
 "Unknown: A component which comes from a plugin which you do not have installed & "
 "activated."
-<<<<<<< HEAD
-msgstr ""
-=======
 msgstr "غير معروف: مكون يأتي من مكون إضافي لم تقم بتثبيته وتفعيله."
->>>>>>> 64d421fe
 
 #: psychopy/experiment/components/variable/__init__.py:18
 #: psychopy/experiment/components/variable/__init__.py:55
@@ -9909,13 +9749,8 @@
 #: psychopy/experiment/routines/eyetracker_validate/__init__.py:179
 #, fuzzy
 msgid ""
-<<<<<<< HEAD
-"Should the target move to the next position after a keypress or after an amount "
-"of time?"
-=======
 "Should the target move to the next position after a keypress or after an amount of "
 "time?"
->>>>>>> 64d421fe
 msgstr ""
 "هل يجب أن ينتقل الهدف إلى الموضع التالي بعد الضغط على المفتاح أم بعد فترة زمنية "
 "معينة؟"
@@ -10681,14 +10516,9 @@
 "تشغيل التطبيق."
 
 #: psychopy/preferences/hints.py:67
-<<<<<<< HEAD
-msgid "Show an error dialog when PsychoPy encounters an unhandled internal error."
-msgstr ""
-=======
 #, fuzzy
 msgid "Show an error dialog when PsychoPy encounters an unhandled internal error."
 msgstr "إظهار مربع حوار خطأ عندما يواجه PsychoPy خطأ داخليًا لم تتم معالجته."
->>>>>>> 64d421fe
 
 #: psychopy/preferences/hints.py:70
 #, fuzzy
@@ -10756,10 +10586,7 @@
 msgstr "افتراضي عند كتابة مكونات التعليمات البرمجية"
 
 #: psychopy/preferences/hints.py:112
-<<<<<<< HEAD
-=======
-#, fuzzy
->>>>>>> 64d421fe
+#, fuzzy
 msgid "if False will create scripts with an 'easier' but more cluttered namespace"
 msgstr ""
 "إذا كان خطأ سيؤدي إلى إنشاء نصوص برمجية ذات مساحة أسماء \"أسهل\" ولكن أكثر تشوشًا"
@@ -11145,13 +10972,8 @@
 #: psychopy/projects/pavlovia.py:285
 #, fuzzy, python-brace-format
 msgid ""
-<<<<<<< HEAD
-"PavloviaSession.createProject was given a namespace ({namespace}) that couldn't "
-"be found on gitlab."
-=======
 "PavloviaSession.createProject was given a namespace ({namespace}) that couldn't be "
 "found on gitlab."
->>>>>>> 64d421fe
 msgstr ""
 "تم إعطاء PavloviaSession.createProject مساحة اسم ({namespace}) لا يمكن العثور "
 "عليها في gitlab."
@@ -11331,14 +11153,9 @@
 msgstr "من {} إلى {}"
 
 #: psychopy/tools/versionchooser.py:192
-<<<<<<< HEAD
-msgid "Please request a version before importing any PsychoPy modules. (Found: {})"
-msgstr ""
-=======
 #, fuzzy
 msgid "Please request a version before importing any PsychoPy modules. (Found: {})"
 msgstr "يرجى طلب إصدار قبل استيراد أي وحدات نمطية PsychoPy. (تم العثور على: {})"
->>>>>>> 64d421fe
 
 #: psychopy/tools/versionchooser.py:204
 #, fuzzy
@@ -11537,11 +11354,7 @@
 msgstr "ذاكرة الوصول العشوائي الفعلية المتوفرة لاختبار التكوين (من %.1f G الإجمالي)"
 
 #: psychopy/tools/wizard.py:105
-<<<<<<< HEAD
-#, python-format
-=======
 #, fuzzy, python-format
->>>>>>> 64d421fe
 msgid "Warning: low available physical RAM for configuration test (of %.1fG total)"
 msgstr ""
 "تحذير: انخفاض ذاكرة الوصول العشوائي الفعلية المتوفرة لاختبار التكوين (من %.1f G "
@@ -11683,12 +11496,7 @@
 #, fuzzy
 msgid ""
 "try to auto-detect a proxy if needed; see <a href=\"https://www.psychopy.org/"
-<<<<<<< HEAD
-"general/prefs.html#connection-settings-connections\">Preferences -> Connections</"
-"a>"
-=======
 "general/prefs.html#connection-settings-connections\">Preferences -> Connections</a>"
->>>>>>> 64d421fe
 msgstr ""
 "حاول اكتشاف الوكيل تلقائيًا إذا لزم الأمر؛ انظر <a href=\"https://www.psychopy.org/"
 "general/prefs.html#connection-settings-connections\">التفضيلات -&gt; الاتصالات</a>"
@@ -11931,10 +11739,7 @@
 msgstr "ثم قم بالتبديل مرة أخرى. لا تحتاج إلى القيام بأي شيء."
 
 #: psychopy/tools/wizard.py:567
-<<<<<<< HEAD
-=======
-#, fuzzy
->>>>>>> 64d421fe
+#, fuzzy
 msgid "Optional: For best results, please quit all email programs, web-browsers, "
 msgstr ""
 "اختياري: للحصول على أفضل النتائج، يرجى إنهاء جميع برامج البريد الإلكتروني ومتصفحات "
