#!/usr/bin/env python
# -*- coding: utf-8 -*-

# Part of the PsychoPy library
# Copyright (C) 2002-2018 Jonathan Peirce (C) 2019-2021 Open Science Tools Ltd.
# Distributed under the terms of the GNU General Public License (GPL).

"""utility classes for the Builder
"""
import glob
import os
import re
from pathlib import Path

from wx.lib.agw.aui.aui_constants import *
import wx.lib.statbmp
from wx.lib.agw.aui.aui_utilities import IndentPressedBitmap, ChopText, TakeScreenShot
import sys
import wx
import wx.lib.agw.aui as aui
from wx.lib import platebtn

import psychopy
from psychopy import logging
from . import pavlovia_ui
from . import icons
from .themes import ThemeMixin, IconCache
from psychopy.localization import _translate
from psychopy.tools.stringtools import prettyname
from psychopy.tools.apptools import SortTerm


class FileDropTarget(wx.FileDropTarget):
    """On Mac simply setting a handler for the EVT_DROP_FILES isn't enough.
    Need this too.
    """

    def __init__(self, targetFrame):
        wx.FileDropTarget.__init__(self)
        self.target = targetFrame
        self.app = targetFrame.app

    def OnDropFiles(self, x, y, filenames):
        logging.debug(
            'PsychoPyBuilder: received dropped files: %s' % filenames)
        for fname in filenames:
            if isinstance(self.target, psychopy.app.coder.CoderFrame) and wx.GetKeyState(wx.WXK_ALT):
                # If holding ALT and on coder, insert filename into current coder doc
                if self.app.coder:
                    if self.app.coder.currentDoc:
                        self.app.coder.currentDoc.AddText(fname)
            if isinstance(self.target, psychopy.app.runner.RunnerFrame):
                # If on Runner, load file to run
                self.app.showRunner()
                self.app.runner.addTask(fileName=fname)
            elif fname.lower().endswith('.psyexp'):
                # If they dragged on a .psyexp file, open it in in Builder
                self.app.showBuilder()
                self.app.builder.fileOpen(filename=fname)
            else:
                # If they dragged on any other file, try to open it in Coder (if it's not text, this will give error)
                self.app.showCoder()
                self.app.coder.fileOpen(filename=fname)
        return True


class WindowFrozen():
    """
    Equivalent to wxWindowUpdateLocker.

    Usage::

        with WindowFrozen(wxControl):
            update multiple things
        # will automatically thaw here

    """

    def __init__(self, ctrl):
        self.ctrl = ctrl

    def __enter__(self):  # started the with... statement
        # Freeze should not be called if platform is win32.
        if sys.platform == 'win32':
            return self.ctrl

        # check it hasn't been deleted
        #
        # Don't use StrictVersion() here, as `wx` doesn't follow the required
        # numbering scheme.
        if self.ctrl is not None and wx.__version__[:3] <= '2.8':
            self.ctrl.Freeze()
        return self.ctrl

    def __exit__(self, exc_type, exc_val, exc_tb):
        # Thaw should not be called if platform is win32.
        if sys.platform == 'win32':
            return
        # check it hasn't been deleted
        if self.ctrl is not None and self.ctrl.IsFrozen():
            self.ctrl.Thaw()


def getSystemFonts(encoding='system', fixedWidthOnly=False):
    """Get a list of installed system fonts.

    Parameters
    ----------
    encoding : str
        Get fonts with matching encodings.
    fixedWidthOnly : bool
        Return on fixed width fonts.

    Returns
    -------
    list
        List of font facenames.

    """
    fontEnum = wx.FontEnumerator()

    encoding = "FONTENCODING_" + encoding.upper()
    if hasattr(wx, encoding):
        encoding = getattr(wx, encoding)

    return fontEnum.GetFacenames(encoding, fixedWidthOnly=fixedWidthOnly)


class PsychopyToolbar(wx.ToolBar, ThemeMixin):
    """Toolbar for the Builder/Coder Frame"""
    def __init__(self, frame):
        wx.ToolBar.__init__(self, frame)
        self.frame = frame
        self.app = self.frame.app
        self._needMakeTools = True
        # Configure toolbar appearance
        self.SetWindowStyle(wx.TB_HORIZONTAL | wx.NO_BORDER | wx.TB_FLAT | wx.TB_NODIVIDER)
        # self.SetBackgroundColour(ThemeMixin.appColors['frame_bg'])
        # Set icon size (16 for win/linux small mode, 32 for everything else
        self.iconSize = 32  # mac: 16 either doesn't work, or looks bad
        self.SetToolBitmapSize((self.iconSize, self.iconSize))
        # OS-dependent tool-tips
        ctrlKey = 'Ctrl+'
        if sys.platform == 'darwin':
            ctrlKey = 'Cmd+'
        # keys are the keyboard keys, not the keys of the dict
        self.keys = {k: self.frame.app.keys[k].replace('Ctrl+', ctrlKey)
                for k in self.frame.app.keys}
        self.keys['none'] = ''
        # self.makeTools()  # will be done when theme is applied
        self.buttons = {}
        # Finished setup. Make it happen

    def makeTools(self):
        frame = self.frame
        # Create tools
        cl = frame.__class__.__name__
        pavButtons = pavlovia_ui.toolbar.PavloviaButtons(
                frame, toolbar=self, tbSize=self.iconSize)
        if frame.__class__.__name__ == 'BuilderFrame':
            self.addPsychopyTool(
                    name='filenew',
                    label=_translate('New'),
                    shortcut='new',
                    tooltip=_translate("Create new experiment file"),
                    func=self.frame.app.newBuilderFrame)  # New
            self.addPsychopyTool(
                    name='fileopen',
                    label=_translate('Open'),
                    shortcut='open',
                    tooltip=_translate("Open an existing experiment file"),
                    func=self.frame.fileOpen)  # Open
            self.frame.bldrBtnSave = self.addPsychopyTool(
                        name='filesave',
                        label=_translate('Save'),
                        shortcut='save',
                        tooltip=_translate("Save current experiment file"),
                        func=self.frame.fileSave)  # Save
            self.addPsychopyTool(
                    name='filesaveas',
                    label=_translate('Save As...'),
                    shortcut='saveAs',
                    tooltip=_translate("Save current experiment file as..."),
                    func=self.frame.fileSaveAs)  # SaveAs
            self.frame.bldrBtnUndo = self.addPsychopyTool(
                        name='undo',
                        label=_translate('Undo'),
                        shortcut='undo',
                        tooltip=_translate("Undo last action"),
                        func=self.frame.undo)  # Undo
            self.frame.bldrBtnRedo = self.addPsychopyTool(
                        name='redo',
                        label=_translate('Redo'),
                        shortcut='redo',
                        tooltip=_translate("Redo last action"),
                        func=self.frame.redo)  # Redo
            self.AddSeparator()  # Seperator
            self.addPsychopyTool(
                    name='monitors',
                    label=_translate('Monitor Center'),
                    shortcut='none',
                    tooltip=_translate("Monitor settings and calibration"),
                    func=self.frame.app.openMonitorCenter)  # Monitor Center
            self.addPsychopyTool(
                    name='cogwindow',
                    label=_translate('Experiment Settings'),
                    shortcut='none',
                    tooltip=_translate("Edit experiment settings"),
                    func=self.frame.setExperimentSettings)  # Settings
            self.AddSeparator()
            self.addPsychopyTool(
                    name='compile_py',
                    label=_translate('Compile Python Script'),
                    shortcut='compileScript',
                    tooltip=_translate("Compile to Python script"),
                    func=self.frame.compileScript)  # Compile
            self.addPsychopyTool(
                    name='compile_js',
                    label=_translate('Compile JS Script'),
                    shortcut='compileScript',
                    tooltip=_translate("Compile to JS script"),
                    func=self.frame.fileExport)  # Compile
            self.frame.bldrBtnRunner = self.addPsychopyTool(
                    name='runner',
                    label=_translate('Runner'),
                    shortcut='runnerScript',
                    tooltip=_translate("Send experiment to Runner"),
                    func=self.frame.runFile)  # Run
            self.frame.bldrBtnRun = self.addPsychopyTool(
                    name='run',
                    label=_translate('Run'),
                    shortcut='runScript',
                    tooltip=_translate("Run experiment"),
                    func=self.frame.runFile)  # Run
            self.AddSeparator()  # Seperator
            pavButtons.addPavloviaTools()
        elif frame.__class__.__name__ == 'CoderFrame':
            self.addPsychopyTool('filenew', _translate('New'), 'new',
                                 _translate("Create new experiment file"),
                                 self.frame.fileNew)  # New
            self.addPsychopyTool('fileopen', _translate('Open'), 'open',
                                 _translate("Open an existing experiment file"),
                                 self.frame.fileOpen)  # Open
            self.frame.cdrBtnSave = \
                self.addPsychopyTool('filesave', _translate('Save'), 'save',
                                     _translate("Save current experiment file"),
                                     self.frame.fileSave)  # Save
            self.addPsychopyTool('filesaveas', _translate('Save As...'), 'saveAs',
                                 _translate("Save current experiment file as..."),
                                 self.frame.fileSaveAs)  # SaveAs
            self.frame.cdrBtnUndo = \
                self.addPsychopyTool('undo', _translate('Undo'), 'undo',
                                     _translate("Undo last action"),
                                     self.frame.undo)  # Undo
            self.frame.cdrBtnRedo = \
                self.addPsychopyTool('redo', _translate('Redo'), 'redo',
                                     _translate("Redo last action"),
                                     self.frame.redo)  # Redo
            self.AddSeparator()  # Seperator
            self.addPsychopyTool('monitors', _translate('Monitor Center'), 'none',
                                 _translate("Monitor settings and calibration"),
                                 self.frame.app.openMonitorCenter)
            self.addPsychopyTool('color', _translate('Color Picker'), 'none',
                                 _translate("Color Picker -> clipboard"),
                                 self.frame.app.colorPicker)
            self.AddSeparator()
            self.frame.cdrBtnRunner = self.addPsychopyTool(
                    'runner', _translate('Runner'), 'runnerScript',
                    _translate("Send experiment to Runner"),
                    self.frame.runFile)
            self.frame.cdrBtnRun = self.addPsychopyTool(
                    'run', _translate('Run'), 'runScript',
                    _translate("Run experiment"),
                    self.frame.runFile)
            self.AddSeparator()
            pavButtons.addPavloviaTools(
                buttons=['pavloviaSync', 'pavloviaSearch', 'pavloviaUser'])
        frame.btnHandles.update(pavButtons.btnHandles)
        self.Realize()
        # Disable compile buttons until an experiment is present
        if 'compile_py' in self.buttons:
            self.EnableTool(self.buttons['compile_py'].GetId(), Path(self.frame.filename).is_file())
        if 'compile_js' in self.buttons:
            self.EnableTool(self.buttons['compile_js'].GetId(), Path(self.frame.filename).is_file())

    def addPsychopyTool(self, name, label, shortcut, tooltip, func,
                        emblem=None):
        if not name.endswith('.png'):
            filename = name + '.png'
        else:
            filename = name
        self.buttons[name] = self.app.iconCache.makeBitmapButton(parent=self, filename=filename,
                                                   name=label,
                                                   label=("%s [%s]" % (
                                                       label,
                                                       self.keys[shortcut])),
                                                   emblem=emblem, toolbar=self,
                                                   tip=tooltip,
                                                   size=self.iconSize)
        # Bind function
        self.Bind(wx.EVT_TOOL, func, self.buttons[name])
        return self.buttons[name]


class PsychopyPlateBtn(platebtn.PlateButton, ThemeMixin):
    def __init__(self, parent, id=wx.ID_ANY, label='', bmp=None,
                 pos=wx.DefaultPosition, size=wx.DefaultSize,
                 style=1, name=wx.ButtonNameStr):
        platebtn.PlateButton.__init__(self, parent, id, label, bmp, pos, size, style, name)
        self.parent = parent
        self.__InitColors()
        self._applyAppTheme()

    def _applyAppTheme(self):
        cs = ThemeMixin.appColors
        self.__InitColors()
        self.SetBackgroundColour(wx.Colour(self.parent.GetBackgroundColour()))
        self.SetPressColor(cs['txtbutton_bg_hover'])
        self.SetLabelColor(cs['text'],
                           cs['txtbutton_fg_hover'])

    def __InitColors(self):
        cs = ThemeMixin.appColors
        """Initialize the default colors"""
        colors = dict(default=True,
                      hlight=cs['txtbutton_bg_hover'],
                      press=cs['txtbutton_bg_hover'],
                      htxt=cs['text'])
        return colors


class ButtonArray(wx.Window):

    class ArrayBtn(wx.Button):
        def __init__(self, parent, label=""):
            wx.Button.__init__(self, parent, label=label)
            self.parent = parent
            # Setup sizer
            self.sizer = wx.BoxSizer(wx.HORIZONTAL)
            self.SetSizer(self.sizer)
            # Create remove btn
            self.removeBtn = wx.Button()
            self.removeBtn.SetBackgroundStyle(wx.BG_STYLE_TRANSPARENT)
            self.removeBtn.Create(self, size=(12, 12), style=wx.BORDER_NONE)
            self.removeBtn.SetBitmap(IconCache().getBitmap(name="delete", size=8))
            # Add remove btn to spacer
            self.sizer.AddStretchSpacer(1)
            self.sizer.Add(self.removeBtn, border=4, flag=wx.ALL | wx.ALIGN_CENTER_VERTICAL)
            self.Layout()
            # Bind remove btn to remove function
            self.removeBtn.Bind(wx.EVT_BUTTON, self.remove)
            # Bind button to button function
            self.Bind(wx.EVT_BUTTON, self.onClick)

        def remove(self, evt=None):
            self.parent.removeItem(self)

        def onClick(self, evt=None):
            evt = wx.CommandEvent(wx.EVT_BUTTON.typeId)
            evt.SetEventObject(self)
            wx.PostEvent(self.parent, evt)

    def __init__(self, parent, orient=wx.HORIZONTAL,
                 items=(),
                 options=None,
                 itemAlias=_translate("item")):
        # Create self
        wx.Window.__init__(self, parent)
        self.SetBackgroundColour(parent.GetBackgroundColour())
        self.parent = parent
        self.itemAlias = itemAlias
        self.options = options
        # Create sizer
        self.sizer = wx.WrapSizer(orient=orient)
        self.SetSizer(self.sizer)
        # Create add button
        self.addBtn = wx.Button(self, size=(24, 24), label="+", style=wx.BORDER_NONE)
        self.addBtn.Bind(wx.EVT_BUTTON, self.newItem)
        self.sizer.Add(self.addBtn, border=3, flag=wx.EXPAND | wx.ALL)
        # Add items
        self.items = items
        # Layout
        self.Layout()

    @property
    def items(self):
        items = {}
        for child in self.sizer.Children:
            if not child.Window == self.addBtn:
                items[child.Window.Label] = child.Window
        return items

    @items.setter
    def items(self, value):
        if isinstance(value, str):
            value = [value]

        assert isinstance(value, (list, tuple))

        value.reverse()

        self.clear()
        for item in value:
            self.addItem(item)

    def newItem(self, evt=None):
        msg = _translate("Add ") + self.itemAlias + "..."
        if self.options is None:
            _dlg = wx.TextEntryDialog(self.parent, message=msg)
        else:
            _dlg = wx.SingleChoiceDialog(self.parent, msg, "Input Text", choices=self.options)

        if _dlg.ShowModal() != wx.ID_OK:
            return
        if self.options is None:
            self.addItem(_dlg.GetValue())
        else:
            self.addItem(_dlg.GetStringSelection())

    def addItem(self, item):
        if not isinstance(item, wx.Window):
            item = self.ArrayBtn(self, label=item)
        self.sizer.Insert(0, item, border=3, flag=wx.EXPAND | wx.ALL)
        self.Layout()
        # Raise event
        evt = wx.ListEvent(wx.EVT_LIST_INSERT_ITEM.typeId)
        evt.SetEventObject(self)
        wx.PostEvent(self, evt)

    def removeItem(self, item):
        items = self.items.copy()
        # Get value from key if needed
        if item in items:
            item = items[item]
        # Delete object and item in dict
        if item in list(items.values()):
            i = self.sizer.Children.index(self.sizer.GetItem(item))
            self.sizer.Remove(i)
            item.Hide()
        self.Layout()
        # Raise event
        evt = wx.ListEvent(wx.EVT_LIST_DELETE_ITEM.typeId)
        evt.SetEventObject(self)
        wx.PostEvent(self, evt)

    def clear(self):
        # Raise event
        evt = wx.ListEvent(wx.EVT_LIST_DELETE_ALL_ITEMS.typeId)
        evt.SetEventObject(self)
        wx.PostEvent(self, evt)
        # Delete all items
        for item in self.items:
            self.removeItem(item)

    def Enable(self, enable=True):
        for child in self.Children:
            child.Enable(enable)

    def Disable(self):
        self.Enable(False)

    def GetValue(self):
        return list(self.items)


class SortCtrl(wx.Window):
    class SortItem(wx.Window):
        def __init__(self, parent,
                     item,
                     showSelect=False, selected=True,
                     showFlip=False
                     ):
            # Create self
            wx.Window.__init__(self, parent, style=wx.BORDER_NONE)
            self.SetBackgroundColour("white")
            self.parent = parent
            # Make sure we've been given a SortTerm
            assert isinstance(item, SortTerm)
            self.item = item
            # Setup sizer
            self.sizer = wx.BoxSizer(wx.HORIZONTAL)
            self.SetSizer(self.sizer)
            # Add tickbox (if select)
            self.selectCtrl = wx.CheckBox(self)
            self.selectCtrl.Bind(wx.EVT_CHECKBOX, self.onSelect)
            self.selectCtrl.SetValue(selected)
            self.selectCtrl.Show(showSelect)
            self.sizer.Add(self.selectCtrl, border=6, flag=wx.ALL | wx.EXPAND)
            # Add label
            self.labelObj = wx.StaticText(self, label=self.item.label)
            self.sizer.Add(self.labelObj, proportion=1, border=6, flag=wx.ALL | wx.EXPAND)
            # Add flip button
            self.flipBtn = wx.Button(self, size=(16, 8), label="⇵", style=wx.BORDER_NONE)
            self.flipBtn.SetBackgroundColour(self.GetBackgroundColour())
            self.flipBtn.Bind(wx.EVT_BUTTON, self.flip)
            self.flipBtn.Show(showFlip)
            self.sizer.Add(self.flipBtn, border=6, flag=wx.ALL | wx.EXPAND)
            # Add ctrls sizer
            self.ctrlsSizer = wx.BoxSizer(wx.VERTICAL)
            self.sizer.Add(self.ctrlsSizer, border=6, flag=wx.ALL | wx.EXPAND)
            # Add up button
            self.upBtn = wx.Button(self, size=(16, 8), label="▲", style=wx.BORDER_NONE)
            self.upBtn.SetBackgroundColour(self.GetBackgroundColour())
            self.upBtn.Bind(wx.EVT_BUTTON, self.moveUp)
            self.ctrlsSizer.Add(self.upBtn, border=0, flag=wx.ALL | wx.EXPAND)
            # Add stretch spacer inbetween
            self.ctrlsSizer.AddStretchSpacer(1)
            # Add up button
            self.downBtn = wx.Button(self, size=(16, 8), label="▼", style=wx.BORDER_NONE)
            self.downBtn.SetBackgroundColour(self.GetBackgroundColour())
            self.downBtn.Bind(wx.EVT_BUTTON, self.moveDown)
            self.ctrlsSizer.Add(self.downBtn, border=0, flag=wx.ALL | wx.EXPAND)
            # Do initial select
            self.onSelect()

        @property
        def label(self):
            return self.item.label

        @property
        def value(self):
            return self.item.value

        def flip(self, evt=None):
            # Flip state
            self.item.ascending = not self.item.ascending
            # Change label
            self.labelObj.SetLabel(self.label)

        def moveUp(self, evt=None):
            # Get own index
            i = self.parent.items.index(self)
            # Insert popped self before previous position
            self.parent.items.insert(max(i-1, 0), self.parent.items.pop(i))
            # Layout
            self.parent.Layout()

        def moveDown(self, evt=None):
            # Get own index
            i = self.parent.items.index(self)
            # Insert popped self before previous position
            self.parent.items.insert(min(i+1, len(self.parent.items)), self.parent.items.pop(i))
            # Layout
            self.parent.Layout()

        @property
        def selected(self):
            return self.selectCtrl.GetValue()

        def onSelect(self, evt=None):
            self.Enable(self.selected)

        def Enable(self, enable=True):
            self.labelObj.Enable(enable)

        def Disable(self):
            self.Enable(False)

    def __init__(self, parent,
                 items,
                 showSelect=False, selected=True,
                 showFlip=False,
                 orient=wx.VERTICAL):
        wx.Window.__init__(self, parent)
        # Make sure we've been given an array
        if not isinstance(items, (list, tuple)):
            items = [items]
        # Setup sizer
        self.sizer = wx.BoxSizer(orient)
        self.SetSizer(self.sizer)
        # If given a bool for select, apply it to all items
        if isinstance(selected, bool):
            selected = [selected] * len(items)
        assert isinstance(selected, (list, tuple)) and len(selected) == len(items)
        # Setup items
        self.items = []
        for i, item in enumerate(items):
            self.items.append(self.SortItem(self,
                                            item=item,
                                            showSelect=showSelect, selected=selected[i],
                                            showFlip=showFlip))
            self.sizer.Add(self.items[i], border=6, flag=wx.ALL | wx.EXPAND)
        # Layout
        self.Layout()

    def GetValue(self):
        items = []
        for item in self.items:
            if item.selected:
                items.append(item.item)
        return items

    def Layout(self):
        # Get order of items in reverse
        items = self.items.copy()
        items.reverse()
        # Remove each item
        for item in items:
            self.sizer.Remove(self.sizer.Children.index(self.sizer.GetItem(item)))
        # Add items back in oder
        for i, item in enumerate(items):
            self.sizer.Prepend(item, border=6, flag=wx.ALL | wx.EXPAND)
            item.upBtn.Show(i != len(items)-1)
            item.downBtn.Show(i != 0)
        # Disable appropriate buttons
        # Do base layout
        wx.Window.Layout(self)


class ImageCtrl(wx.lib.statbmp.GenStaticBitmap):
    def __init__(self, parent, bitmap, size=(128, 128)):
        wx.lib.statbmp.GenStaticBitmap.__init__(self, parent, ID=wx.ID_ANY, bitmap=wx.Bitmap(), size=size)
        self.parent = parent
        self.iconCache = IconCache()
        # Set bitmap
        self.SetBitmap(bitmap)
        # Setup sizer
        self.sizer = wx.BoxSizer(wx.HORIZONTAL)
        self.sizer.AddStretchSpacer(1)
        self.SetSizer(self.sizer)
        # Add edit button
        self.editBtn = wx.Button(self, size=(24, 24), label=chr(int("270E", 16)))
        self.editBtn.Bind(wx.EVT_BUTTON, self.LoadBitmap)
        self.sizer.Add(self.editBtn, border=6, flag=wx.ALIGN_BOTTOM | wx.ALL)

    def LoadBitmap(self, evt=None):
        # Open file dlg
        _dlg = wx.FileDialog(self.parent, message=_translate("Select image..."))
        if _dlg.ShowModal() != wx.ID_OK:
            return
        # Get value
        path = str(Path(_dlg.GetPath()))
        self.SetBitmap(path)
        # Post event
        evt = wx.FileDirPickerEvent(wx.EVT_FILEPICKER_CHANGED.typeId, self, -1, path)
        evt.SetEventObject(self)
        wx.PostEvent(self, evt)

    def SetBitmap(self, bitmap):
        # Get from file if needed
        if not isinstance(bitmap, wx.Bitmap):
            self.path = bitmap
            bitmap = wx.Bitmap(bitmap)
        # Sub in blank bitmaps
        if not bitmap.IsOk():
            bitmap = self.iconCache.getBitmap(name="user_none", size=128)
        # Store full size bitmap
        self._fullBitmap = bitmap
        # Resize bitmap
        buffer = bitmap.ConvertToImage()
        buffer = buffer.Scale(*self.Size, quality=wx.IMAGE_QUALITY_HIGH)
        scaledBitmap = wx.Bitmap(buffer)
        # Set image
        wx.lib.statbmp.GenStaticBitmap.SetBitmap(self, scaledBitmap)

    @property
    def path(self):
        """
        If current bitmap is from a file, returns the filepath. Otherwise, returns None.
        """
        if hasattr(self, "_path"):
            return self._path

    @path.setter
    def path(self, value):
        self._path = value

    def GetBitmapFull(self):
        return self._fullBitmap

    @property
    def BitmapFull(self):
        return self.GetBitmapFull()

    def Enable(self, enable=True):
        wx.StaticBitmap.Enable(self, enable)
        self.editBtn.Enable(enable)

    def Disable(self):
        self.Enable(False)


class PsychopyScrollbar(wx.ScrollBar):
    def __init__(self, parent, ori=wx.VERTICAL):
        wx.ScrollBar.__init__(self)
        if ori == wx.HORIZONTAL:
            style = wx.SB_HORIZONTAL
        else:
            style = wx.SB_VERTICAL
        self.Create(parent, style=style)
        self.ori = ori
        self.parent = parent
        self.Bind(wx.EVT_SCROLL, self.DoScroll)
        self.Resize()

    def DoScroll(self, event):
        if self.ori == wx.HORIZONTAL:
            w = event.GetPosition()
            h = self.parent.GetScrollPos(wx.VERTICAL)
        elif self.ori == wx.VERTICAL:
            w = self.parent.GetScrollPos(wx.HORIZONTAL)
            h = event.GetPosition()
        else:
            return
        self.parent.Scroll(w, h)
        self.Resize()

    def Resize(self):
        sz = self.parent.GetSize()
        vsz = self.parent.GetVirtualSize()
        start = self.parent.GetViewStart()
        if self.ori == wx.HORIZONTAL:
            sz = (sz.GetWidth(), 20)
            vsz = vsz.GetWidth()
        elif self.ori == wx.VERTICAL:
            sz = (20, sz.GetHeight())
            vsz = vsz.GetHeight()
        self.SetDimensions(start[0], start[1], sz[0], sz[1])
        self.SetScrollbar(
            position=self.GetScrollPos(self.ori),
            thumbSize=10,
            range=1,
            pageSize=vsz
        )


class FileCtrl(wx.TextCtrl):
    def __init__(self, parent, dlgtype="file", value=""):
        wx.TextCtrl.__init__(self, parent, value=value, size=(-1, 24))
        # Store type
        self.dlgtype = dlgtype
        # Setup sizer
        self.sizer = wx.BoxSizer(wx.HORIZONTAL)
        self.SetSizer(self.sizer)
        self.sizer.AddStretchSpacer(1)
        # Add button
        self.fileBtn = wx.Button(self, size=(16, 16), style=wx.BORDER_NONE)
        self.fileBtn.SetBackgroundColour(self.GetBackgroundColour())
        self.fileBtn.SetBitmap(IconCache().getBitmap(name="folder", size=16))
        self.sizer.Add(self.fileBtn, border=4, flag=wx.ALL)
        # Bind browse function
        self.fileBtn.Bind(wx.EVT_BUTTON, self.browse)

    def browse(self, evt=None):
        file = Path(self.GetValue())
        # Sub in a / for blank paths to force the better folder navigator
        if file == Path():
            file = Path("/")
        # Open file or dir dlg
        if self.dlgtype == "dir":
            dlg = wx.DirDialog(self, message=_translate("Specify folder..."), defaultPath=str(file))
        else:
            dlg = wx.FileDialog(self, message=_translate("Specify file..."), defaultDir=str(file))
        if dlg.ShowModal() != wx.ID_OK:
            return
        # Get data from dlg
        file = Path(dlg.GetPath())
        # Set data
        self.SetValue(str(file))

    def SetValue(self, value):
        # Do base value setting
        wx.TextCtrl.SetValue(self, value)
        # Post event
        evt = wx.FileDirPickerEvent(wx.EVT_FILEPICKER_CHANGED.typeId, self, -1, value)
        evt.SetEventObject(self)
        wx.PostEvent(self, evt)

    def Enable(self, enable=True):
        wx.TextCtrl.Enable(self, enable)
        self.fileBtn.Enable(enable)
        self.fileBtn.SetBackgroundColour(self.GetBackgroundColour())

    def Disable(self):
        self.Enable(False)

    def Show(self, show=True):
        wx.TextCtrl.Show(self, show)
        self.fileBtn.Show(show)

    def Hide(self):
        self.Show(False)


def updateDemosMenu(frame, menu, folder, ext):
    """Update Demos menu as needed."""
    def _makeButton(parent, menu, demo):
        # Skip if demo name starts with _
        if demo.name.startswith("_"):
            return
        # Create menu button
        item = menu.Append(wx.ID_ANY, demo.name)
        # Store in window's demos list
        parent.demos.update({item.Id: demo})
        # Link button to demo opening function
        parent.Bind(wx.EVT_MENU, parent.demoLoad, item)

    def _makeFolder(parent, menu, folder, ext):
        # Skip if underscore in folder name
        if folder.name.startswith("_"):
            return
        # Create and append menu for this folder
        submenu = wx.Menu()
        menu.AppendSubMenu(submenu, folder.name)
        # Get folder contents
        folderContents = glob.glob(str(folder / '*'))
        for subfolder in sorted(folderContents):
            subfolder = Path(subfolder)
            # Make menu/button for each:
            # subfolder according to whether it contains a psyexp, or...
            # subfile according to whether it matches the ext
            if subfolder.is_dir():
                subContents = glob.glob(str(subfolder / '*'))
                if any(file.endswith(".psyexp") and not file.startswith("_") for file in subContents):
                    _makeButton(parent, submenu, subfolder)
                else:
                    _makeFolder(parent, submenu, subfolder, ext)
            elif subfolder.suffix == ext and not subfolder.name.startswith("_"):
                _makeButton(parent, submenu, subfolder)

    # Make blank dict to store demo details in
    frame.demos = {}
    if not folder:  # if there is no unpacked demos folder then just return
        return

    # Get root folders
    rootGlob = glob.glob(str(Path(folder) / '*'))
    for fdr in rootGlob:
        fdr = Path(fdr)
        # Make menus/buttons recursively for each folder according to whether it contains a psyexp
        if fdr.is_dir():
            folderContents = glob.glob(str(fdr / '*'))
            if any(file.endswith(".psyexp") for file in folderContents):
                _makeButton(frame, menu, fdr)
            else:
                _makeFolder(frame, menu, fdr, ext)

class FrameSwitcher(wx.Menu):
    """Menu for switching between different frames"""
    def __init__(self, parent):
        wx.Menu.__init__(self)
        self.parent = parent
        self.app = parent.app
        self.itemFrames = {}
        # Listen for window switch
        self.next = self.Append(wx.ID_MDI_WINDOW_NEXT,
                                _translate("&Next Window\t%s") % self.app.keys['cycleWindows'],
                                _translate("&Next Window\t%s") % self.app.keys['cycleWindows'])
        self.Bind(wx.EVT_MENU, self.nextWindow, self.next)
        self.AppendSeparator()
        # Add creator options
        self.minItemSpec = [
            {'label': "Builder", 'class': psychopy.app.builder.BuilderFrame, 'method': self.app.showBuilder},
            {'label': "Coder", 'class': psychopy.app.coder.CoderFrame, 'method': self.app.showCoder},
            {'label': "Runner", 'class': psychopy.app.runner.RunnerFrame, 'method': self.app.showRunner},
        ]
        for spec in self.minItemSpec:
            if not isinstance(self.Window, spec['class']):
                item = self.Append(
                    wx.ID_ANY, spec['label'], spec['label']
                )
                self.Bind(wx.EVT_MENU, spec['method'], item)
        self.AppendSeparator()
        self.updateFrames()

    @property
    def frames(self):
        return self.parent.app.getAllFrames()

    def updateFrames(self):
        """Set items according to which windows are open"""
        self.next.Enable(len(self.frames) > 1)
        # Make new items if needed
        for frame in self.frames:
            if frame not in self.itemFrames:
                if frame.filename:
                    label = type(frame).__name__.replace("Frame", "") + ": " + os.path.basename(frame.filename)
                else:
                    label = type(frame).__name__.replace("Frame", "")
                self.itemFrames[frame] = self.AppendRadioItem(wx.ID_ANY, label, label)
                self.Bind(wx.EVT_MENU, self.showFrame, self.itemFrames[frame])
        # Edit items to match frames
        for frame in self.itemFrames:
            item = self.itemFrames[frame]
            if not item:
                continue
            if frame not in self.frames:
                # Disable unused items
                item.Enable(False)
            else:
                # Rename item
                if frame.filename:
                    self.itemFrames[frame].SetItemLabel(
                        type(frame).__name__.replace("Frame", "") + ": " + os.path.basename(frame.filename)
                    )
                else:
                    self.itemFrames[frame].SetItemLabel(
                        type(frame).__name__.replace("Frame", "") + ": None"
                    )
            item.Check(frame == self.Window)
        self.itemFrames = {key: self.itemFrames[key] for key in self.itemFrames if self.itemFrames[key] is not None}

    def showFrame(self, event=None):
        itemFrames = event.EventObject.itemFrames
        frame = [key for key in itemFrames if itemFrames[key].Id == event.Id][0]
        frame.Show(True)
        frame.Raise()
        self.parent.app.SetTopWindow(frame)
        self.updateFrames()

    def nextWindow(self, event=None):
        """Cycle through list of open windows"""
        current = event.EventObject.Window
        i = self.frames.index(current)
        while self.frames[i] == current:
            i -= 1
        self.frames[i].Raise()
        self.frames[i].Show()
        self.updateFrames()


<<<<<<< HEAD
def sanitize(inStr):
    """
    Process a string to remove any sensitive information, i.e. OAUTH keys
    """
    # Key-value pairs of patterns with what to replace them with
    patterns = {
        "https\:\/\/oauth2\:[\d\w]{64}@gitlab\.pavlovia\.org\/.*\.git": "[[OAUTH key hidden]]" # Remove any oauth keys
    }
    # Replace each pattern
    for pattern, repl in patterns.items():
        inStr = re.sub(pattern, repl, inStr)

    return inStr
=======
class HoverMixin:
    """
    Mixin providing methods to handle hover on/off events for a wx.Window based class.
    """
    IsHovered = False

    def SetupHover(self):
        """
        Helper method to setup hovering for this object
        """
        # Bind both hover on and hover off events to the OnHover method
        self.Bind(wx.EVT_ENTER_WINDOW, self.OnHover)
        self.Bind(wx.EVT_LEAVE_WINDOW, self.OnHover)

    def OnHover(self, evt=None):
        """
        Method to handle hover events for buttons. To use, bind both `wx.EVT_ENTER_WINDOW` and `wx.EVT_LEAVE_WINDOW` events to this method.
        """
        if evt is None:
            # If calling without event, style according to last IsHovered measurement
            if self.IsHovered:
                self.SetForegroundColour(self.ForegroundColourHover)
                self.SetBackgroundColour(self.BackgroundColourHover)
            else:
                self.SetForegroundColour(self.ForegroundColourNoHover)
                self.SetBackgroundColour(self.BackgroundColourNoHover)
        elif evt.EventType == wx.EVT_ENTER_WINDOW.typeId:
            # If hovered over currently, use hover colours
            self.SetForegroundColour(self.ForegroundColourHover)
            self.SetBackgroundColour(self.BackgroundColourHover)
            # and mark as hovered
            self.IsHovered = True
        else:
            # Otherwise, use regular colours
            self.SetForegroundColour(self.ForegroundColourNoHover)
            self.SetBackgroundColour(self.BackgroundColourNoHover)
            # and mark as unhovered
            self.IsHovered = False

    @property
    def ForegroundColourNoHover(self):
        if hasattr(self, "_ForegroundColourNoHover"):
            return self._ForegroundColourNoHover
        return ThemeMixin.appColors['text']

    @ForegroundColourNoHover.setter
    def ForegroundColourNoHover(self, value):
        self._ForegroundColourNoHover = value

    @property
    def BackgroundColourNoHover(self):
        if hasattr(self, "_BackgroundColourNoHover"):
            return self._BackgroundColourNoHover
        return ThemeMixin.appColors['frame_bg']

    @BackgroundColourNoHover.setter
    def BackgroundColourNoHover(self, value):
        self._BackgroundColourNoHover = value

    @property
    def ForegroundColourHover(self):
        if hasattr(self, "_ForegroundColourHover"):
            return self._ForegroundColourHover
        return ThemeMixin.appColors['txtbutton_fg_hover']

    @ForegroundColourHover.setter
    def ForegroundColourHover(self, value):
        self._ForegroundColourHover = value

    @property
    def BackgroundColourHover(self):
        if hasattr(self, "_BackgroundColourHover"):
            return self._BackgroundColourHover
        return ThemeMixin.appColors['txtbutton_bg_hover']

    @BackgroundColourHover.setter
    def BackgroundColourHover(self, value):
        self._BackgroundColourHover = value


class ToggleButton(wx.ToggleButton, HoverMixin):
    """
    Extends wx.ToggleButton to give methods for handling color changes relating to hover events and value setting.
    """
    @property
    def BackgroundColourNoHover(self):
        if self.GetValue():
            # Return a darker color if selected
            return ThemeMixin.appColors['docker_bg']
        else:
            # Return the default color otherwise
            return HoverMixin.BackgroundColourNoHover.fget(self)
>>>>>>> 6898bbb6


class ToggleButtonArray(wx.Window, ThemeMixin):

    def __init__(self, parent, labels=None, values=None, multi=False, ori=wx.HORIZONTAL):
        wx.Window.__init__(self, parent)
        self.parent = parent
        self.multi = multi
        # Setup sizer
        self.sizer = wx.BoxSizer(ori)
        self.SetSizer(self.sizer)
        # Alias values and labels
        if labels is None:
            labels = values
        if values is None:
            values = labels
        if values is None and labels is None:
            values = labels = []
        # Make buttons
        self.buttons = {}
        for i, val in enumerate(values):
            self.buttons[val] = ToggleButton(self, style=wx.BORDER_NONE)
            self.buttons[val].SetupHover()
            self.buttons[val].SetLabelText(labels[i])
            self.buttons[val].Bind(wx.EVT_TOGGLEBUTTON, self.processToggle)
            self.sizer.Add(self.buttons[val], border=6, proportion=1, flag=wx.ALL | wx.EXPAND)

    def processToggle(self, evt):
        obj = evt.GetEventObject()
        if self.multi:
            # Toggle self
            self.SetValue(self.GetValue())
        else:
            # Selectself and deselect other buttons
            for key, btn in self.buttons.items():
                if btn == obj:
                    self.SetValue(key)

    def SetValue(self, value):
        if not isinstance(value, (list, tuple)):
            value = [value]
        if not self.multi:
            assert len(value) == 1, "When multi is False, ToggleButtonArray value must be a single value"
        # Set corresponding button's value to be True and all others to be False
        for key, btn in self.buttons.items():
            btn.SetValue(key in value)
        # Restyle
        self._applyAppTheme()
        # Emit event
        evt = wx.CommandEvent(wx.EVT_CHOICE.typeId)
        evt.SetEventObject(self)
        wx.PostEvent(self, evt)

    def GetValue(self):
        # Return key of button(s) whose value is True
        values = []
        for key, btn in self.buttons.items():
            if btn.GetValue():
                values.append(key)
        # If single select, only return first value
        if not self.multi:
            values = values[0]
        return values

    def _applyAppTheme(self, target=None):
        # Set panel background
        self.SetBackgroundColour(ThemeMixin.appColors['panel_bg'])
        # Use OnHover event to set buttons to their default colors
        for btn in self.buttons.values():
<<<<<<< HEAD
            if btn.GetValue():
                # Highlighted if selected
                btn.SetForegroundColour(ThemeMixin.appColors['txtbutton_fg_hover'])
                btn.SetBackgroundColour(ThemeMixin.appColors['txtbutton_bg_hover'])
            else:
                # Plain if deselected
                btn.SetForegroundColour(ThemeMixin.appColors['text'])
                btn.SetBackgroundColour(ThemeMixin.appColors['panel_bg'])


def sanitize(inStr):
    """
    Process a string to remove any sensitive information, i.e. OAUTH keys
    """
    # Key-value pairs of patterns with what to replace them with
    patterns = {
        "https\:\/\/oauth2\:[\d\w]{64}@gitlab\.pavlovia\.org\/.*\.git": "[[OAUTH key hidden]]" # Remove any oauth keys
    }
    # Replace each pattern
    for pattern, repl in patterns.items():
        inStr = re.sub(pattern, repl, inStr)

    return inStr
=======
            btn.OnHover()
>>>>>>> 6898bbb6
<|MERGE_RESOLUTION|>--- conflicted
+++ resolved
@@ -919,7 +919,6 @@
         self.updateFrames()
 
 
-<<<<<<< HEAD
 def sanitize(inStr):
     """
     Process a string to remove any sensitive information, i.e. OAUTH keys
@@ -933,7 +932,8 @@
         inStr = re.sub(pattern, repl, inStr)
 
     return inStr
-=======
+
+
 class HoverMixin:
     """
     Mixin providing methods to handle hover on/off events for a wx.Window based class.
@@ -1026,7 +1026,6 @@
         else:
             # Return the default color otherwise
             return HoverMixin.BackgroundColourNoHover.fget(self)
->>>>>>> 6898bbb6
 
 
 class ToggleButtonArray(wx.Window, ThemeMixin):
@@ -1096,15 +1095,7 @@
         self.SetBackgroundColour(ThemeMixin.appColors['panel_bg'])
         # Use OnHover event to set buttons to their default colors
         for btn in self.buttons.values():
-<<<<<<< HEAD
-            if btn.GetValue():
-                # Highlighted if selected
-                btn.SetForegroundColour(ThemeMixin.appColors['txtbutton_fg_hover'])
-                btn.SetBackgroundColour(ThemeMixin.appColors['txtbutton_bg_hover'])
-            else:
-                # Plain if deselected
-                btn.SetForegroundColour(ThemeMixin.appColors['text'])
-                btn.SetBackgroundColour(ThemeMixin.appColors['panel_bg'])
+            btn.OnHover()
 
 
 def sanitize(inStr):
@@ -1119,7 +1110,4 @@
     for pattern, repl in patterns.items():
         inStr = re.sub(pattern, repl, inStr)
 
-    return inStr
-=======
-            btn.OnHover()
->>>>>>> 6898bbb6
+    return inStr