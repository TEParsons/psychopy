--- conflicted
+++ resolved
@@ -38,11 +38,8 @@
 
         #main parameters
         addressOptions = prefs.general['parallelPorts']+[u'LabJack U3']
-<<<<<<< HEAD
         if not address:
             address = addressOptions[0]
-=======
->>>>>>> dff7f0b7
         self.params['address'] = Param(address, valType='str', allowedVals=addressOptions,
             hint=_("Parallel port to be used (you can change these options in preferences>general)"),
             label=_localized['address'])
