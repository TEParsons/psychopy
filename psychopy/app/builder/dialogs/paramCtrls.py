#!/usr/bin/env python
# -*- coding: utf-8 -*-

# Part of the PsychoPy library
# Copyright (C) 2002-2018 Jonathan Peirce (C) 2019-2022 Open Science Tools Ltd.
# Distributed under the terms of the GNU General Public License (GPL).

import os
import subprocess
import sys

import wx
import wx.stc

from psychopy.app.colorpicker import PsychoColorPicker
from psychopy.app.dialogs import ListWidget
from psychopy.colors import Color
from psychopy.localization import _translate
from psychopy import data, prefs, experiment
import re
from pathlib import Path

from . import CodeBox
from ..localizedStrings import _localizedDialogs as _localized
<<<<<<< HEAD
from ... import utils
from ...themes import icons
=======
from ...coder import BaseCodeEditor
from ...themes import icons, handlers
>>>>>>> 47576ed6


class _FrameMixin:
    @property
    def frame(self):
        """
        Top level frame associated with this ctrl
        """
        topParent = self.GetTopLevelParent()
        if hasattr(topParent, "frame"):
            return topParent.frame
        else:
            return topParent


class _ValidatorMixin:
    def validate(self, evt=None):
        """Redirect validate calls to global validate method, assigning
        appropriate `valType`.
        """
        validate(self, self.valType)

        if evt is not None:
            evt.Skip()

    def showValid(self, valid):
        """Style input box according to valid"""
        if not hasattr(self, "SetForegroundColour"):
            return

        if valid:
            self.SetForegroundColour(wx.Colour(0, 0, 0))
        else:
            self.SetForegroundColour(wx.Colour(1, 0, 0))

    def updateCodeFont(self, valType):
        """Style input box according to code wanted"""
        if not hasattr(self, "SetFont"):
            # Skip if font not applicable to object type
            return
        if self.GetName() == "name":
            # Name is never code
            valType = "str"

        fontNormal = self.GetTopLevelParent().app._mainFont
        if valType == "code" or hasattr(self, "dollarLbl"):
            # Set font
            fontCode = self.GetTopLevelParent().app._codeFont
            fontCodeBold = fontCode.Bold()
            if fontCodeBold.IsOk():
                self.SetFont(fontCodeBold)
            else:
                # use normal font if the bold version is invalid on the system
                self.SetFont(fontCode)
        else:
            self.SetFont(fontNormal)


class _FileMixin(_FrameMixin):
    @property
    def rootDir(self):
        if not hasattr(self, "_rootDir"):
            # Store location of root directory if not defined
            self._rootDir = Path(self.frame.exp.filename)
            if self._rootDir.is_file():
                # Move up a dir if root is a file
                self._rootDir = self._rootDir.parent
        # Return stored rootDir
        return self._rootDir
    @rootDir.setter
    def rootDir(self, value):
        self._rootDir = value

    def getFile(self, msg="Specify file ...", wildcard="All Files (*.*)|*.*"):
        dlg = wx.FileDialog(self, message=_translate(msg), defaultDir=str(self.rootDir),
                            style=wx.FD_OPEN | wx.FD_FILE_MUST_EXIST,
                            wildcard=_translate(wildcard))
        if dlg.ShowModal() != wx.ID_OK:
            return
        file = dlg.GetPath()
        try:
            filename = Path(file).relative_to(self.rootDir)
        except ValueError:
            filename = Path(file).absolute()
        return str(filename).replace("\\", "/")

    def getFiles(self, msg="Specify file or files...", wildcard="All Files (*.*)|*.*"):
        dlg = wx.FileDialog(self, message=_translate(msg), defaultDir=str(self.rootDir),
                            style=wx.FD_OPEN | wx.FD_FILE_MUST_EXIST | wx.FD_MULTIPLE,
                            wildcard=_translate(wildcard))
        if dlg.ShowModal() != wx.ID_OK:
            return
        inList = dlg.GetPaths()
        outList = []
        for file in inList:
            try:
                filename = Path(file).relative_to(self.rootDir)
            except ValueError:
                filename = Path(file).absolute()
            outList.append(str(filename).replace("\\", "/"))
        return outList


class _HideMixin:
    def ShowAll(self, visible):
        # Get sizer, if present
        if hasattr(self, "_szr"):
            sizer = self._szr
        elif isinstance(self, DictCtrl):
            sizer = self
        else:
            sizer = self.GetSizer()
        # If there is a sizer, recursively hide children
        if sizer is not None:
            self.tunnelShow(sizer, visible)
        else:
            self.Show(visible)

    def HideAll(self):
        self.Show(False)

    def tunnelShow(self, sizer, visible):
        if sizer is not None:
            # Show/hide everything in the sizer
            for child in sizer.Children:
                if child.Window is not None:
                    child.Window.Show(visible)
                if child.Sizer is not None:
                    # If child is a sizer, recur
                    self.tunnelShow(child.Sizer, visible)


class SingleLineCtrl(wx.TextCtrl, _ValidatorMixin, _HideMixin):
    def __init__(self, parent, valType,
                 val="", fieldName="",
                 size=wx.Size(-1, 24), style=wx.TE_LEFT):
        # Create self
        wx.TextCtrl.__init__(self)
        self.Create(parent, -1, val, name=fieldName, size=size, style=style)
        self.valType = valType

        # On MacOS, we need to disable smart quotes
        if sys.platform == 'darwin':
            self.OSXDisableAllSmartSubstitutions()

        # Add sizer
        self._szr = wx.BoxSizer(wx.HORIZONTAL)
        if not valType == "str" and not fieldName == "name":
            # Add $ for anything to be interpreted verbatim
            self.dollarLbl = wx.StaticText(parent, -1, "$", size=wx.Size(-1, -1), style=wx.ALIGN_RIGHT)
            self.dollarLbl.SetToolTip(_translate("This parameter will be treated as code - we have already put in the $, so you don't have to."))
            self._szr.Add(self.dollarLbl, border=5, flag=wx.ALIGN_CENTER_VERTICAL | wx.RIGHT | wx.LEFT)
        # Add self to sizer
        self._szr.Add(self, proportion=1, border=5, flag=wx.EXPAND)
        # Bind to validation
        self.Bind(wx.EVT_CHAR, self.validate)
        self.validate()

    def Show(self, value=True):
        wx.TextCtrl.Show(self, value)
        if hasattr(self, "dollarLbl"):
            self.dollarLbl.Show(value)
        if hasattr(self, "deleteBtn"):
            self.deleteBtn.Show(value)


class MultiLineCtrl(SingleLineCtrl, _ValidatorMixin, _HideMixin):
    def __init__(self, parent, valType,
                 val="", fieldName="",
                 size=wx.Size(-1, 144)):
        SingleLineCtrl.__init__(self, parent, valType,
                                val=val, fieldName=fieldName,
                                size=size, style=wx.TE_MULTILINE)


class CodeCtrl(BaseCodeEditor, handlers.ThemeMixin, _ValidatorMixin):
    def __init__(self, parent, valType,
                 val="", fieldName="",
                 size=wx.Size(-1, 144)):
        BaseCodeEditor.__init__(self, parent,
                                ID=wx.ID_ANY, pos=wx.DefaultPosition, size=size,
                                style=0)
        self.valType = valType
        self.val = val
        self.fieldName = fieldName
        self.params = fieldName
        # Setup lexer to style text
        self.SetLexer(wx.stc.STC_LEX_PYTHON)
        self._applyAppTheme()
        # Hide margin
        self.SetMarginWidth(0, 0)
        # Setup auto indent behaviour as in Code component
        self.Bind(wx.EVT_KEY_DOWN, self.onKey)

    def onKey(self, evt=None):
        CodeBox.OnKeyPressed(self, evt)


class InvalidCtrl(SingleLineCtrl, _ValidatorMixin, _HideMixin):
    def __init__(self, parent, valType,
                 val="", fieldName="",
                 size=wx.Size(-1, 24), style=wx.DEFAULT):
        SingleLineCtrl.__init__(self, parent, valType,
                                val=val, fieldName=fieldName,
                                size=size, style=style)
        self.Disable()
        # Add delete button
        self.deleteBtn = wx.Button(parent, label="×", size=(24, 24))
        self.deleteBtn.SetForegroundColour("red")
        self.deleteBtn.Bind(wx.EVT_BUTTON, self.deleteParam)
        self.deleteBtn.SetToolTip(_translate(
            "This parameter has come from an older version of PsychoPy. "
            "In the latest version of PsychoPy, it is not used. Click this "
            "button to delete it. WARNING: This may affect how this experiment "
            "works in older versions!"))
        self._szr.Add(self.deleteBtn, border=6, flag=wx.LEFT | wx.RIGHT)
        # Add deleted label
        self.deleteLbl = wx.StaticText(parent, label=_translate("DELETED"))
        self.deleteLbl.SetForegroundColour("red")
        self.deleteLbl.Hide()
        self._szr.Add(self.deleteLbl, border=6, proportion=1, flag=wx.ALL | wx.ALIGN_CENTER_VERTICAL)
        # Add undo delete button
        self.undoBtn = wx.Button(parent, label="⟲", size=(24, 24))
        self.undoBtn.SetToolTip(_translate(
            "This parameter will not be deleted until you click Okay. "
            "Click this button to revert the deletion and keep the parameter."))
        self.undoBtn.Hide()
        self.undoBtn.Bind(wx.EVT_BUTTON, self.undoDelete)
        self._szr.Add(self.undoBtn, border=6, flag=wx.LEFT | wx.RIGHT)

        # Set deletion flag
        self.forDeletion = False

    def deleteParam(self, evt=None):
        """
        When the remove button is pressed, mark this param as for deletion
        """
        # Mark for deletion
        self.forDeletion = True
        # Hide value ctrl and delete button
        self.Hide()
        self.deleteBtn.Hide()
        # Show delete label and
        self.undoBtn.Show()
        self.deleteLbl.Show()

        self._szr.Layout()

    def undoDelete(self, evt=None):
        # Mark not for deletion
        self.forDeletion = False
        # Show value ctrl and delete button
        self.Show()
        self.deleteBtn.Show()
        # Hide delete label and
        self.undoBtn.Hide()
        self.deleteLbl.Hide()

        self._szr.Layout()


class IntCtrl(wx.SpinCtrl, _ValidatorMixin, _HideMixin):
    def __init__(self, parent, valType,
                 val="", fieldName="",
                 size=wx.Size(-1, 24), limits=None):
        wx.SpinCtrl.__init__(self)
        limits = limits or (-100,100)
        self.Create(parent, -1, str(val), name=fieldName, size=size, min=min(limits), max=max(limits))
        self.valType = valType
        self.Bind(wx.EVT_SPINCTRL, self.spin)

    def spin(self, evt):
        """Redirect validate calls to global validate method, assigning appropriate valType"""
        if evt.EventType == wx.EVT_SPIN_UP.evtType[0]:
            self.SetValue(str(int(self.GetValue())+1))
        elif evt.EventType == wx.EVT_SPIN_DOWN.evtType[0]:
            self.SetValue(str(int(self.GetValue()) - 1))
        validate(self, "int")


BoolCtrl = wx.CheckBox


class ChoiceCtrl(wx.Choice, _ValidatorMixin, _HideMixin):
    def __init__(self, parent, valType,
                 val="", choices=[], labels=[], fieldName="",
                 size=wx.Size(-1, 24)):
        self._choices = list(choices)
        # If not given any labels, alias values
        if not labels:
            labels = self._choices
        # Map labels to values
        self._labels = {}
        for i, value in enumerate(self._choices):
            if i < len(labels):
                self._labels[value] = labels[i]
            else:
                self._labels[value] = value
        # Translate labels
        for k in self._labels.keys():
            if k in _localized:
                self._labels[k] = _localized[k]
        # Create choice ctrl from labels
        wx.Choice.__init__(self)
        self.Create(parent, -1, size=size, choices=[self._labels[c] for c in self._choices], name=fieldName)
        self.valType = valType
        self.SetStringSelection(val)

    def SetStringSelection(self, string):
        if string not in self._choices:
            self._choices.append(string)
            self._labels[string] = string
            self.SetItems(
                [self._labels[c] for c in self._choices]
            )
        # Don't use wx.Choice.SetStringSelection here because label string is localized.
        wx.Choice.SetSelection(self, self._choices.index(string))

    def GetValue(self):
        # Don't use wx.Choice.GetStringSelection here because label string is localized.
        return self._choices[self.GetSelection()]


class MultiChoiceCtrl(wx.CheckListBox, _ValidatorMixin, _HideMixin):
    def __init__(self, parent, valType,
                 vals="", choices=[], fieldName="",
                 size=wx.Size(-1, -1)):
        wx.CheckListBox.__init__(self)
        self.Create(parent, id=wx.ID_ANY, size=size, choices=choices, name=fieldName, style=wx.LB_MULTIPLE)
        self.valType = valType
        self._choices = choices
        # Make initial selection
        if isinstance(vals, str):
            # Convert to list if needed
            vals = data.utils.listFromString(vals, excludeEmpties=True)
        self.SetCheckedStrings(vals)
        self.validate()

    def SetCheckedStrings(self, strings):
        if not isinstance(strings, (list, tuple)):
            strings = [strings]
        for s in strings:
            if s not in self._choices:
                self._choices.append(s)
                self.SetItems(self._choices)
        wx.CheckListBox.SetCheckedStrings(self, strings)

    def GetValue(self, evt=None):
        return self.GetCheckedStrings()


class RichChoiceCtrl(wx.Panel, _ValidatorMixin, _HideMixin):
    class RichChoiceItem(wx.Panel):
        def __init__(self, parent, value, label, body="", linkText="", link="", startShown="always", viewToggle=True):
            # Initialise
            wx.Panel.__init__(self, parent, style=wx.BORDER_THEME)
            self.parent = parent
            self.value = value
            self.startShown = startShown
            # Setup sizer
            self.border = wx.BoxSizer()
            self.SetSizer(self.border)
            self.sizer = wx.FlexGridSizer(cols=3)
            self.sizer.AddGrowableCol(idx=1, proportion=1)
            self.border.Add(self.sizer, proportion=1, border=6, flag=wx.ALL | wx.EXPAND)
            # Check
            self.check = wx.CheckBox(self, label=" ")
            self.check.Bind(wx.EVT_CHECKBOX, self.onCheck)
            self.check.Bind(wx.EVT_KEY_UP, self.onToggle)
            self.sizer.Add(self.check, border=3, flag=wx.ALL | wx.ALIGN_CENTER_VERTICAL)
            # Title
            self.title = wx.StaticText(self, label=label)
            self.title.SetFont(self.title.GetFont().Bold())
            self.sizer.Add(self.title, border=3,  flag=wx.ALL | wx.EXPAND)
            # Toggle
            self.toggleView = wx.ToggleButton(self, style=wx.BU_EXACTFIT)
            self.toggleView.Bind(wx.EVT_TOGGLEBUTTON, self.onToggleView)
            self.toggleView.Show(viewToggle)
            self.sizer.Add(self.toggleView, border=3, flag=wx.ALL | wx.EXPAND)
            # Body
            self.body = utils.WrappedStaticText(self, label=body)
            self.sizer.AddStretchSpacer(1)
            self.sizer.Add(self.body, border=3, proportion=1, flag=wx.ALL | wx.EXPAND)
            self.sizer.AddStretchSpacer(1)
            # Link
            self.link = utils.HyperLinkCtrl(self, label=linkText, URL=link)
            self.link.SetBackgroundColour(self.GetBackgroundColour())
            self.sizer.AddStretchSpacer(1)
            self.sizer.Add(self.link, border=3, flag=wx.ALL | wx.ALIGN_LEFT)
            self.sizer.AddStretchSpacer(1)

            # Style
            self.SetBackgroundColour("white")
            self.body.SetBackgroundColour("white")
            self.link.SetBackgroundColour("white")

            self.Layout()

        def getChecked(self):
            return self.check.GetValue()

        def setChecked(self, state):
            if self.parent.multi:
                # If multi select is allowed, leave other values unchanged
                values = self.parent.getValue()
                if not isinstance(values, (list, tuple)):
                    values = [values]
                if state:
                    # Add this item to list if checked
                    values.append(self.value)
                else:
                    # Remove this item from list if unchecked
                    if self.value in values:
                        values.remove(self.value)
                self.parent.setValue(values)
            elif state:
                # If single only, set at parent level so others are unchecked
                self.parent.setValue(self.value)

        def onCheck(self, evt):
            self.setChecked(evt.IsChecked())

        def onToggle(self, evt):
            if evt.GetUnicodeKey() in (wx.WXK_SPACE, wx.WXK_NUMPAD_SPACE):
                self.setChecked(not self.check.IsChecked())

        def onToggleView(self, evt):
            # If called with a boolean, use it directly, otherwise get bool from event
            if isinstance(evt, bool):
                val = evt
            else:
                val = evt.IsChecked()
            # Update toggle ctrl label
            if val:
                lbl = "⯆"
            else:
                lbl = "⯇"
            self.toggleView.SetLabel(lbl)
            # Show/hide body based on value
            self.body.Show(val)
            self.link.Show(val)
            # Layout
            self.Layout()
            self.parent.parent.Layout()  # layout params notebook page

    def __init__(self, parent, valType,
                 vals="", fieldName="",
                 choices=[], labels=[],
                 size=wx.Size(-1, -1),
                 viewToggle=True):
        # Initialise
        wx.Panel.__init__(self, parent, size=size)
        self.parent = parent
        self.valType = valType
        self.fieldName = fieldName
        self.multi = False
        self.viewToggle = viewToggle
        # Setup sizer
        self.border = wx.BoxSizer()
        self.SetSizer(self.border)
        self.sizer = wx.BoxSizer(wx.VERTICAL)
        self.border.Add(self.sizer, proportion=1, border=6, flag=wx.ALL | wx.EXPAND)
        self.SetSizer(self.border)
        # Store values
        self.choices = {}
        for i, val in enumerate(choices):
            self.choices[val] = labels[i]
        # Populate
        self.populate()
        # Set value
        self.setValue(vals)
        # Start off showing according to param
        for obj in self.items:
            # Work out if we should start out shown
            if self.viewToggle:
                if obj.startShown == "never":
                    startShown = False
                elif obj.startShown == "checked":
                    startShown = obj.check.IsChecked()
                elif obj.startShown == "unchecked":
                    startShown = not obj.check.IsChecked()
                else:
                    startShown = True
            else:
                startShown = True
            # Apply starting view
            obj.toggleView.SetValue(startShown)
            obj.onToggleView(startShown)

        self.Layout()

    def populate(self):
        self.items = []
        for val, label in self.choices.items():
            if not isinstance(label, dict):
                # Make sure label is dict
                label = {"label": label}
            # Add item control
            self.addItem(val, label=label)
        self.Layout()

    def addItem(self, value, label={}):
        # Create item object
        item = self.RichChoiceItem(self, value=value, viewToggle=self.viewToggle, **label)
        self.items.append(item)
        # Add to sizer
        self.sizer.Add(item, border=3, flag=wx.ALL | wx.EXPAND)

    def getValue(self):
        # Get corresponding value for each checked item
        values = []
        for item in self.items:
            if item.getChecked():
                # If checked, append value
                values.append(item.value)
        # Strip list if not multi
        if not self.multi:
            if len(values):
                values = values[0]
            else:
                values = ""

        return values

    def setValue(self, value):
        # Make sure value is iterable
        if not isinstance(value, (list, tuple)):
            value = [value]
        # Check/uncheck corresponding items
        for item in self.items:
            state = item.value in value
            item.check.SetValue(state)

        # Post event
        evt = wx.ListEvent(commandType=wx.EVT_CHOICE.typeId, id=-1)
        evt.SetEventObject(self)
        wx.PostEvent(self, evt)

        self.Layout()


class FileCtrl(wx.TextCtrl, _ValidatorMixin, _HideMixin, _FileMixin):
    def __init__(self, parent, valType,
                 val="", fieldName="",
                 size=wx.Size(-1, 24)):
        # Create self
        wx.TextCtrl.__init__(self)
        self.Create(parent, -1, val, name=fieldName, size=size)
        self.valType = valType
        # Add sizer
        self._szr = wx.BoxSizer(wx.HORIZONTAL)
        self._szr.Add(self, border=5, proportion=1, flag=wx.EXPAND | wx.RIGHT)
        # Add button to browse for file
        fldr = icons.ButtonIcon(stem="folder", size=16).bitmap
        self.findBtn = wx.BitmapButton(parent, -1, size=wx.Size(24, 24), bitmap=fldr)
        self.findBtn.SetToolTip(_translate("Specify file ..."))
        self.findBtn.Bind(wx.EVT_BUTTON, self.findFile)
        self._szr.Add(self.findBtn)
        # Configure validation
        self.Bind(wx.EVT_TEXT, self.validate)
        self.validate()

    def findFile(self, evt):
        file = self.getFile()
        if file:
            self.setFile(file)
            self.validate(evt)

    def setFile(self, file):
        # Set text value
        wx.TextCtrl.SetValue(self, file)
        # Post event
        evt = wx.FileDirPickerEvent(wx.EVT_FILEPICKER_CHANGED.typeId, self, -1, file)
        evt.SetEventObject(self)
        wx.PostEvent(self, evt)


class FileListCtrl(wx.ListBox, _ValidatorMixin, _HideMixin, _FileMixin):
    def __init__(self, parent, valType,
                 choices=[], size=None, pathtype="rel"):
        wx.ListBox.__init__(self)
        self.valType = valType
        parent.Bind(wx.EVT_DROP_FILES, self.addItem)
        self.app = parent.app
        if type(choices) == str:
            choices = data.utils.listFromString(choices)
        self.Create(id=wx.ID_ANY, parent=parent, choices=choices, size=size, style=wx.LB_EXTENDED | wx.LB_HSCROLL)
        self.addCustomBtn = wx.Button(parent, -1, size=(24,24), style=wx.BU_EXACTFIT, label="...")
        self.addCustomBtn.Bind(wx.EVT_BUTTON, self.addCustomItem)
        self.addBtn = wx.Button(parent, -1, size=(24,24), style=wx.BU_EXACTFIT, label="+")
        self.addBtn.Bind(wx.EVT_BUTTON, self.addItem)
        self.subBtn = wx.Button(parent, -1, size=(24,24), style=wx.BU_EXACTFIT, label="-")
        self.subBtn.Bind(wx.EVT_BUTTON, self.removeItem)
        self._szr = wx.BoxSizer(wx.HORIZONTAL)
        self.btns = wx.BoxSizer(wx.VERTICAL)
        self.btns.AddMany((self.addCustomBtn, self.addBtn, self.subBtn))
        self._szr.Add(self, proportion=1, flag=wx.EXPAND)
        self._szr.Add(self.btns)

    def addItem(self, event):
        # Get files
        if event.GetEventObject() == self.addBtn:
            fileList = self.getFiles()
        else:
            fileList = event.GetFiles()
            for i, filename in enumerate(fileList):
                try:
                    fileList[i] = Path(filename).relative_to(self.rootDir)
                except ValueError:
                    fileList[i] = Path(filename).absolute()
        # Add files to list
        if fileList:
            self.InsertItems(fileList, 0)

    def removeItem(self, event):
        i = self.GetSelections()
        if isinstance(i, int):
            i = [i]
        items = [item for index, item in enumerate(self.Items)
                 if index not in i]
        self.SetItems(items)

    def addCustomItem(self, event):
        # Create string dialog
        dlg = wx.TextEntryDialog(parent=self, message=_translate("Add custom item"))
        # Show dialog
        if dlg.ShowModal() != wx.ID_OK:
            return
        # Get string
        stringEntry = dlg.GetValue()
        # Add to list
        if stringEntry:
            self.InsertItems([stringEntry], 0)

    def GetValue(self):
        return self.Items


class SurveyCtrl(wx.TextCtrl, _ValidatorMixin, _HideMixin):
    class SurveyFinderDlg(wx.Dialog, utils.ButtonSizerMixin):
        def __init__(self, parent, session):
            wx.Dialog.__init__(self, parent=parent, style=wx.DEFAULT_DIALOG_STYLE | wx.RESIZE_BORDER)
            self.session = session
            # Setup sizer
            self.border = wx.BoxSizer(wx.VERTICAL)
            self.SetSizer(self.border)
            self.sizer = wx.BoxSizer(wx.VERTICAL)
            self.border.Add(self.sizer, border=12, proportion=1, flag=wx.ALL | wx.EXPAND)
            # Add instructions
            self.instr = utils.WrappedStaticText(self, label=_translate(
                "Below are all of the surveys linked to your Pavlovia account - select the one you want and "
                "press OK to add its ID."
            ))
            self.sizer.Add(self.instr, border=6, flag=wx.ALL | wx.EXPAND)
            # Add ctrl
            self.ctrl = wx.ListCtrl(self, size=(-1, 248), style=wx.LC_REPORT)
            self.ctrl.AppendColumn("Name")
            self.ctrl.AppendColumn("ID")
            self.sizer.Add(self.ctrl, border=6, proportion=1, flag=wx.ALL | wx.EXPAND)
            # Add placeholder for when there are no surveys
            self.placeholder = wx.TextCtrl(self, size=(-1, 248), value=_translate(
                "There are no surveys linked to your Pavlovia account."
            ), style=wx.TE_READONLY | wx.TE_MULTILINE)
            self.sizer.Add(self.placeholder, border=6, proportion=1, flag=wx.ALL | wx.EXPAND)
            self.placeholder.Hide()
            # Sizer for extra ctrls
            self.extraCtrls = wx.Panel(self)
            self.extraCtrls.sizer = wx.BoxSizer(wx.HORIZONTAL)
            self.extraCtrls.SetSizer(self.extraCtrls.sizer)
            self.sizer.Add(self.extraCtrls, border=6, flag=wx.LEFT | wx.RIGHT | wx.BOTTOM | wx.EXPAND)
            # Link to Pavlovia
            self.pavLink = utils.HyperLinkCtrl(self.extraCtrls, label=_translate(
                "Click here to manage surveys on Pavlovia."
            ), URL="https://pavlovia.org/dashboard/surveys")
            self.extraCtrls.sizer.Add(self.pavLink, flag=wx.ALL | wx.ALIGN_LEFT)
            # Update button
            self.updateBtn = wx.Button(self.extraCtrls, size=(24, 24))
            self.updateBtn.SetBitmap(icons.ButtonIcon(stem="view-refresh", size=16).bitmap)
            self.updateBtn.SetToolTipString(_translate(
                "Refresh survey list"
            ))
            self.updateBtn.Bind(wx.EVT_BUTTON, self.populate)
            self.extraCtrls.sizer.AddStretchSpacer(prop=1)
            self.extraCtrls.sizer.Add(self.updateBtn, flag=wx.ALL | wx.EXPAND)

            # Setup dialog buttons
            self.btnSizer = self.CreatePsychoPyDialogButtonSizer(flags=wx.OK | wx.CANCEL | wx.HELP)
            self.sizer.AddSpacer(12)
            self.sizer.Add(self.btnSizer, border=6, flag=wx.ALL | wx.EXPAND)

            # Populate
            self.populate()
            self.Layout()

        def populate(self, evt=None):
            # Clear ctrl
            self.ctrl.ClearAll()
            # Ask Pavlovia for list of surveys
            resp = self.session.session.get(
                "https://pavlovia.org/api/v2/surveys",
                timeout=10
            ).json()
            # Get surveys from returned json
            surveys = resp['surveys']
            # If there are no surveys, hide the ctrl and present link to survey designer
            if len(surveys):
                self.ctrl.Show()
                self.placeholder.Hide()
            else:
                self.ctrl.Hide()
                self.placeholder.Show()
            # Populate control
            for survey in surveys:
                self.ctrl.Append([
                    survey['surveyName'],
                    survey['surveyId']
                ])

        def getValue(self):
            i = self.ctrl.GetFirstSelected()
            if i > -1:
                return self.ctrl.GetItem(i, col=1).Text
            else:
                return ""

    def __init__(self, parent, valType,
                 val="", fieldName="",
                 size=wx.Size(-1, 24)):
        # Create self
        wx.TextCtrl.__init__(self)
        self.Create(parent, -1, val, name=fieldName, size=size)
        self.valType = valType
        # Add sizer
        self._szr = wx.BoxSizer(wx.HORIZONTAL)
        self._szr.Add(self, border=5, proportion=1, flag=wx.EXPAND | wx.RIGHT)
        # Add button to browse for survey
        icn = icons.ButtonIcon(stem="search", size=16).bitmap
        self.findBtn = wx.BitmapButton(parent, -1, size=wx.Size(24, 24), bitmap=icn)
        self.findBtn.SetToolTip(_translate("Specify survey ..."))
        self.findBtn.Bind(wx.EVT_BUTTON, self.findSurvey)
        self._szr.Add(self.findBtn)
        # Configure validation
        self.Bind(wx.EVT_TEXT, self.validate)
        self.validate()

    def findSurvey(self, evt=None):
        # Import Pavlovia modules locally to avoid Pavlovia bugs affecting other param ctrls
        from psychopy.projects.pavlovia import getCurrentSession
        from ...pavlovia_ui import checkLogin
        # Get session
        session = getCurrentSession()
        # Check Pavlovia login
        if checkLogin(session):
            # Get session again incase login process changed it
            session = getCurrentSession()
            # Show survey finder dialog
            dlg = self.SurveyFinderDlg(self, session)
            if dlg.ShowModal() == wx.ID_OK:
                # If OK, get value
                self.SetValue(dlg.getValue())


class TableCtrl(wx.TextCtrl, _ValidatorMixin, _HideMixin, _FileMixin):
    def __init__(self, parent, valType,
                 val="", fieldName="",
                 size=wx.Size(-1, 24)):
        # Create self
        wx.TextCtrl.__init__(self)
        self.Create(parent, -1, val, name=fieldName, size=size)
        self.valType = valType
        # Add sizer
        self._szr = wx.BoxSizer(wx.HORIZONTAL)
        self._szr.Add(self, proportion=1, border=5, flag=wx.EXPAND | wx.RIGHT)
        # Add button to browse for file
        fldr = icons.ButtonIcon(stem="folder", size=16).bitmap
        self.findBtn = wx.BitmapButton(parent, -1, size=wx.Size(24,24), bitmap=fldr)
        self.findBtn.SetToolTip(_translate("Specify file ..."))
        self.findBtn.Bind(wx.EVT_BUTTON, self.findFile)
        self._szr.Add(self.findBtn)
        # Add button to open in Excel
        xl = icons.ButtonIcon(stem="filecsv", size=16).bitmap
        self.xlBtn = wx.BitmapButton(parent, -1, size=wx.Size(24,24), bitmap=xl)
        self.xlBtn.SetToolTip(_translate("Open/create in your default table editor"))
        self.xlBtn.Bind(wx.EVT_BUTTON, self.openExcel)
        self._szr.Add(self.xlBtn)
        # Link to Excel templates for certain contexts
        cmpRoot = Path(experiment.components.__file__).parent
        expRoot = Path(cmpRoot).parent
        self.templates = {
            'Form': Path(cmpRoot) / "form" / "formItems.xltx",
            'TrialHandler': Path(expRoot) / "loopTemplate.xltx",
            'StairHandler': Path(expRoot) / "loopTemplate.xltx",
            'MultiStairHandler': Path(expRoot) / "loopTemplate.xltx",
            'QuestHandler': Path(expRoot) / "loopTemplate.xltx",
            'None': Path(expRoot) / 'blankTemplate.xltx',
        }
        # Specify valid extensions
        self.validExt = [".csv",".tsv",".txt",
                         ".xl",".xlsx",".xlsm",".xlsb",".xlam",".xltx",".xltm",".xls",".xlt",
                         ".htm",".html",".mht",".mhtml",
                         ".xml",".xla",".xlm",
                         ".odc",".ods",
                         ".udl",".dsn",".mdb",".mde",".accdb",".accde",".dbc",".dbf",
                         ".iqy",".dqy",".rqy",".oqy",
                         ".cub",".atom",".atomsvc",
                         ".prn",".slk",".dif"]
        # Configure validation
        self.Bind(wx.EVT_TEXT, self.validate)
        self.validate()

    def validate(self, evt=None):
        """Redirect validate calls to global validate method, assigning appropriate valType"""
        validate(self, "file")
        # Enable Excel button if valid
        self.xlBtn.Enable(self.valid)
        # Is component type available?
        if self.GetValue() in [None, ""] + self.validExt and hasattr(self.GetTopLevelParent(), 'type'):
            # Does this component have a default template?
            if self.GetTopLevelParent().type in self.templates:
                self.xlBtn.Enable(True)

    def openExcel(self, event):
        """Either open the specified excel sheet, or make a new one from a template"""
        file = self.rootDir / self.GetValue()
        if not (file.is_file() and file.suffix in self.validExt): # If not a valid file
            dlg = wx.MessageDialog(self, _translate(
                "Once you have created and saved your table,"
                "please remember to add it to {name}").format(name=_translate(self.Name)),
                             caption=_translate("Reminder"))
            dlg.ShowModal()
            if hasattr(self.GetTopLevelParent(), 'type'):
                if self.GetTopLevelParent().type in self.templates:
                    file = self.templates[self.GetTopLevelParent().type] # Open type specific template
                else:
                    file = self.templates['None'] # Open blank template
        # Open whatever file is used
        try:
            os.startfile(file)
        except AttributeError:
            opener = "open" if sys.platform == "darwin" else "xdg-open"
            subprocess.call([opener, file])

    def findFile(self, event):
        _wld = f"All Table Files({'*'+';*'.join(self.validExt)})|{'*'+';*'.join(self.validExt)}|All Files (*.*)|*.*"
        file = self.getFile(msg="Specify table file ...", wildcard=_wld)
        if file:
            self.SetValue(file)
            self.validate(event)


class ColorCtrl(wx.TextCtrl, _ValidatorMixin, _HideMixin):
    def __init__(self, parent, valType,
                 val="", fieldName="",
                 size=wx.Size(-1, 24)):
        # Create self
        wx.TextCtrl.__init__(self)
        self.Create(parent, -1, val, name=fieldName, size=size)
        self.valType = valType
        # Add sizer
        self._szr = wx.BoxSizer(wx.HORIZONTAL)
        if valType == "code":
            # Add $ for anything to be interpreted verbatim
            self.dollarLbl = wx.StaticText(parent, -1, "$", size=wx.Size(-1, -1), style=wx.ALIGN_RIGHT)
            self.dollarLbl.SetToolTip(_translate("This parameter will be treated as code - we have already put in the $, so you don't have to."))
            self._szr.Add(self.dollarLbl, border=5, flag=wx.ALIGN_CENTER_VERTICAL | wx.RIGHT | wx.LEFT)
        # Add ctrl to sizer
        self._szr.Add(self, proportion=1, border=5, flag=wx.EXPAND | wx.RIGHT)
        # Add button to activate color picker
        fldr = icons.ButtonIcon(stem="color", size=16).bitmap
        self.pickerBtn = wx.BitmapButton(parent, -1, size=wx.Size(24,24), bitmap=fldr)
        self.pickerBtn.SetToolTip(_translate("Specify color ..."))
        self.pickerBtn.Bind(wx.EVT_BUTTON, self.colorPicker)
        self._szr.Add(self.pickerBtn)
        # Bind to validation
        self.Bind(wx.EVT_CHAR, self.validate)
        self.validate()

    def colorPicker(self, evt):
        dlg = PsychoColorPicker(self, context=self, allowCopy=False)  # open a color picker
        dlg.ShowModal()
        dlg.Destroy()


def validate(obj, valType):
    val = str(obj.GetValue())
    valid = True
    if val.startswith("$"):
        # If indicated as code, treat as code
        valType = "code"
    # Validate string
    if valType == "str":
        if re.findall(r"(?<!\\)\"", val):
            # If there are unescaped "
            valid = False
        if re.findall(r"(?<!\\)\'", val):
            # If there are unescaped '
            valid = False
    # Validate code
    if valType == "code":
        # Replace unescaped curly quotes
        if re.findall(r"(?<!\\)[\u201c\u201d]", val):
            pt = obj.GetInsertionPoint()
            obj.SetValue(re.sub(r"(?<!\\)[\u201c\u201d]", "\"", val))
            obj.SetInsertionPoint(pt)
        # For now, ignore
        pass
    # Validate num
    if valType in ["num", "int"]:
        try:
            # Try to convert value to a float
            float(val)
        except ValueError:
            # If conversion fails, value is invalid
            valid = False
    # Validate bool
    if valType == "bool":
        if val not in ["True", "False"]:
            # If value is not True or False, it is invalid
            valid = False
    # Validate list
    if valType == "list":
        empty = not bool(val) # Is value empty?
        fullList = re.fullmatch(r"[\(\[].*[\]\)]", val) # Is value full list with parentheses?
        partList = "," in val and not re.match(r"[\(\[].*[\]\)]", val) # Is value list without parentheses?
        singleVal = not " " in val or re.match(r"[\"\'].*[\"\']", val) # Is value a single value?
        if not any([empty, fullList, partList, singleVal]):
            # If value is not any of valid types, it is invalid
            valid = False
    # Validate color
    if valType == "color":
        # Strip function calls
        if re.fullmatch(r"\$?(Advanced)?Color\(.*\)", val):
            val = re.sub(r"\$?(Advanced)?Color\(", "", val[:-1])
        try:
            # Try to create a Color object from value
            obj.color = Color(val, False)
            if not obj.color:
                # If invalid object is created, input is invalid
                valid = False
        except:
            # If object creation fails, input is invalid
            valid = False
    if valType == "file":
        val = Path(str(val))
        if not val.is_absolute():
            frame = obj.GetTopLevelParent().frame
            # If not an absolute path, append to current directory
            val = Path(frame.filename).parent / val
        if not val.is_file():
            # Is value a valid filepath?
            valid = False
        if hasattr(obj, "validExt"):
            # If control has specified list of ext, does value end in correct ext?
            if val.suffix not in obj.validExt:
                valid = False

    # If additional allowed values are defined, override validation
    if hasattr(obj, "allowedVals"):
        if val in obj.allowedVals:
            valid = True

    # Apply valid status to object
    obj.valid = valid
    if hasattr(obj, "showValid"):
        obj.showValid(valid)

    # Update code font
    obj.updateCodeFont(valType)


class DictCtrl(ListWidget, _ValidatorMixin, _HideMixin):
    def __init__(self, parent,
                 val={}, valType='dict',
                 fieldName=""):
        if not isinstance(val, (dict, list)):
            raise ValueError("DictCtrl must be supplied with either a dict or a list of 1-long dicts, value supplied was {}".format(val))
        # If supplied with a dict, convert it to a list of dicts
        if isinstance(val, dict):
            newVal = []
            for key, v in val.items():
                if hasattr(v, "val"):
                    v = v.val
                newVal.append({'Field': key, 'Default': v})
            val = newVal
        # If any items within the list are not dicts or are dicts longer than 1, throw error
        if not all(isinstance(v, dict) and len(v) == 2 for v in val):
            raise ValueError("DictCtrl must be supplied with either a dict or a list of 1-long dicts, value supplied was {}".format(val))
        # Create ListWidget
        ListWidget.__init__(self, parent, val, order=['Field', 'Default'])

    def SetForegroundColour(self, color):
        for child in self.Children:
            if hasattr(child, "SetForegroundColour"):
                child.SetForegroundColour(color)

    def Enable(self, enable=True):
        """
        Enable or disable all items in the dict ctrl
        """
        # Iterate through all children
        for cell in self.Children:
            # Get the actual child rather than the sizer item
            child = cell.Window
            # If it can be enabled/disabled, enable/disable it
            if hasattr(child, "Enable"):
                child.Enable(enable)

    def Disable(self):
        """
        Disable all items in the dict ctrl
        """
        self.Enable(False)

    def Show(self, show=True):
        """
        Show or hide all items in the dict ctrl
        """
        # Iterate through all children
        for cell in self.Children:
            # Get the actual child rather than the sizer item
            child = cell.Window
            # If it can be shown/hidden, show/hide it
            if hasattr(child, "Show"):
                child.Show(show)

    def Hide(self):
        """
        Hide all items in the dict ctrl
        """
        self.Show(False)<|MERGE_RESOLUTION|>--- conflicted
+++ resolved
@@ -22,13 +22,10 @@
 
 from . import CodeBox
 from ..localizedStrings import _localizedDialogs as _localized
-<<<<<<< HEAD
+from ...coder import BaseCodeEditor
+from ...themes import icons, handlers
 from ... import utils
 from ...themes import icons
-=======
-from ...coder import BaseCodeEditor
-from ...themes import icons, handlers
->>>>>>> 47576ed6
 
 
 class _FrameMixin:
