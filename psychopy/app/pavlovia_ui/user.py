--- conflicted
+++ resolved
@@ -16,11 +16,6 @@
 except ImportError:
     import wx.lib.hyperlink as wxhl # <3.0.2
 
-<<<<<<< HEAD
-iconsPath = prefs.paths['icons']
-
-=======
->>>>>>> 7ea4a9e8
 
 class UserEditor(wx.Dialog):
     defStyle = wx.DEFAULT_DIALOG_STYLE #| wx.RESIZE_BORDER
@@ -51,22 +46,9 @@
         logoutBtn.Bind(wx.EVT_BUTTON, self.onLogout)
         nameLabel = wx.StaticText(panel, id=wx.ID_ANY, label=_translate("Full name:"))
         self.nameField = wx.StaticText(panel, wx.ID_ANY, self.user.name)
-<<<<<<< HEAD
-        if self.user.avatar:
-            userBitmap = wx.Bitmap(self.user.avatar)
-        else:
-            userBitmap = wx.Bitmap(os.path.join(iconsPath,
-                                                "user128invisible.png"))
-        # self.avatarBtn = wx.Button(panel, wx.ID_ANY, name="Avatar")
-        # self.avatarBtn.SetBitmap(userBitmap)
-        self.avatarBtn = wx.BitmapButton(panel, wx.ID_ANY,
-                                         bitmap=userBitmap, name="Avatar")
-        # self.avatarBtn.SetBitmap(userBitmap)
-=======
         bitmapFile = self.user.avatar or "user128invisible.png"
         self.avatarBtn = self.app.iconCache.makeBitmapButton(panel, wx.ID_ANY,
                                                     name=bitmapFile)
->>>>>>> 7ea4a9e8
 
         org = self.user.organization or ""
         orgLabel = wx.StaticText(panel, wx.ID_ANY, _translate("Organization:"))
