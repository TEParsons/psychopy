#!/usr/bin/env python
# -*- coding: utf-8 -*-

"""Classes for 3D stimuli."""

# Part of the PsychoPy library
# Copyright (C) 2002-2018 Jonathan Peirce (C) 2019 Open Science Tools Ltd.
# Distributed under the terms of the GNU General Public License (GPL).

from psychopy import logging
from psychopy.tools.attributetools import attributeSetter, setAttribute
from psychopy.visual.basevisual import WindowMixin, ColorMixin
from psychopy.visual.helpers import setColor
import psychopy.tools.mathtools as mt
import psychopy.tools.gltools as gt
import psychopy.tools.arraytools as at
import psychopy.tools.viewtools as vt
import psychopy.visual.shaders as _shaders

import os
from io import StringIO
from PIL import Image

import numpy as np

import pyglet.gl as GL


class LightSource(object):
    """Class for representing a light source in a scene.

    Only point and directional lighting is supported by this object for now. The
    ambient color of the light source contributes to the scene ambient color
    defined by :py:attr:`~psychopy.visual.Window.ambientLight`.

    Warnings
    --------
    This class is experimental and may result in undefined behavior.

    """
    def __init__(self,
                 win,
                 pos=(0., 0., 0.),
                 diffuseColor=(1., 1., 1.),
                 specularColor=(1., 1., 1.),
                 ambientColor=(0., 0., 0.),
                 colorSpace='rgb',
                 lightType='point',
                 attenuation=(1, 0, 0)):
        """
        Parameters
        ----------
        win : `~psychopy.visual.Window`
            Window associated with this light source.
        pos : array_like
            Position of the light source (x, y, z, w). If `w=1.0` the light will
            be a point source and `x`, `y`, and `z` is the position in the
            scene. If `w=0.0`, the light source will be directional and `x`,
            `y`, and `z` will define the vector pointing to the direction the
            light source is coming from. For instance, a vector of (0, 1, 0, 0)
            will indicate that a light source is coming from above.
        diffuseColor : array_like
            Diffuse light color.
        specularColor : array_like
            Specular light color.
        ambientColor : array_like
            Ambient light color.
        colorSpace : str
            Colorspace for `diffuse`, `specular`, and `ambient` colors.
        attenuation : array_like
            Values for the constant, linear, and quadratic terms of the lighting
            attenuation formula. Default is (1, 0, 0) which results in no
            attenuation.

        """
        self.win = win

        self._pos = np.zeros((4,), np.float32)
        self._diffuseColor = np.zeros((3,), np.float32)
        self._specularColor = np.zeros((3,), np.float32)
        self._ambientColor = np.zeros((3,), np.float32)

        # internal RGB values post colorspace conversion
        self._diffuseRGB = np.array((0., 0., 0., 1.), np.float32)
        self._specularRGB = np.array((0., 0., 0., 1.), np.float32)
        self._ambientRGB = np.array((0., 0., 0., 1.), np.float32)

        self.colorSpace = colorSpace
        self.diffuseColor = diffuseColor
        self.specularColor = specularColor
        self.ambientColor = ambientColor

        self._lightType = lightType
        self.pos = pos

        # attenuation factors
        self._kAttenuation = np.asarray(attenuation, np.float32)

    @property
    def pos(self):
        """Position of the light source in the scene in scene units."""
        return self._pos[:3]

    @pos.setter
    def pos(self, value):
        self._pos = np.zeros((4,), np.float32)
        self._pos[:3] = value

        if self._lightType == 'point':
            self._pos[3] = 1.0

    @property
    def lightType(self):
        """Type of light source, can be 'point' or 'directional'."""
        return self._pos[:3]

    @lightType.setter
    def lightType(self, value):
        self._lightType = value

        if self._lightType == 'point':
            self._pos[3] = 1.0
        elif self._lightType == 'directional':
            self._pos[3] = 0.0
        else:
            raise ValueError(
                "Unknown `lightType` specified, must be 'directional' or "
                "'point'.")


    @property
    def diffuseColor(self):
        """Diffuse color of the material."""
        return self._diffuseColor

    @diffuseColor.setter
    def diffuseColor(self, value):
        self._diffuseColor = np.asarray(value, np.float32)
        setColor(self, value, colorSpace=self.colorSpace, operation=None,
                 rgbAttrib='diffuseRGB', colorAttrib='diffuseColor',
                 colorSpaceAttrib='colorSpace')

    @property
    def diffuseRGB(self):
        """Diffuse color of the material."""
        return self._diffuseRGB[:3]

    @diffuseRGB.setter
    def diffuseRGB(self, value):
        # make sure the color we got is 32-bit float
        self._diffuseRGB = np.zeros((4,), np.float32)
        self._diffuseRGB[:3] = (value + 1) / 2.0
        self._diffuseRGB[3] = 1.0

    @property
    def specularColor(self):
        """Specular color of the material."""
        return self._specularColor

    @specularColor.setter
    def specularColor(self, value):
        self._specularColor = np.asarray(value, np.float32)
        setColor(self, value, colorSpace=self.colorSpace, operation=None,
                 rgbAttrib='specularRGB', colorAttrib='specularColor',
                 colorSpaceAttrib='colorSpace')

    @property
    def specularRGB(self):
        """Diffuse color of the material."""
        return self._specularRGB[:3]

    @specularRGB.setter
    def specularRGB(self, value):
        # make sure the color we got is 32-bit float
        self._specularRGB = np.zeros((4,), np.float32)
        self._specularRGB[:3] = (value + 1) / 2.0
        self._specularRGB[3] = 1.0

    @property
    def ambientColor(self):
        """Ambient color of the material."""
        return self._ambientColor

    @ambientColor.setter
    def ambientColor(self, value):
        self._ambientColor = np.asarray(value, np.float32)
        setColor(self, value, colorSpace=self.colorSpace, operation=None,
                 rgbAttrib='ambientRGB', colorAttrib='ambientColor',
                 colorSpaceAttrib='colorSpace')

    @property
    def ambientRGB(self):
        """Diffuse color of the material."""
        return self._ambientRGB[:3]

    @ambientRGB.setter
    def ambientRGB(self, value):
        # make sure the color we got is 32-bit float
        self._ambientRGB = np.zeros((4,), np.float32)
        self._ambientRGB[:3] = (value + 1) / 2.0
        self._ambientRGB[3] = 1.0

    @property
    def attenuation(self):
        """Values for the constant, linear, and quadratic terms of the lighting
        attenuation formula.
        """
        return self._kAttenuation

    @attenuation.setter
    def attenuation(self, value):
        self._kAttenuation = np.asarray(value, np.float32)


class SceneSkybox(object):
    """Class to render scene skyboxes.

    A skybox provides background imagery to serve as a visual reference for the
    scene. Background images are projected onto faces of a cube centered about
    the viewpoint regardless of any viewpoint translations, giving the illusion
    that the background is very far away. Usually, only one skybox can be
    rendered per buffer each frame. Render targets must have a depth buffer
    associated with them.

    Background images are specified as a set of image paths passed to
    `faceTextures`::

        sky = SceneSkybox(
            win, ('rt.jpg', 'lf.jpg', 'up.jpg', 'dn.jpg', 'bk.jpg', 'ft.jpg'))

    The skybox is rendered by calling `draw()` after drawing all other 3D
    stimuli.

    Skyboxes are not affected by lighting, however, their colors can be
    modulated by setting the window's `sceneAmbient` value. Skyboxes should be
    drawn after all other 3D stimuli, but before any successive call that clears
    the depth buffer (eg. `setPerspectiveView`, `resetEyeTransform`, etc.)

    """
    def __init__(self, win, tex=(), ori=0.0, axis=(0, 1, 0)):
        """
        Parameters
        ----------
        win : `~psychopy.visual.Window`
            Window this skybox is associated with.
        tex : list or tuple or TexCubeMap
            List of files paths to images to use for each face. Images are
            assigned to faces depending on their index within the list ([+X,
            -X, +Y, -Y, +Z, -Z] or [right, left, top, bottom, back, front]). If
            `None` is specified, the cube map may be specified later by setting
            the `cubemap` attribute. Alternatively, you can specify a
            `TexCubeMap` object to set the cube map directly.
        ori : float
            Rotation of the skybox about `axis` in degrees.
        axis : array_like
            Axis [ax, ay, az] to rotate about, default is (0, 1, 0).

        """
        self.win = win

        self._ori = ori
        self._axis = np.ascontiguousarray(axis, dtype=np.float32)

        if tex:
            if isinstance(tex, (list, tuple,)):
                if len(tex) == 6:
                    imgFace = []
                    for img in tex:
                        im = Image.open(img)
                        im = im.convert("RGBA")
                        pixelData = np.array(im).ctypes
                        imgFace.append(pixelData)

                    width = imgFace[0].shape[1]
                    height = imgFace[0].shape[0]

                    self._skyCubemap = gt.createCubeMap(
                        width,
                        height,
                        internalFormat=GL.GL_RGBA,
                        pixelFormat=GL.GL_RGBA,
                        dataType=GL.GL_UNSIGNED_BYTE,
                        data=imgFace,
                        unpackAlignment=1,
                        texParams={
                            GL.GL_TEXTURE_MAG_FILTER: GL.GL_LINEAR,
                            GL.GL_TEXTURE_MIN_FILTER: GL.GL_LINEAR,
                            GL.GL_TEXTURE_WRAP_S: GL.GL_CLAMP_TO_EDGE,
                            GL.GL_TEXTURE_WRAP_T: GL.GL_CLAMP_TO_EDGE,
                            GL.GL_TEXTURE_WRAP_R: GL.GL_CLAMP_TO_EDGE})
                else:
<<<<<<< HEAD
                   raise ValueError("Not enough textures specified, must be 6.")
=======
                    raise ValueError(
                        "Not enough textures specified, must be 6.")
>>>>>>> 9b5e97ea
            elif isinstance(tex, gt.TexCubeMap):
                self._skyCubemap = tex
            else:
                raise TypeError("Invalid type specified to `tex`.")
        else:
            self._skyCubemap = None

        # create cube vertices and faces, discard texcoords and normals
        vertices, _, _, faces = gt.createBox(1.0, True)

        # upload to buffers
        vertexVBO = gt.createVBO(vertices)

        # create an index buffer with faces
        indexBuffer = gt.createVBO(
            faces.flatten(),
            target=GL.GL_ELEMENT_ARRAY_BUFFER,
            dataType=GL.GL_UNSIGNED_SHORT)

        # create the VAO for drawing
        self._vao = gt.createVAO(
            {GL.GL_VERTEX_ARRAY: vertexVBO},
            indexBuffer=indexBuffer,
            legacy=True)

        # shader for the skybox
        self._shaderProg = _shaders.compileProgram(
            _shaders.vertSkyBox, _shaders.fragSkyBox)

        # store the skybox transformation matrix, this is not to be updated
        # externally
        self._skyboxViewMatrix = np.identity(4, dtype=np.float32)
        self._prtSkyboxMatrix = at.array2pointer(self._skyboxViewMatrix)

    @property
    def skyCubeMap(self):
        """Cubemap for the sky."""
        return self._skyCubemap

    @skyCubeMap.setter
    def skyCubeMap(self, value):
        self._skyCubemap = value

    def draw(self, win=None):
        """Draw the skybox.

        This should be called last after drawing other 3D stimuli for
        performance reasons.

        Parameters
        ----------
        win : `~psychopy.visual.Window`, optional
            Window to draw the skybox to. If `None`, the window set when
            initializing this object will be used. The window must share a
            context with the window which this objects was initialized with.

        """
        if self._skyCubemap is None:  # nop if no cubemap is assigned
            return

        if win is None:
            win = self.win
        else:
            win._makeCurrent()

        # enable 3D drawing
        win.draw3d = True

        # do transformations
        GL.glPushMatrix()
        GL.glLoadIdentity()

        # rotate the skybox if needed
        if self._ori != 0.0:
            GL.glRotatef(self._ori, *self._axis)

        # get/set the rotation sub-matrix from the current view matrix
        self._skyboxViewMatrix[:3, :3] = win.viewMatrix[:3, :3]
        GL.glMultTransposeMatrixf(self._prtSkyboxMatrix)

        # use the shader program
        gt.useProgram(self._shaderProg)

        # enable texture sampler
        GL.glEnable(GL.GL_TEXTURE_2D)
        GL.glActiveTexture(GL.GL_TEXTURE0)
        GL.glBindTexture(GL.GL_TEXTURE_CUBE_MAP, self._skyCubemap.name)

        # draw the cube VAO
        oldDepthFunc = win.depthFunc
        win.depthFunc = 'lequal'  # optimized for being drawn last
        gt.drawVAO(self._vao, GL.GL_TRIANGLES)
        win.depthFunc = oldDepthFunc
        gt.useProgram(0)

        # disable sampler
        GL.glBindTexture(GL.GL_TEXTURE_CUBE_MAP, 0)
        GL.glDisable(GL.GL_TEXTURE_2D)

        # return to previous transformation
        GL.glPopMatrix()

        # disable 3D drawing
        win.draw3d = False


class BlinnPhongMaterial(object):
    """Class representing a material using the Blinn-Phong lighting model.

    This class stores material information to modify the appearance of drawn
    primitives with respect to lighting, such as color (diffuse, specular,
    ambient, and emission), shininess, and textures. Simple materials are
    intended to work with features supported by the fixed-function OpenGL
    pipeline.

    If shaders are enabled, the colors of objects will appear different than
    without. This is due to the lighting/material colors being computed on a
    per-pixel basis, and the formulation of the lighting model. The Phong shader
    determines the ambient color/intensity by adding up both the scene and light
    ambient colors, then multiplies them by the diffuse color of the
    material, as the ambient light's color should be a product of the surface
    reflectance (albedo) and the light color (the ambient light needs to reflect
    off something to be visible). Diffuse reflectance is Lambertian, where the
    cosine angle between the incident light ray and surface normal determines
    color. The size of specular highlights are related to the `shininess` factor
    which ranges from 1.0 to 128.0. The greater this number, the tighter the
    specular highlight making the surface appear smoother. If shaders are not
    being used, specular highlights will be computed using the Phong lighting
    model. The emission color is optional, it simply adds to the color of every
    pixel much like ambient lighting does. Usually, you would not really want
    this, but it can be used to add bias to the overall color of the shape.

    If there are no lights in the scene, the diffuse color is simply multiplied
    by the scene and material ambient color to give the final color.

    Lights are attenuated (fall-off with distance) using the formula::

        attenuationFactor = 1.0 / (k0 + k1 * distance + k2 * pow(distance, 2))

    The coefficients for attenuation can be specified by setting `attenuation`
    in the lighting object. Values `k0=1.0, k1=0.0, and k2=0.0` results in a
    light that does not fall-off with distance.

    Warnings
    --------
    This class is experimental and may result in undefined behavior.

    """
    def __init__(self,
                 win=None,
                 diffuseColor=(.5, .5, .5),
                 specularColor=(-1., -1., -1.),
                 ambientColor=(-1., -1., -1.),
                 emissionColor=(-1., -1., -1.),
                 shininess=10.0,
                 colorSpace='rgb',
                 diffuseTexture=None,
                 opacity=1.0,
                 contrast=1.0,
                 face='front'):
        """
        Parameters
        ----------
        win : `~psychopy.visual.Window` or `None`
            Window this material is associated with, required for shaders and
            some color space conversions.
        diffuseColor : array_like
            Diffuse material color (r, g, b, a) with values between 0.0 and 1.0.
        specularColor : array_like
            Specular material color (r, g, b, a) with values between 0.0 and
            1.0.
        ambientColor : array_like
            Ambient material color (r, g, b, a) with values between 0.0 and 1.0.
        emissionColor : array_like
            Emission material color (r, g, b, a) with values between 0.0 and
            1.0.
        shininess : float
            Material shininess, usually ranges from 0.0 to 128.0.
        colorSpace : float
            Color space for `diffuseColor`, `specularColor`, `ambientColor`, and
            `emissionColor`.
        diffuseTexture : TexImage2D
        opacity : float
            Opacity of the material. Ranges from 0.0 to 1.0 where 1.0 is fully
            opaque.
        contrast : float
            Contrast of the material colors.
        face : str
            Face to apply material to. Values are `front`, `back` or `both`.
        textures : dict, optional
            Texture maps associated with this material. Textures are specified
            as a list. The index of textures in the list will be used to set
            the corresponding texture unit they are bound to.
        """
        self.win = win

        self._diffuseColor = np.zeros((3,), np.float32)
        self._specularColor = np.zeros((3,), np.float32)
        self._ambientColor = np.zeros((3,), np.float32)
        self._emissionColor = np.zeros((3,), np.float32)
        self._shininess = float(shininess)

        # internal RGB values post colorspace conversion
        self._diffuseRGB = np.array((0., 0., 0., 1.), np.float32)
        self._specularRGB = np.array((0., 0., 0., 1.), np.float32)
        self._ambientRGB = np.array((0., 0., 0., 1.), np.float32)
        self._emissionRGB = np.array((0., 0., 0., 1.), np.float32)

        # internal pointers to arrays, initialized below
        self._ptrDiffuse = None
        self._ptrSpecular = None
        self._ptrAmbient = None
        self._ptrEmission = None

        # which faces to apply the material
        if face == 'front':
            self._face = GL.GL_FRONT
        elif face == 'back':
            self._face = GL.GL_BACK
        elif face == 'both':
            self._face = GL.GL_FRONT_AND_BACK
        else:
            raise ValueError("Invalid `face` specified, must be 'front', "
                             "'back' or 'both'.")

        self.colorSpace = colorSpace
        self.opacity = opacity
        self.contrast = contrast

        self.diffuseColor = diffuseColor
        self.specularColor = specularColor
        self.ambientColor = ambientColor
        self.emissionColor = emissionColor

        self._diffuseTexture = diffuseTexture
        self._normalTexture = None

        self._useTextures = False  # keeps track if textures are being used
        self._useShaders = False

    @property
    def diffuseTexture(self):
        """Diffuse color of the material."""
        return self._diffuseTexture

    @diffuseTexture.setter
    def diffuseTexture(self, value):
        self._diffuseTexture = value

    @property
    def diffuseColor(self):
        """Diffuse color of the material."""
        return self._diffuseColor

    @diffuseColor.setter
    def diffuseColor(self, value):
        self._diffuseColor = np.asarray(value, np.float32)
        setColor(self, value, colorSpace=self.colorSpace, operation=None,
                 rgbAttrib='diffuseRGB', colorAttrib='diffuseColor',
                 colorSpaceAttrib='colorSpace')

    @property
    def diffuseRGB(self):
        """Diffuse color of the material."""
        return self._diffuseRGB[:3]

    @diffuseRGB.setter
    def diffuseRGB(self, value):
        # make sure the color we got is 32-bit float
        self._diffuseRGB = np.zeros((4,), np.float32)
        self._diffuseRGB[:3] = (value * self.contrast + 1) / 2.0
        self._diffuseRGB[3] = self.opacity

        self._ptrDiffuse = np.ctypeslib.as_ctypes(self._diffuseRGB)

    @property
    def specularColor(self):
        """Specular color of the material."""
        return self._specularColor

    @specularColor.setter
    def specularColor(self, value):
        self._specularColor = np.asarray(value, np.float32)
        setColor(self, value, colorSpace=self.colorSpace, operation=None,
                 rgbAttrib='specularRGB', colorAttrib='specularColor',
                 colorSpaceAttrib='colorSpace')

    @property
    def specularRGB(self):
        """Diffuse color of the material."""
        return self._specularRGB[:3]

    @specularRGB.setter
    def specularRGB(self, value):
        # make sure the color we got is 32-bit float
        self._specularRGB = np.zeros((4,), np.float32)
        self._specularRGB[:3] = (value * self.contrast + 1) / 2.0
        self._specularRGB[3] = self.opacity

        self._ptrSpecular = np.ctypeslib.as_ctypes(self._specularRGB)

    @property
    def ambientColor(self):
        """Ambient color of the material."""
        return self._ambientColor

    @ambientColor.setter
    def ambientColor(self, value):
        self._ambientColor = np.asarray(value, np.float32)
        setColor(self, value, colorSpace=self.colorSpace, operation=None,
                 rgbAttrib='ambientRGB', colorAttrib='ambientColor',
                 colorSpaceAttrib='colorSpace')

    @property
    def ambientRGB(self):
        """Diffuse color of the material."""
        return self._ambientRGB[:3]

    @ambientRGB.setter
    def ambientRGB(self, value):
        # make sure the color we got is 32-bit float
        self._ambientRGB = np.zeros((4,), np.float32)
        self._ambientRGB[:3] = (value * self.contrast + 1) / 2.0
        self._ambientRGB[3] = self.opacity

        self._ptrAmbient = np.ctypeslib.as_ctypes(self._ambientRGB)

    @property
    def emissionColor(self):
        """Emission color of the material."""
        return self._emissionColor

    @emissionColor.setter
    def emissionColor(self, value):
        self._emissionColor = np.asarray(value, np.float32)
        setColor(self, value, colorSpace=self.colorSpace, operation=None,
                 rgbAttrib='emissionRGB', colorAttrib='emissionColor',
                 colorSpaceAttrib='colorSpace')

    @property
    def emissionRGB(self):
        """Diffuse color of the material."""
        return self._emissionRGB[:3]

    @emissionRGB.setter
    def emissionRGB(self, value):
        # make sure the color we got is 32-bit float
        self._emissionRGB = np.zeros((4,), np.float32)
        self._emissionRGB[:3] = (value * self.contrast + 1) / 2.0
        self._emissionRGB[3] = self.opacity

        self._ptrEmission = np.ctypeslib.as_ctypes(self._emissionRGB)

    @property
    def shininess(self):
        return self._shininess

    @shininess.setter
    def shininess(self, value):
        self._shininess = float(value)

    def begin(self, useTextures=True, useShaders=False):
        """Use this material for successive rendering calls.

        Parameters
        ----------
        useTextures : bool
            Enable textures.

        """
        GL.glDisable(GL.GL_COLOR_MATERIAL)  # disable color tracking
        face = self._face

        if useShaders:
            # number of scene lights
            self._useShaders = True
            nLights = len(self.win.lights)
            useTextures = useTextures and self.diffuseTexture is not None
            shaderKey = (nLights, useTextures)
            gt.useProgram(self.win._shaders['stim3d_phong'][shaderKey])

        # pass values to OpenGL
        GL.glMaterialfv(face, GL.GL_DIFFUSE, self._ptrDiffuse)
        GL.glMaterialfv(face, GL.GL_SPECULAR, self._ptrSpecular)
        GL.glMaterialfv(face, GL.GL_AMBIENT, self._ptrAmbient)
        GL.glMaterialfv(face, GL.GL_EMISSION, self._ptrEmission)
        GL.glMaterialf(face, GL.GL_SHININESS, self.shininess)

        # setup textures
        if useTextures and self.diffuseTexture is not None:
            self._useTextures = True
            GL.glEnable(GL.GL_TEXTURE_2D)
            gt.bindTexture(self.diffuseTexture, 0)

    def end(self, clear=True):
        """Stop using this material.

        Must be called after `begin` before using another material or else later
        drawing operations may have undefined behavior.

        Upon returning, `GL_COLOR_MATERIAL` is enabled so material colors will
        track the current `glColor`.

        Parameters
        ----------
        clear : bool
            Overwrite material state settings with default values. This
            ensures material colors are set to OpenGL defaults. You can forgo
            clearing if successive materials are used which overwrite
            `glMaterialfv` values for `GL_DIFFUSE`, `GL_SPECULAR`, `GL_AMBIENT`,
            `GL_EMISSION`, and `GL_SHININESS`. This reduces a bit of overhead
            if there is no need to return to default values intermittently
            between successive material `begin` and `end` calls. Textures and
            shaders previously enabled will still be disabled.

        """
        if clear:
            GL.glMaterialfv(
                self._face,
                GL.GL_DIFFUSE,
                (GL.GLfloat * 4)(0.8, 0.8, 0.8, 1.0))
            GL.glMaterialfv(
                self._face,
                GL.GL_SPECULAR,
                (GL.GLfloat * 4)(0.0, 0.0, 0.0, 1.0))
            GL.glMaterialfv(
                self._face,
                GL.GL_AMBIENT,
                (GL.GLfloat * 4)(0.2, 0.2, 0.2, 1.0))
            GL.glMaterialfv(
                self._face,
                GL.GL_EMISSION,
                (GL.GLfloat * 4)(0.0, 0.0, 0.0, 1.0))
            GL.glMaterialf(self._face, GL.GL_SHININESS, 0.0)

        if self._useTextures:
            self._useTextures = False
            gt.unbindTexture(self.diffuseTexture)
            GL.glDisable(GL.GL_TEXTURE_2D)

        if self._useShaders:
            gt.useProgram(0)
            self._useShaders = False

        GL.glEnable(GL.GL_COLOR_MATERIAL)


class RigidBodyPose(object):
    """Class for representing rigid body poses.

    This class is an abstract representation of a rigid body pose, where the
    position of the body in a scene is represented by a vector/coordinate and
    the orientation with a quaternion. Pose can be manipulated and interacted
    with using class methods and attributes. Rigid body poses assume a
    right-handed coordinate system (-Z is forward and +Y is up).

    Poses can be converted to 4x4 transformation matrices with `getModelMatrix`.
    One can use these matrices when rendering to transform the vertices of a
    model associated with the pose by passing them to OpenGL. Matrices are
    cached internally to avoid recomputing them if `pos` and `ori` attributes
    have not been updated.

    Operators `*` and `~` can be used on `RigidBodyPose` objects to combine and
    invert poses. For instance, you can multiply (`*`) poses to get a new pose
    which is the combination of both orientations and translations by::

        newPose = rb1 * rb2

    Likewise, a pose can be inverted by using the `~` operator::

        invPose = ~rb

    Multiplying a pose by its inverse will result in an identity pose with no
    translation and default orientation where `pos=[0, 0, 0]` and
    `ori=[0, 0, 0, 1]`::

        identityPose = ~rb * rb

    Warnings
    --------
    This class is experimental and may result in undefined behavior.

    """
    def __init__(self, pos=(0., 0., 0.), ori=(0., 0., 0., 1.)):
        """
        Parameters
        ----------
        pos : array_like
            Position vector `[x, y, z]` for the origin of the rigid body.
        ori : array_like
            Orientation quaternion `[x, y, z, w]` where `x`, `y`, `z` are
            imaginary and `w` is real.

        """
        self._pos = np.ascontiguousarray(pos, dtype=np.float32)
        self._ori = np.ascontiguousarray(ori, dtype=np.float32)

        self._modelMatrix = mt.posOriToMatrix(
            self._pos, self._ori, dtype=np.float32)

        # computed only if needed
        self._invModelMatrix = np.zeros((4, 4), dtype=np.float32, order='C')

        # additional useful vectors
        self._at = np.zeros((3,), dtype=np.float32, order='C')
        self._up = np.zeros((3,), dtype=np.float32, order='C')

        # compute matrices only if `pos` and `ori` attributes have been updated
        self._matrixNeedsUpdate = False
        self._invMatrixNeedsUpdate = False

        self.pos = pos
        self.ori = ori

        self._bounds = None

    @property
    def bounds(self):
        """Bounding box associated with this pose."""
        return self._bounds

    @bounds.setter
    def bounds(self, value):
        self._bounds = value

    @property
    def pos(self):
        """Position vector (X, Y, Z)."""
        return self._pos

    @pos.setter
    def pos(self, value):
        self._pos = np.ascontiguousarray(value, dtype=np.float32)
        self._matrixNeedsUpdate = self._invMatrixNeedsUpdate = True

    @property
    def ori(self):
        """Orientation quaternion (X, Y, Z, W)."""
        return self._ori

    @ori.setter
    def ori(self, value):
        self._ori = np.ascontiguousarray(value, dtype=np.float32)
        self._matrixNeedsUpdate = self._invMatrixNeedsUpdate = True

    @property
    def posOri(self):
        """The position (x, y, z) and orientation (x, y, z, w)."""
        return self._pos, self._ori

    @posOri.setter
    def posOri(self, value):
        self._pos = np.ascontiguousarray(value[0], dtype=np.float32)
        self._ori = np.ascontiguousarray(value[1], dtype=np.float32)
        self._matrixNeedsUpdate = self._invMatrixNeedsUpdate = True

    @property
    def at(self):
        """Vector defining the forward direction (-Z) of this pose."""
        if self._matrixNeedsUpdate:  # matrix needs update, this need to be too
            atDir = [0., 0., -1.]
            self._at = mt.applyQuat(self.ori, atDir, out=self._at)

        return self._at

    @property
    def up(self):
        """Vector defining the up direction (+Y) of this pose."""
        if self._matrixNeedsUpdate:  # matrix needs update, this need to be too
            upDir = [0., 1., 0.]
            self._up = mt.applyQuat(self.ori, upDir, out=self._up)

        return self._up

    def __mul__(self, other):
        """Multiply two poses, combining them to get a new pose."""
        newOri = mt.multQuat(self._ori, other.ori)
        return RigidBodyPose(mt.transform(other.pos, newOri, self._pos), newOri)

    def isEqual(self, other):
        """Check if poses have similar orientation and position.

        Parameters
        ----------
        other : `RigidBodyPose`
            Other pose to compare.

        Returns
        -------
        bool
            Returns `True` is poses are effectively equal.

        """
        return np.isclose(self._pos, other.pos) and \
            np.isclose(self._ori, other.ori)

    def setIdentity(self):
        """Clear rigid body transformations.
        """
        self._pos.fill(0.0)
        self._ori[:3] = 0.0
        self._ori[3] = 1.0

    def getOriAxisAngle(self, degrees=True):
        """Get the axis and angle of rotation for the rigid body. Converts the
        orientation defined by the `ori` quaternion to and axis-angle
        representation.

        Parameters
        ----------
        degrees : bool, optional
            Specify ``True`` if `angle` is in degrees, or else it will be
            treated as radians. Default is ``True``.

        Returns
        -------
        tuple
            Axis [rx, ry, rz] and angle.

        """
        return mt.quatToAxisAngle(self._ori, degrees)

    def setOriAxisAngle(self, axis, angle, degrees=True):
        """Set the orientation of the rigid body using an `axis` and
        `angle`. This sets the quaternion at `ori`.

        Parameters
        ----------
        axis : array_like
            Axis of rotation [rx, ry, rz].
        angle : float
            Angle of rotation.
        degrees : bool, optional
            Specify ``True`` if `angle` is in degrees, or else it will be
            treated as radians. Default is ``True``.

        """
        self.ori = mt.quatFromAxisAngle(axis, angle, degrees)

    def getYawPitchRoll(self, degrees=True):
        """Get the yaw, pitch and roll angles for this pose relative to the -Z
        world axis.

        Parameters
        ----------
        degrees : bool, optional
            Specify ``True`` if `angle` is in degrees, or else it will be
            treated as radians. Default is ``True``.

        """
        return mt.quatYawPitchRoll(self._ori, degrees)

    @property
    def modelMatrix(self):
        """Pose as a 4x4 model matrix (read-only)."""
        if not self._matrixNeedsUpdate:
            return self._modelMatrix
        else:
            return self.getModelMatrix()

    @property
    def inverseModelMatrix(self):
        """Inverse of the pose as a 4x4 model matrix (read-only)."""
        if not self._invModelMatrix:
            return self._invModelMatrix
        else:
            return self.getModelMatrix(inverse=True)

    def getModelMatrix(self, inverse=False, out=None):
        """Get the present rigid body transformation as a 4x4 matrix.

        Matrices are computed only if the `pos` and `ori` attributes have been
        updated since the last call to `getModelMatrix`. The returned matrix is
        an `ndarray` and row-major.

        Parameters
        ----------
        inverse : bool, optional
            Return the inverse of the model matrix.
        out : ndarray or None
            Optional 4x4 array to write values to. Values written are computed
            using 32-bit float precision regardless of the data type of `out`.

        Returns
        -------
        ndarray
            4x4 transformation matrix.

        Examples
        --------
        Using a rigid body pose to transform something in OpenGL::

            rb = RigidBodyPose((0, 0, -2))  # 2 meters away from origin

            # Use `array2pointer` from `psychopy.tools.arraytools` to convert
            # array to something OpenGL accepts.
            mv = array2pointer(rb.modelMatrix)

            # use the matrix to transform the scene
            glMatrixMode(GL_MODELVIEW)
            glPushMatrix()
            glLoadIdentity()
            glMultTransposeMatrixf(mv)

            # draw the thing here ...

            glPopMatrix()

        """
        if self._matrixNeedsUpdate:
            self._modelMatrix = mt.posOriToMatrix(
                self._pos, self._ori, out=self._modelMatrix)

            self._matrixNeedsUpdate = False

        # only update and return the inverse matrix if requested
        if inverse:
            if self._invMatrixNeedsUpdate:
                self._invModelMatrix = mt.invertMatrix(
                    self._modelMatrix, out=self._invModelMatrix)
                self._invMatrixNeedsUpdate = False

            if out is not None:
                out[:, :] = self._invModelMatrix[:, :]

            return self._invModelMatrix  # return the inverse

        if out is not None:
            out[:, :] = self._modelMatrix[:, :]

        return self._modelMatrix

    def getViewMatrix(self, inverse=False):
        """Convert this pose into a view matrix.

        Creates a view matrix which transforms points into eye space using the
        current pose as the eye position in the scene. Furthermore, you can use
        view matrices for rendering shadows if light positions are defined
        as `RigidBodyPose` objects.

        Parameters
        ----------
        inverse : bool
            Return the inverse of the view matrix. Default is `False`.

        Returns
        -------
        ndarray
            4x4 transformation matrix.

        """
        axes = np.asarray([[0, 0, -1], [0, 1, 0]], dtype=np.float32)

        rotMatrix = mt.quatToMatrix(self._ori, dtype=np.float32)
        transformedAxes = mt.applyMatrix(rotMatrix, axes, dtype=np.float32)

        fwdVec = transformedAxes[0, :] + self._pos
        upVec = transformedAxes[1, :]

        viewMatrix = vt.lookAt(self._pos, fwdVec, upVec, dtype=np.float32)

        if inverse:
            viewMatrix = mt.invertMatrix(viewMatrix, homogeneous=True)

        return viewMatrix

    def transform(self, v, out=None):
        """Transform a vector using this pose.

        Parameters
        ----------
        v : array_like
            Vector to transform [x, y, z].
        out : ndarray or None, optional
            Optional array to write values to. Must have the same shape as
            `v`.

        Returns
        -------
        ndarray
            Transformed points.

        """
        return mt.transform(self._pos, self._ori, points=v, out=out)

    def transformNormal(self, n):
        """Rotate a normal vector with respect to this pose.

        Rotates a normal vector `n` using the orientation quaternion at `ori`.

        Parameters
        ----------
        n : array_like
            Normal to rotate (1-D with length 3).

        Returns
        -------
        ndarray
            Rotated normal `n`.

        """
        pout = np.zeros((3,), dtype=np.float32)
        pout[:] = n
        t = np.cross(self._ori[:3], n[:3]) * 2.0
        u = np.cross(self._ori[:3], t)
        t *= self._ori[3]
        pout[:3] += t
        pout[:3] += u

        return pout

    def __invert__(self):
        """Operator `~` to invert the pose. Returns a `RigidBodyPose` object."""
        return RigidBodyPose(
            -self._pos, mt.invertQuat(self._ori, dtype=np.float32))

    def invert(self):
        """Invert this pose.
        """
        self._ori = mt.invertQuat(self._ori, dtype=np.float32)
        self._pos *= -1.0

    def inverted(self):
        """Get a pose which is the inverse of this one.

        Returns
        -------
        RigidBodyPose
            This pose inverted.

        """
        return RigidBodyPose(
            -self._pos, mt.invertQuat(self._ori, dtype=np.float32))

    def distanceTo(self, v):
        """Get the distance to a pose or point in scene units.

        Parameters
        ----------
        v : RigidBodyPose or array_like
            Pose or point [x, y, z] to compute distance to.

        Returns
        -------
        float
            Distance to `v` from this pose's origin.

        """
        if hasattr(v, 'pos'):  # v is pose-like object
            targetPos = v.pos
        else:
            targetPos = np.asarray(v[:3])

        return np.sqrt(np.sum(np.square(targetPos - self.pos)))

    def interp(self, end, s):
        """Interpolate between poses.

        Linear interpolation is used on position (Lerp) while the orientation
        has spherical linear interpolation (Slerp) applied taking the shortest
        arc on the hypersphere.

        Parameters
        ----------
        end : LibOVRPose
            End pose.
        s : float
            Interpolation factor between interval 0.0 and 1.0.

        Returns
        -------
        RigidBodyPose
            Rigid body pose whose position and orientation is at `s` between
            this pose and `end`.

        """
        if not (hasattr(end, 'pos') and hasattr(end, 'ori')):
            raise TypeError("Object for `end` does not have attributes "
                            "`pos` and `ori`.")

        interpPos = mt.lerp(self._pos, end.pos, s)
        interpOri = mt.slerp(self._ori, end.ori, s)

        return RigidBodyPose(interpPos, interpOri)

    def alignTo(self, alignTo):
        """Align this pose to another point or pose.

        This sets the orientation of this pose to one which orients the forward
        axis towards `alignTo`.

        Parameters
        ----------
        alignTo : array_like or LibOVRPose
            Position vector [x, y, z] or pose to align to.

        """
        if hasattr(alignTo, 'pos'):  # v is pose-like object
            targetPos = alignTo.pos
        else:
            targetPos = np.asarray(alignTo[:3])

        fwd = np.asarray([0, 0, -1], dtype=np.float32)
        toTarget = targetPos - self._pos
        invPos = mt.applyQuat(
            mt.invertQuat(self._ori, dtype=np.float32),
            toTarget, dtype=np.float32)
        invPos = mt.normalize(invPos)

        self.ori = mt.multQuat(
            self._ori, mt.alignTo(fwd, invPos, dtype=np.float32))


class BoundingBox(object):
    """Class for representing object bounding boxes.

    A bounding box is a construct which represents a 3D rectangular volume about
    some pose, defined by its minimum and maximum extents in the reference frame
    of the pose. The axes of the bounding box are aligned to the axes of the
    world or the associated pose.

    Bounding boxes are primarily used for visibility testing; to determine if
    the extents of an object associated with a pose (eg. the vertices of a
    model) falls completely outside of the viewing frustum. If so, the model can
    be culled during rendering to avoid wasting CPU/GPU resources on objects not
    visible to the viewer.

    """
    def __init__(self, extents=None):
        self._extents = np.zeros((2, 3), np.float32)
        self._posCorners = np.zeros((8, 4), np.float32)

        if extents is not None:
            self._extents[0, :] = extents[0]
            self._extents[1, :] = extents[1]
        else:
            self.clear()

        self._computeCorners()

    def _computeCorners(self):
        """Compute the corners of the bounding box.

        These values are cached to speed up computations if extents hasn't been
        updated.

        """
        for i in range(8):
            self._posCorners[i, 0] = \
                self._extents[1, 0] if (i & 1) else self._extents[0, 0]
            self._posCorners[i, 1] = \
                self._extents[1, 1] if (i & 2) else self._extents[0, 1]
            self._posCorners[i, 2] = \
                self._extents[1, 2] if (i & 4) else self._extents[0, 2]
            self._posCorners[i, 3] = 1.0

    @property
    def isValid(self):
        """`True` if the bounding box is valid."""
        return np.all(self._extents[0, :] <= self._extents[1, :])

    @property
    def extents(self):
        return self._extents

    @extents.setter
    def extents(self, value):
        self._extents[0, :] = value[0]
        self._extents[1, :] = value[1]
        self._computeCorners()

    def fit(self, verts):
        """Fit the bounding box to vertices."""
        np.amin(verts, axis=0, out=self._extents[0])
        np.amax(verts, axis=0, out=self._extents[1])
        self._computeCorners()

    def clear(self):
        """Clear a bounding box, invalidating it."""
        self._extents[0, :] = np.finfo(np.float32).max
        self._extents[1, :] = np.finfo(np.float32).min
        self._computeCorners()


class BaseRigidBodyStim(ColorMixin, WindowMixin):
    """Base class for rigid body 3D stimuli.

    This class handles the pose of a rigid body 3D stimulus. Poses are
    represented by a `RigidBodyClass` object accessed via `thePose` attribute.

    Any class the implements `pos` and `ori` attributes can be used in place of
    a `RigidBodyPose` instance for `thePose`. This common interface allows for
    custom classes which handle 3D transformations to be used for stimulus
    transformations (eg. `LibOVRPose` in PsychXR can be used instead of
    `RigidBodyPose` which supports more VR specific features).

    Warnings
    --------
    This class is experimental and may result in undefined behavior.

    """
    def __init__(self,
                 win,
                 pos=(0., 0., 0.),
                 ori=(0., 0., 0., 1.),
                 color=(0.0, 0.0, 0.0),
                 colorSpace='rgb',
                 contrast=1.0,
                 opacity=1.0,
                 useShaders=False,
                 name='',
                 autoLog=True):
        """
        Parameters
        ----------
        win : `~psychopy.visual.Window`
            Window this stimulus is associated with. Stimuli cannot be shared
            across windows unless they share the same context.
        pos : array_like
            Position vector `[x, y, z]` for the origin of the rigid body.
        ori : array_like
            Orientation quaternion `[x, y, z, w]` where `x`, `y`, `z` are
            imaginary and `w` is real.

        """
        self.autoLog = autoLog
        self.name = name

        super(BaseRigidBodyStim, self).__init__()

        self.win = win

        self.colorSpace = colorSpace
        self.contrast = contrast
        self.opacity = opacity
        self.color = color

        self._thePose = RigidBodyPose(pos, ori)
        self._useShaders = useShaders
        self.material = None

        self._vao = None

    @property
    def thePose(self):
        """The pose of the rigid body. This is a class which has `pos` and `ori`
        attributes."""
        return self._thePose

    @thePose.setter
    def thePose(self, value):
        if hasattr(value, 'pos') and hasattr(value, 'ori'):
            self._thePose = value
        else:
            raise AttributeError(
                'Class set to `thePose` does not implement `pos` or `ori`.')

    @property
    def pos(self):
        """Position vector (X, Y, Z)."""
        return self.thePose.pos

    @pos.setter
    def pos(self, value):
        self.thePose.pos = value

    def getPos(self):
        return self.thePose.pos

    def setPos(self, pos):
        self.thePose.pos = pos

    @property
    def ori(self):
        """Orientation quaternion (X, Y, Z, W)."""
        return self.thePose.ori

    @ori.setter
    def ori(self, value):
        self.thePose.ori = value

    def getOri(self):
        return self.thePose.ori

    def setOri(self, ori):
        self.thePose.ori = ori

    def getOriAxisAngle(self, degrees=True):
        """Get the axis and angle of rotation for the 3D stimulus. Converts the
        orientation defined by the `ori` quaternion to and axis-angle
        representation.

        Parameters
        ----------
        degrees : bool, optional
            Specify ``True`` if `angle` is in degrees, or else it will be
            treated as radians. Default is ``True``.

        Returns
        -------
        tuple
            Axis `[rx, ry, rz]` and angle.

        """
        return self.thePose.getOriAxisAngle(degrees)

    def setOriAxisAngle(self, axis, angle, degrees=True):
        """Set the orientation of the 3D stimulus using an `axis` and
        `angle`. This sets the quaternion at `ori`.

        Parameters
        ----------
        axis : array_like
            Axis of rotation [rx, ry, rz].
        angle : float
            Angle of rotation.
        degrees : bool, optional
            Specify ``True`` if `angle` is in degrees, or else it will be
            treated as radians. Default is ``True``.

        """
        self.thePose.setOriAxisAngle(axis, angle, degrees)

    def _createVAO(self, vertices, textureCoords, normals, faces):
        """Create a vertex array object for handling vertex attribute data.
        """
        self.thePose.bounds = BoundingBox()
        self.thePose.bounds.fit(vertices)

        # upload to buffers
        vertexVBO = gt.createVBO(vertices)
        texCoordVBO = gt.createVBO(textureCoords)
        normalsVBO = gt.createVBO(normals)

        # create an index buffer with faces
        indexBuffer = gt.createVBO(
            faces.flatten(),
            target=GL.GL_ELEMENT_ARRAY_BUFFER,
            dataType=GL.GL_UNSIGNED_INT)

        return gt.createVAO({0: vertexVBO, 8: texCoordVBO, 2: normalsVBO},
            indexBuffer=indexBuffer)

    def draw(self, win=None):
        """Draw the stimulus.

        This should work for stimuli using a single VAO and material. More
        complex stimuli with multiple materials should override this method to
        correctly handle that case.

        Parameters
        ----------
        win : `~psychopy.visual.Window`
            Window this stimulus is associated with. Stimuli cannot be shared
            across windows unless they share the same context.

        """
        if win is None:
            win = self.win
        else:
            self._selectWindow(win)

        # nop if there is no VAO to draw
        if self._vao is None:
            return

        win.draw3d = True

        # apply transformation to mesh
        GL.glPushMatrix()
        GL.glMultTransposeMatrixf(at.array2pointer(self.thePose.modelMatrix))

        if self.material is not None:  # has a material, use it
            if self._useShaders:
                useTexture = self.material.diffuseTexture is not None
                self.material.begin(useTexture, useShaders=True)
                gt.drawVAO(self._vao, GL.GL_TRIANGLES)
                self.material.end()
            else:
                self.material.begin(self.material.diffuseTexture is not None)
                gt.drawVAO(self._vao, GL.GL_TRIANGLES)
                self.material.end()
        else:  # doesn't have a material, use class colors
            r, g, b = self._getDesiredRGB(
                self.rgb, self.colorSpace, self.contrast)
            color = np.ctypeslib.as_ctypes(
                np.array((r, g, b, self.opacity), np.float32))

            if self._useShaders:
                nLights = len(self.win.lights)
                shaderKey = (nLights, False)
                gt.useProgram(self.win._shaders['stim3d_phong'][shaderKey])

                # pass values to OpenGL as material
                GL.glColor4f(r, g, b, self.opacity)
                GL.glMaterialfv(GL.GL_FRONT, GL.GL_DIFFUSE, color)
                GL.glMaterialfv(GL.GL_FRONT, GL.GL_AMBIENT, color)

                gt.drawVAO(self._vao, GL.GL_TRIANGLES)

                gt.useProgram(0)
            else:
                # material tracks color
                GL.glEnable(GL.GL_COLOR_MATERIAL)  # enable color tracking
                GL.glDisable(GL.GL_TEXTURE_2D)
                GL.glColorMaterial(GL.GL_FRONT, GL.GL_AMBIENT_AND_DIFFUSE)
                GL.glMaterialfv(GL.GL_FRONT, GL.GL_AMBIENT, color)
                # 'rgb' is created and set when color is set
                GL.glColor4f(r, g, b, self.opacity)

                # draw the shape
                gt.drawVAO(self._vao, GL.GL_TRIANGLES)
                GL.glDisable(GL.GL_COLOR_MATERIAL)  # enable color tracking

        GL.glPopMatrix()

        win.draw3d = False

    @attributeSetter
    def useShaders(self, value):
        """Should shaders be used to render the stimulus
        (typically leave as `True`)

        If the system support the use of OpenGL shader language then leaving
        this set to True is highly recommended. If shaders cannot be used then
        various operations will be slower (notably, changes to stimulus color
        or contrast)
        """
        if value is True and self.win._haveShaders is False:
            logging.error("Shaders were requested but aren't available. "
                          "Shaders need OpenGL 2.0+ drivers")
        if value != self._useShaders:  # if there's a change...
            self._useShaders = value

    def setUseShaders(self, value=True, log=None):
        """Usually you can use 'stim.attribute = value' syntax instead,
        but use this method if you need to suppress the log message"""
        setAttribute(self, 'useShaders', value, log)  # call attributeSetter

    @attributeSetter
    def units(self, value):
        """
        None, 'norm', 'cm', 'deg', 'degFlat', 'degFlatPos', or 'pix'

        If None then the current units of the
        :class:`~psychopy.visual.Window` will be used.
        See :ref:`units` for explanation of other options.

        Note that when you change units, you don't change the stimulus
        parameters and it is likely to change appearance. Example::

            # This stimulus is 20% wide and 50% tall with respect to window
            stim = visual.PatchStim(win, units='norm', size=(0.2, 0.5)

            # This stimulus is 0.2 degrees wide and 0.5 degrees tall.
            stim.units = 'deg'
        """
        if value is not None and len(value):
            self.__dict__['units'] = value
        else:
            self.__dict__['units'] = self.win.units

    def _updateList(self):
        """The user shouldn't need this method since it gets called
        after every call to .set()
        Chooses between using and not using shaders each call.
        """
        pass

    def isVisible(self):
        """Check if the object is visible to the observer.

        Test if a pose's bounding box or position falls outside of an eye's view
        frustum.

        Poses can be assigned bounding boxes which enclose any 3D models
        associated with them. A model is not visible if all the corners of the
        bounding box fall outside the viewing frustum. Therefore any primitives
        (i.e. triangles) associated with the pose can be culled during rendering
        to reduce CPU/GPU workload.

        Returns
        -------
        bool
            `True` if the object's bounding box is visible.

        Examples
        --------
        You can avoid running draw commands if the object is not visible by
        doing a visibility test first::

            if myStim.isVisible():
                myStim.draw()

        """
        if self.thePose.bounds is None:
            return True

        if not self.thePose.bounds.isValid:
            return True

        # transformation matrix
        mvpMatrix = np.zeros((4, 4), dtype=np.float32)
        np.matmul(self.win.projectionMatrix, self.win.viewMatrix, out=mvpMatrix)
        np.matmul(mvpMatrix, self.thePose.modelMatrix, out=mvpMatrix)

        # compute bounding box corners in current view
        corners = self.thePose.bounds._posCorners.dot(mvpMatrix.T)

        # check if corners are completely off to one side of the frustum
        if not np.any(corners[:, 0] > -corners[:, 3]):
            return False

        if not np.any(corners[:, 0] < corners[:, 3]):
            return False

        if not np.any(corners[:, 1] > -corners[:, 3]):
            return False

        if not np.any(corners[:, 1] < corners[:, 3]):
            return False

        if not np.any(corners[:, 2] > -corners[:, 3]):
            return False

        if not np.any(corners[:, 2] < corners[:, 3]):
            return False

        return True


class SphereStim(BaseRigidBodyStim):
    """Class for drawing a UV sphere.

    The resolution of the sphere mesh can be controlled by setting `sectors`
    and `stacks` which controls the number of latitudinal and longitudinal
    subdivisions, respectively. The radius of the sphere is defined by setting
    `radius` expressed in scene units (meters if using a perspective
    projection).

    Calling the `draw` method will render the sphere to the current buffer. The
    render target (FBO or back buffer) must have a depth buffer attached to it
    for the object to be rendered correctly. Shading is used if the current
    window has light sources defined and lighting is enabled (by setting
    `useLights=True` before drawing the stimulus).

    Warnings
    --------
    This class is experimental and may result in undefined behavior.

    Examples
    --------
    Creating a red sphere 1.5 meters away from the viewer with radius 0.25::

        redSphere = SphereStim(win,
                               pos=(0., 0., -1.5),
                               radius=0.25,
                               color=(1, 0, 0))

    """
    def __init__(self,
                 win,
                 radius=0.5,
                 subdiv=(32, 32),
                 flipFaces=False,
                 pos=(0., 0., 0.),
                 ori=(0., 0., 0., 1.),
                 color=(0., 0., 0.),
                 colorSpace='rgb',
                 contrast=1.0,
                 opacity=1.0,
                 useMaterial=None,
                 useShaders=False,
                 name='',
                 autoLog=True):
        """
        Parameters
        ----------
        win : `~psychopy.visual.Window`
            Window this stimulus is associated with. Stimuli cannot be shared
            across windows unless they share the same context.
        radius : float
            Radius of the sphere in scene units.
        subdiv : array_like
            Number of latitudinal and longitudinal subdivisions `(lat, long)`
            for the sphere mesh. The greater the number, the smoother the sphere
            will appear.
        flipFaces : bool, optional
            If `True`, normals and face windings will be set to point inward
            towards the center of the sphere. Texture coordinates will remain
            the same. Default is `False`.
        pos : array_like
            Position vector `[x, y, z]` for the origin of the rigid body.
        ori : array_like
            Orientation quaternion `[x, y, z, w]` where `x`, `y`, `z` are
            imaginary and `w` is real. If you prefer specifying rotations in
            axis-angle format, call `setOriAxisAngle` after initialization.
        useMaterial : PhongMaterial, optional
            Material to use. The material can be configured by accessing the
            `material` attribute after initialization. If not material is
            specified, the diffuse and ambient color of the shape will be set
            by `color`.
        color : array_like
            Diffuse and ambient color of the stimulus if `useMaterial` is not
            specified. Values are with respect to `colorSpace`.
        colorSpace : str
            Colorspace of `color` to use.
        contrast : float
            Contrast of the stimulus, value modulates the `color`.
        opacity : float
            Opacity of the stimulus ranging from 0.0 to 1.0. Note that
            transparent objects look best when rendered from farthest to
            nearest.
        name : str
            Name of this object for logging purposes.
        autoLog : bool
            Enable automatic logging on attribute changes.

        """
        super(SphereStim, self).__init__(win,
                                         pos=pos,
                                         ori=ori,
                                         color=color,
                                         colorSpace=colorSpace,
                                         contrast=contrast,
                                         opacity=opacity,
                                         useShaders=useShaders,
                                         name=name,
                                         autoLog=autoLog)

        # create a vertex array object for drawing
        vertices, textureCoords, normals, faces = gt.createUVSphere(
            sectors=subdiv[0],
            stacks=subdiv[1],
            radius=radius,
            flipFaces=flipFaces)
        self._vao = self._createVAO(vertices, textureCoords, normals, faces)

        self.material = useMaterial
        self._useShaders = useShaders

        self.extents = (vertices.min(axis=0), vertices.max(axis=0))


class BoxStim(BaseRigidBodyStim):
    """Class for drawing 3D boxes.

    Draws a rectangular box with dimensions specified by `size` (length, width,
    height) in scene units.

    Calling the `draw` method will render the box to the current buffer. The
    render target (FBO or back buffer) must have a depth buffer attached to it
    for the object to be rendered correctly. Shading is used if the current
    window has light sources defined and lighting is enabled (by setting
    `useLights=True` before drawing the stimulus).

    Warnings
    --------
    This class is experimental and may result in undefined behavior.

    """
    def __init__(self,
                 win,
                 size=(.5, .5, .5),
                 flipFaces=False,
                 pos=(0., 0., 0.),
                 ori=(0., 0., 0., 1.),
                 color=(0., 0., 0.),
                 colorSpace='rgb',
                 contrast=1.0,
                 opacity=1.0,
                 useMaterial=None,
                 useShaders=False,
                 name='',
                 autoLog=True):
        """
        Parameters
        ----------
        win : `~psychopy.visual.Window`
            Window this stimulus is associated with. Stimuli cannot be shared
            across windows unless they share the same context.
        size : tuple or float
            Dimensions of the mesh. If a single value is specified, the box will
            be a cube. Provide a tuple of floats to specify the width, length,
            and height of the box (eg. `size=(0.2, 1.3, 2.1)`) in scene units.
        flipFaces : bool, optional
            If `True`, normals and face windings will be set to point inward
            towards the center of the box. Texture coordinates will remain the
            same. Default is `False`.
        pos : array_like
            Position vector `[x, y, z]` for the origin of the rigid body.
        ori : array_like
            Orientation quaternion `[x, y, z, w]` where `x`, `y`, `z` are
            imaginary and `w` is real. If you prefer specifying rotations in
            axis-angle format, call `setOriAxisAngle` after initialization.
        useMaterial : PhongMaterial, optional
            Material to use. The material can be configured by accessing the
            `material` attribute after initialization. If not material is
            specified, the diffuse and ambient color of the shape will track the
            current color specified by `glColor`.
            color : array_like
            Diffuse and ambient color of the stimulus if `useMaterial` is not
            specified. Values are with respect to `colorSpace`.
        colorSpace : str
            Colorspace of `color` to use.
        contrast : float
            Contrast of the stimulus, value modulates the `color`.
        opacity : float
            Opacity of the stimulus ranging from 0.0 to 1.0. Note that
            transparent objects look best when rendered from farthest to
            nearest.
        name : str
            Name of this object for logging purposes.
        autoLog : bool
            Enable automatic logging on attribute changes.

        """
        super(BoxStim, self).__init__(
            win,
            pos=pos,
            ori=ori,
            color=color,
            colorSpace=colorSpace,
            contrast=contrast,
            opacity=opacity,
            useShaders=useShaders,
            name=name,
            autoLog=autoLog)

        # create a vertex array object for drawing
        vertices, texCoords, normals, faces = gt.createBox(size, flipFaces)
        self._vao = self._createVAO(vertices, texCoords, normals, faces)

        self.setColor(color, colorSpace=self.colorSpace, log=False)
        self.material = useMaterial

        self.extents = (vertices.min(axis=0), vertices.max(axis=0))


class PlaneStim(BaseRigidBodyStim):
    """Class for drawing planes.

    Draws a plane with dimensions specified by `size` (length, width) in scene
    units.

    Calling the `draw` method will render the plane to the current buffer. The
    render target (FBO or back buffer) must have a depth buffer attached to it
    for the object to be rendered correctly. Shading is used if the current
    window has light sources defined and lighting is enabled (by setting
    `useLights=True` before drawing the stimulus).

    Warnings
    --------
    This class is experimental and may result in undefined behavior.

    """
    def __init__(self,
                 win,
                 size=(.5, .5),
                 pos=(0., 0., 0.),
                 ori=(0., 0., 0., 1.),
                 color=(0., 0., 0.),
                 colorSpace='rgb',
                 contrast=1.0,
                 opacity=1.0,
                 useMaterial=None,
                 useShaders=False,
                 name='',
                 autoLog=True):
        """
        Parameters
        ----------
        win : `~psychopy.visual.Window`
            Window this stimulus is associated with. Stimuli cannot be shared
            across windows unless they share the same context.
        size : tuple or float
            Dimensions of the mesh. If a single value is specified, the plane
            will be a square. Provide a tuple of floats to specify the width and
            length of the plane (eg. `size=(0.2, 1.3)`).
        pos : array_like
            Position vector `[x, y, z]` for the origin of the rigid body.
        ori : array_like
            Orientation quaternion `[x, y, z, w]` where `x`, `y`, `z` are
            imaginary and `w` is real. If you prefer specifying rotations in
            axis-angle format, call `setOriAxisAngle` after initialization. By
            default, the plane is oriented with normal facing the +Z axis of the
            scene.
        useMaterial : PhongMaterial, optional
            Material to use. The material can be configured by accessing the
            `material` attribute after initialization. If not material is
            specified, the diffuse and ambient color of the shape will track the
            current color specified by `glColor`.

        """
        super(PlaneStim, self).__init__(
            win,
            pos=pos,
            ori=ori,
            color=color,
            colorSpace=colorSpace,
            contrast=contrast,
            opacity=opacity,
            useShaders=useShaders,
            name=name,
            autoLog=autoLog)

        # create a vertex array object for drawing
        vertices, texCoords, normals, faces = gt.createPlane(size)
        self._vao = self._createVAO(vertices, texCoords, normals, faces)

        self.setColor(color, colorSpace=self.colorSpace, log=False)
        self.material = useMaterial

        self.extents = (vertices.min(axis=0), vertices.max(axis=0))


class ObjMeshStim(BaseRigidBodyStim):
    """Class for loading and presenting 3D stimuli in the Wavefront OBJ format.

    Calling the `draw` method will render the mesh to the current buffer. The
    render target (FBO or back buffer) must have a depth buffer attached to it
    for the object to be rendered correctly. Shading is used if the current
    window has light sources defined and lighting is enabled (by setting
    `useLights=True` before drawing the stimulus).

    Vertex positions, texture coordinates, and normals are loaded and packed
    into a single vertex buffer object (VBO). Vertex array objects (VAO) are
    created for each material with an index buffer referencing vertices assigned
    that material in the VBO. For maximum performance, keep the number of
    materials per object as low as possible, as switching between VAOs has some
    overhead.

    Material attributes are read from the material library file (*.MTL)
    associated with the *.OBJ file. This file will be automatically searched for
    and read during loading. Afterwards you can edit material properties by
    accessing the data structure of the `materials` attribute.

    Keep in mind that OBJ shapes are rigid bodies, the mesh itself cannot be
    deformed during runtime. However, meshes can be positioned and rotated as
    desired by manipulating the `RigidBodyPose` instance accessed through the
    `thePose` attribute.

    Warnings
    --------
        Loading an *.OBJ file is a slow process, be sure to do this outside
        of any time-critical routines! This class is experimental and may result
        in undefined behavior.

    Examples
    --------
    Loading an *.OBJ file from a disk location::

        myObjStim = ObjMeshStim(win, '/path/to/file/model.obj')

    """
    def __init__(self,
                 win,
                 objFile,
                 pos=(0, 0, 0),
                 ori=(0, 0, 0, 1),
                 useMaterial=None,
                 loadMtllib=True,
                 color=(0.0, 0.0, 0.0),
                 colorSpace='rgb',
                 contrast=1.0,
                 opacity=1.0,
                 useShaders=False,
                 name='',
                 autoLog=True):
        """
        Parameters
        ----------
        win : `~psychopy.visual.Window`
            Window this stimulus is associated with. Stimuli cannot be shared
            across windows unless they share the same context.
        size : tuple or float
            Dimensions of the mesh. If a single value is specified, the plane
            will be a square. Provide a tuple of floats to specify the width and
            length of the box (eg. `size=(0.2, 1.3)`).
        pos : array_like
            Position vector `[x, y, z]` for the origin of the rigid body.
        ori : array_like
            Orientation quaternion `[x, y, z, w]` where `x`, `y`, `z` are
            imaginary and `w` is real. If you prefer specifying rotations in
            axis-angle format, call `setOriAxisAngle` after initialization. By
            default, the plane is oriented with normal facing the +Z axis of the
            scene.
        useMaterial : PhongMaterial, optional
            Material to use for all sub-meshes. The material can be configured
            by accessing the `material` attribute after initialization. If no
            material is specified, `color` will modulate the diffuse and
            ambient colors for all meshes in the model. If `loadMtllib` is
            `True`, this value should be `None`.
        loadMtllib : bool
            Load materials from the MTL file associated with the mesh. This will
            override `useMaterial` if it is `None`. The value of `materials`
            after initialization will be a dictionary where keys are material
            names and values are materials. Any textures associated with the
            model will be loaded as per the material requirements.
        useShaders : bool
            Use shaders when rendering.

        """
        super(ObjMeshStim, self).__init__(
            win,
            pos=pos,
            ori=ori,
            color=color,
            colorSpace=colorSpace,
            contrast=contrast,
            opacity=opacity,
            useShaders=useShaders,
            name=name,
            autoLog=autoLog)

        # load the OBJ file
        objModel = gt.loadObjFile(objFile)

        # load materials from file if requested
        if loadMtllib and self.material is None:
            self.material = self._loadMtlLib(objModel.mtlFile)
        else:
            self.material = useMaterial

        # load vertex data into an interleaved VBO
        buffers = np.ascontiguousarray(
            np.hstack((objModel.vertexPos,
                       objModel.texCoords,
                       objModel.normals)),
            dtype=np.float32)

        # upload to buffer
        vertexAttr = gt.createVBO(buffers)

        # load vertex data into VAOs
        self._vao = {}  # dictionary for VAOs
        # for each material create a VAO
        # keys are material names, values are index buffers
        for material, faces in objModel.faces.items():
            # convert index buffer to VAO
            indexBuffer = \
                gt.createVBO(
                    faces.flatten(),  # flatten face index for element array
                    target=GL.GL_ELEMENT_ARRAY_BUFFER,
                    dataType=GL.GL_UNSIGNED_INT)

            # see `setVertexAttribPointer` for more information about attribute
            # pointer indices
            self._vao[material] = gt.createVAO(
                {GL.GL_VERTEX_ARRAY: (vertexAttr, 3),
                 GL.GL_TEXTURE_COORD_ARRAY: (vertexAttr, 2, 3),
                 GL.GL_NORMAL_ARRAY: (vertexAttr, 3, 5, True)},
                indexBuffer=indexBuffer, legacy=True)

        self._useShaders = useShaders
        self.extents = objModel.extents

        self.thePose.bounds = BoundingBox()
        self.thePose.bounds.fit(objModel.vertexPos)

    def _loadMtlLib(self, mtlFile):
        """Load a material library associated with the OBJ file. This is usually
        called by the constructor for this class.

        Parameters
        ----------
        mtlFile : str
            Path to MTL file.

        """
        with open(mtlFile, 'r') as mtl:
            mtlBuffer = StringIO(mtl.read())

        foundMaterials = {}
        foundTextures = {}
        thisMaterial = 0
        for line in mtlBuffer.readlines():
            line = line.strip()
            if line.startswith('newmtl '):  # new material
                thisMaterial = line[7:]
                foundMaterials[thisMaterial] = BlinnPhongMaterial(self.win)
            elif line.startswith('Ns '):  # specular exponent
                foundMaterials[thisMaterial].shininess = line[3:]
            elif line.startswith('Ks '):  # specular color
                specularColor = np.asarray(list(map(float, line[3:].split(' '))))
                specularColor = 2.0 * specularColor - 1
                foundMaterials[thisMaterial].specularColor = specularColor
            elif line.startswith('Kd '):  # diffuse color
                diffuseColor = np.asarray(list(map(float, line[3:].split(' '))))
                diffuseColor = 2.0 * diffuseColor - 1
                foundMaterials[thisMaterial].diffuseColor = diffuseColor
            elif line.startswith('Ka '):  # ambient color
                ambientColor = np.asarray(list(map(float, line[3:].split(' '))))
                ambientColor = 2.0 * ambientColor - 1
                foundMaterials[thisMaterial].ambientColor = ambientColor
            elif line.startswith('map_Kd '):  # diffuse color map
                # load a diffuse texture from file
                textureName = line[7:]
                if textureName not in foundTextures.keys():
                    im = Image.open(
                        os.path.join(os.path.split(mtlFile)[0], textureName))
                    im = im.transpose(Image.FLIP_TOP_BOTTOM)
                    im = im.convert("RGBA")
                    pixelData = np.array(im).ctypes
                    width = pixelData.shape[1]
                    height = pixelData.shape[0]
                    foundTextures[textureName] = gt.createTexImage2D(
                        width,
                        height,
                        internalFormat=GL.GL_RGBA,
                        pixelFormat=GL.GL_RGBA,
                        dataType=GL.GL_UNSIGNED_BYTE,
                        data=pixelData,
                        unpackAlignment=1,
                        texParams={GL.GL_TEXTURE_MAG_FILTER: GL.GL_LINEAR,
                                   GL.GL_TEXTURE_MIN_FILTER: GL.GL_LINEAR})
                foundMaterials[thisMaterial].diffuseTexture = \
                    foundTextures[textureName]

        return foundMaterials

    def draw(self, win=None):
        """Draw the mesh.

        Parameters
        ----------
        win : `~psychopy.visual.Window`
            Window this stimulus is associated with. Stimuli cannot be shared
            across windows unless they share the same context.

        """
        if win is None:
            win = self.win
        else:
            self._selectWindow(win)

        win.draw3d = True

        GL.glPushMatrix()
        GL.glMultTransposeMatrixf(at.array2pointer(self.thePose.modelMatrix))

        # iterate over materials, draw associated VAOs
        if self.material is not None:
            # if material is a dictionary
            if isinstance(self.material, dict):
                for materialName, materialDesc in self.material.items():
                    materialDesc.begin(useShaders=self._useShaders)
                    gt.drawVAO(self._vao[materialName], GL.GL_TRIANGLES)
                    materialDesc.end()
            else:
                # material is a single item
                self.material.begin(useShaders=self._useShaders)
                for materialName, _ in self._vao.items():
                    gt.drawVAO(self._vao[materialName], GL.GL_TRIANGLES)
                self.material.end()
        else:
            r, g, b = self._getDesiredRGB(
                self.rgb, self.colorSpace, self.contrast)
            color = np.ctypeslib.as_ctypes(
                np.array((r, g, b, self.opacity), np.float32))

            if self._useShaders:
                nLights = len(self.win.lights)
                shaderKey = (nLights, False)
                gt.useProgram(self.win._shaders['stim3d_phong'][shaderKey])

                # pass values to OpenGL as material
                GL.glColor4f(r, g, b, self.opacity)
                GL.glMaterialfv(GL.GL_FRONT, GL.GL_DIFFUSE, color)
                GL.glMaterialfv(GL.GL_FRONT, GL.GL_AMBIENT, color)

                for materialName, _ in self._vao.items():
                    gt.drawVAO(self._vao[materialName], GL.GL_TRIANGLES)

                gt.useProgram(0)
            else:
                # material tracks color
                GL.glEnable(GL.GL_COLOR_MATERIAL)  # enable color tracking
                GL.glDisable(GL.GL_TEXTURE_2D)
                GL.glColorMaterial(GL.GL_FRONT, GL.GL_AMBIENT_AND_DIFFUSE)
                GL.glMaterialfv(GL.GL_FRONT, GL.GL_DIFFUSE, color)
                GL.glMaterialfv(GL.GL_FRONT, GL.GL_AMBIENT, color)
                # 'rgb' is created and set when color is set
                GL.glColor4f(r, g, b, self.opacity)

                # draw the shape
                for materialName, _ in self._vao.items():
                    gt.drawVAO(self._vao[materialName], GL.GL_TRIANGLES)

                GL.glDisable(GL.GL_COLOR_MATERIAL)  # enable color tracking

        GL.glPopMatrix()

        win.draw3d = False
<|MERGE_RESOLUTION|>--- conflicted
+++ resolved
@@ -236,6 +236,7 @@
     drawn after all other 3D stimuli, but before any successive call that clears
     the depth buffer (eg. `setPerspectiveView`, `resetEyeTransform`, etc.)
 
+
     """
     def __init__(self, win, tex=(), ori=0.0, axis=(0, 1, 0)):
         """
@@ -289,12 +290,7 @@
                             GL.GL_TEXTURE_WRAP_T: GL.GL_CLAMP_TO_EDGE,
                             GL.GL_TEXTURE_WRAP_R: GL.GL_CLAMP_TO_EDGE})
                 else:
-<<<<<<< HEAD
                    raise ValueError("Not enough textures specified, must be 6.")
-=======
-                    raise ValueError(
-                        "Not enough textures specified, must be 6.")
->>>>>>> 9b5e97ea
             elif isinstance(tex, gt.TexCubeMap):
                 self._skyCubemap = tex
             else:
