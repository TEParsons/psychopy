--- conflicted
+++ resolved
@@ -260,14 +260,10 @@
         self.__dict__['depth'] = value
 
 
-<<<<<<< HEAD
-class LegacyColorMixin:
-=======
 class LegacyForeColorMixin:
     """
     Mixin class to give an object all of the legacy functions for setting foreground color
     """
->>>>>>> d87f467c
     def setDKL(self, color, operation=''):
         """DEPRECATED since v1.60.05: Please use the `color` attribute
         """
