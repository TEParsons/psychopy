#!/usr/bin/env python
# -*- coding: utf-8 -*-

"""Display an image on `psycopy.visual.Window`"""

# Part of the PsychoPy library
# Copyright (C) 2002-2018 Jonathan Peirce (C) 2019-2021 Open Science Tools Ltd.
# Distributed under the terms of the GNU General Public License (GPL).

from __future__ import absolute_import, division, print_function

from builtins import str

# Ensure setting pyglet.options['debug_gl'] to False is done prior to any
# other calls to pyglet or pyglet submodules, otherwise it may not get picked
# up by the pyglet GL engine and have no effect.
# Shaders will work but require OpenGL2.0 drivers AND PyOpenGL3.0+
import pyglet

pyglet.options["debug_gl"] = False
import ctypes

GL = pyglet.gl

import numpy
import psychopy  # so we can get the __path__
from psychopy import colors, logging
from psychopy.tools.arraytools import val2array
from psychopy.tools.attributetools import attributeSetter, setAttribute
from psychopy.visual.basevisual import (
    BaseVisualStim,
    ColorMixin,
    ContainerMixin,
    TextureMixin,
)


class ImageStim(BaseVisualStim, ContainerMixin, ColorMixin, TextureMixin):
    """Display an image on a :class:`psychopy.visual.Window`"""

    def __init__(
        self,
        win,
        image=None,
        mask=None,
        units="",
        pos=(0.0, 0.0),
        size=None,
        ori=0.0,
        color=(1.0, 1.0, 1.0),
        colorSpace="rgb",
        contrast=1.0,
        opacity=None,
        depth=0,
        interpolate=False,
        flipHoriz=False,
        flipVert=False,
        texRes=128,
        name=None,
        autoLog=None,
        maskParams=None,
    ):
        """ """  # Empty docstring. All doc is in attributes
        # what local vars are defined (these are the init params) for use by
        # __repr__
        self._initParams = dir()
        self._initParams.remove("self")

        super(ImageStim, self).__init__(
            win, units=units, name=name, autoLog=False
        )  # set at end of init
        # use shaders if available by default, this is a good thing
        self.__dict__["useShaders"] = win._haveShaders

        # initialise textures for stimulus
        self._texID = GL.GLuint()
        GL.glGenTextures(1, ctypes.byref(self._texID))
        self._maskID = GL.GLuint()
        GL.glGenTextures(1, ctypes.byref(self._maskID))
        self.__dict__["maskParams"] = maskParams
        self.__dict__["mask"] = mask
        # Not pretty (redefined later) but it works!
        self.__dict__["texRes"] = texRes

        # Other stuff
        self._imName = image
        self.isLumImage = None
        self.interpolate = interpolate
        self.flipHoriz = flipHoriz
        self.flipVert = flipVert
        self._requestedSize = size
        self._origSize = None  # updated if an image texture gets loaded
        self.size = val2array(size)
        self.pos = numpy.array(pos, float)
        self.ori = float(ori)
        self.depth = depth

        # color and contrast etc
        self.rgbPedestal = [0, 0, 0]  # does an rgb pedestal make sense for an image?
        self.colorSpace = colorSpace  # omit decorator
        self.color = color
        self.contrast = float(contrast)
        self.opacity = opacity

        # Set the image and mask-
        self.setImage(image, log=False)
        self.texRes = texRes  # rebuilds the mask

        # generate a displaylist ID
        self._listID = GL.glGenLists(1)
        self._updateList()  # ie refresh display list

        # set autoLog now that params have been initialised
        wantLog = autoLog is None and self.win.autoLog
        self.__dict__["autoLog"] = autoLog or wantLog
        if self.autoLog:
            logging.exp("Created %s = %s" % (self.name, str(self)))

    def _updateListShaders(self):
        """
        The user shouldn't need this method since it gets called
        after every call to .set() Basically it updates the OpenGL
        representation of your stimulus if some parameter of the
        stimulus changes. Call it if you change a property manually
        rather than using the .set() command
        """
        self._needUpdate = False
        GL.glNewList(self._listID, GL.GL_COMPILE)

        # setup the shaderprogram
        if self.isLumImage:
            # for a luminance image do recoloring
            _prog = self.win._progSignedTexMask
            GL.glUseProgram(_prog)
            # set the texture to be texture unit 0
            GL.glUniform1i(GL.glGetUniformLocation(_prog, b"texture"), 0)
            # mask is texture unit 1
            GL.glUniform1i(GL.glGetUniformLocation(_prog, b"mask"), 1)
        else:
            # for an rgb image there is no recoloring
            _prog = self.win._progImageStim
            GL.glUseProgram(_prog)
            # set the texture to be texture unit 0
            GL.glUniform1i(GL.glGetUniformLocation(_prog, b"texture"), 0)
            # mask is texture unit 1
            GL.glUniform1i(GL.glGetUniformLocation(_prog, b"mask"), 1)

        # mask
        GL.glActiveTexture(GL.GL_TEXTURE1)
        GL.glBindTexture(GL.GL_TEXTURE_2D, self._maskID)
        GL.glEnable(GL.GL_TEXTURE_2D)  # implicitly disables 1D

        # main texture
        GL.glActiveTexture(GL.GL_TEXTURE0)
        GL.glBindTexture(GL.GL_TEXTURE_2D, self._texID)
        GL.glEnable(GL.GL_TEXTURE_2D)

        # access just once because it's slower than basic property
        vertsPix = self.verticesPix
        GL.glBegin(GL.GL_QUADS)  # draw a 4 sided polygon
        # right bottom
        GL.glMultiTexCoord2f(GL.GL_TEXTURE0, 1, 0)
        GL.glMultiTexCoord2f(GL.GL_TEXTURE1, 1, 0)
        GL.glVertex2f(vertsPix[0, 0], vertsPix[0, 1])
        # left bottom
        GL.glMultiTexCoord2f(GL.GL_TEXTURE0, 0, 0)
        GL.glMultiTexCoord2f(GL.GL_TEXTURE1, 0, 0)
        GL.glVertex2f(vertsPix[1, 0], vertsPix[1, 1])
        # left top
        GL.glMultiTexCoord2f(GL.GL_TEXTURE0, 0, 1)
        GL.glMultiTexCoord2f(GL.GL_TEXTURE1, 0, 1)
        GL.glVertex2f(vertsPix[2, 0], vertsPix[2, 1])
        # right top
        GL.glMultiTexCoord2f(GL.GL_TEXTURE0, 1, 1)
        GL.glMultiTexCoord2f(GL.GL_TEXTURE1, 1, 1)
        GL.glVertex2f(vertsPix[3, 0], vertsPix[3, 1])
        GL.glEnd()

        # unbind the textures
        GL.glActiveTexture(GL.GL_TEXTURE1)
        GL.glBindTexture(GL.GL_TEXTURE_2D, 0)
        GL.glDisable(GL.GL_TEXTURE_2D)  # implicitly disables 1D
        # main texture
        GL.glActiveTexture(GL.GL_TEXTURE0)
        GL.glBindTexture(GL.GL_TEXTURE_2D, 0)
        GL.glDisable(GL.GL_TEXTURE_2D)

        GL.glUseProgram(0)

        GL.glEndList()

    # for the sake of older graphics cards------------------------------------
    def _updateListNoShaders(self):
        """The user shouldn't need this method since it gets called
        after every call to .set() Basically it updates the OpenGL
        representation of your stimulus if some parameter of the
        stimulus changes. Call it if you change a property manually
        rather than using the .set() command.
        """
        self._needUpdate = False
        GL.glNewList(self._listID, GL.GL_COMPILE)
        # glColor can interfere with multitextures
        GL.glColor4f(1.0, 1.0, 1.0, 1.0)
        # mask
        GL.glActiveTexture(GL.GL_TEXTURE1)
        GL.glEnable(GL.GL_TEXTURE_2D)  # implicitly disables 1D
        GL.glBindTexture(GL.GL_TEXTURE_2D, self._maskID)

        # main texture
        GL.glActiveTexture(GL.GL_TEXTURE0)
        GL.glEnable(GL.GL_TEXTURE_2D)
        GL.glBindTexture(GL.GL_TEXTURE_2D, self._texID)

        # access just once because it's slower than basic property
        vertsPix = self.verticesPix
        GL.glBegin(GL.GL_QUADS)  # draw a 4 sided polygon
        # right bottom
        GL.glMultiTexCoord2fARB(GL.GL_TEXTURE0_ARB, 1, 0)
        GL.glMultiTexCoord2fARB(GL.GL_TEXTURE1_ARB, 1, 0)
        GL.glVertex2f(vertsPix[0, 0], vertsPix[0, 1])
        # left bottom
        GL.glMultiTexCoord2fARB(GL.GL_TEXTURE0_ARB, 0, 0)
        GL.glMultiTexCoord2fARB(GL.GL_TEXTURE1_ARB, 0, 0)
        GL.glVertex2f(vertsPix[1, 0], vertsPix[1, 1])
        # left top
        GL.glMultiTexCoord2fARB(GL.GL_TEXTURE0_ARB, 0, 1)
        GL.glMultiTexCoord2fARB(GL.GL_TEXTURE1_ARB, 0, 1)
        GL.glVertex2f(vertsPix[2, 0], vertsPix[2, 1])
        # right top
        GL.glMultiTexCoord2fARB(GL.GL_TEXTURE0_ARB, 1, 1)
        GL.glMultiTexCoord2fARB(GL.GL_TEXTURE1_ARB, 1, 1)
        GL.glVertex2f(vertsPix[3, 0], vertsPix[3, 1])
        GL.glEnd()

        GL.glDisable(GL.GL_TEXTURE_2D)
        GL.glEndList()

    def __del__(self):
        """Remove textures from graphics card to prevent crash"""
        try:
            if hasattr(self, "_listID"):
                GL.glDeleteLists(self._listID, 1)
            self.clearTextures()
        except (ImportError, ModuleNotFoundError, TypeError):
            pass  # has probably been garbage-collected already

    def draw(self, win=None):
        """Draw."""
        if type(self.image) != numpy.ndarray and self.image in (None, "None", "none"):
            return

        if win is None:
            win = self.win
        self._selectWindow(win)

        GL.glPushMatrix()  # push before the list, pop after
        win.setScale("pix")
        GL.glColor4f(*self._foreColor.render("rgba1"))

        if self._needTextureUpdate:
            self.setImage(value=self._imName, log=False)
        if self._needUpdate:
            self._updateList()
        GL.glCallList(self._listID)

        # return the view to previous state
        GL.glPopMatrix()

    # overload ColorMixin methods so tht they refresh the image after being called
    @property
    def foreColor(self):
        # Call setter of parent mixin
        return ColorMixin.foreColor.fget(self)

    @foreColor.setter
    def foreColor(self, value):
        # Call setter of parent mixin
        ColorMixin.foreColor.fset(self, value)
        # Reset the image and mask-
        self.setImage(self._imName, log=False)
        self.texRes = self.__dict__["texRes"]  # rebuilds the mask

    @property
    def contrast(self):
        # Call setter of parent mixin
        return ColorMixin.contrast.fget(self)

    @contrast.setter
    def contrast(self, value):
        # Call setter of parent mixin
        ColorMixin.contrast.fset(self, value)
        # Reset the image and mask-
        self.setImage(self._imName, log=False)
        self.texRes = self.__dict__["texRes"]  # rebuilds the mask

    @property
    def opacity(self):
        # Call setter of parent mixin
        return BaseVisualStim.opacity.fget(self)

    @opacity.setter
    def opacity(self, value):
        # Call setter of parent mixin
        BaseVisualStim.opacity.fset(self, value)
        # Reset the image and mask-
        self.setImage(self._imName, log=False)
        self.texRes = self.__dict__["texRes"]  # rebuilds the mask

    @attributeSetter
    def image(self, value):
        """The image file to be presented (most formats supported).

        This can be a path-like object to an image file, or a numpy
        array of shape [W, H, C] where C are channels. The third dim
        will usually have length 1 (defining an intensity-only image), 3
        (defining an RGB image) or 4 (defining an RGBA image).
<<<<<<< HEAD
        
        If passing a numpy array to the image attribute,
        the size attribute of ImageStim must be set explicitly.        
=======

        If passing a numpy array to the image attribute,
        the size attribute of ImageStim must be set explicitly.
>>>>>>> c230f518
        """
        self.__dict__["image"] = self._imName = value
        # If given a color array, get it in rgb1
        if isinstance(value, colors.Color):
            value = value.render("rgb1")

        wasLumImage = self.isLumImage
        if type(value) != numpy.ndarray and value == "color":
            datatype = GL.GL_FLOAT
        else:
            datatype = GL.GL_UNSIGNED_BYTE
        if type(value) != numpy.ndarray and value in (None, "None", "none"):
            self.isLumImage = True
        else:
            self.isLumImage = self._createTexture(
                value,
                id=self._texID,
                stim=self,
                pixFormat=GL.GL_RGB,
                dataType=datatype,
                maskParams=self.maskParams,
                forcePOW2=False,
                wrapping=False,
            )
        # if user requested size=None then update the size for new stim here
        if hasattr(self, "_requestedSize") and self._requestedSize is None:
            self.size = None  # set size to default
        # if we switched to/from lum image then need to update shader rule
        if wasLumImage != self.isLumImage:
            self._needUpdate = True
        self._needTextureUpdate = False

    def setImage(self, value, log=None):
        """Usually you can use 'stim.attribute = value' syntax instead,
        but use this method if you need to suppress the log message.
        """
        setAttribute(self, "image", value, log)

    @attributeSetter
    def mask(self, value):
        """The alpha mask that can be used to control the outer
        shape of the stimulus

                + **None**, 'circle', 'gauss', 'raisedCos'
                + or the name of an image file (most formats supported)
                + or a numpy array (1xN or NxN) ranging -1:1
        """
        self.__dict__["mask"] = value
        self._createTexture(
            value,
            id=self._maskID,
            pixFormat=GL.GL_ALPHA,
            dataType=GL.GL_UNSIGNED_BYTE,
            stim=self,
            res=self.texRes,
            maskParams=self.maskParams,
            forcePOW2=False,
            wrapping=True,
        )

    def setMask(self, value, log=None):
        """Usually you can use 'stim.attribute = value' syntax instead,
        but use this method if you need to suppress the log message.
        """
        setAttribute(self, "mask", value, log)<|MERGE_RESOLUTION|>--- conflicted
+++ resolved
@@ -16,71 +16,66 @@
 # up by the pyglet GL engine and have no effect.
 # Shaders will work but require OpenGL2.0 drivers AND PyOpenGL3.0+
 import pyglet
-
-pyglet.options["debug_gl"] = False
+pyglet.options['debug_gl'] = False
 import ctypes
-
 GL = pyglet.gl
 
 import numpy
+
 import psychopy  # so we can get the __path__
-from psychopy import colors, logging
+from psychopy import logging, colors
+
+from psychopy.tools.attributetools import attributeSetter, setAttribute
 from psychopy.tools.arraytools import val2array
-from psychopy.tools.attributetools import attributeSetter, setAttribute
-from psychopy.visual.basevisual import (
-    BaseVisualStim,
-    ColorMixin,
-    ContainerMixin,
-    TextureMixin,
-)
+from psychopy.visual.basevisual import BaseVisualStim
+from psychopy.visual.basevisual import (ContainerMixin, ColorMixin,
+                                        TextureMixin)
 
 
 class ImageStim(BaseVisualStim, ContainerMixin, ColorMixin, TextureMixin):
-    """Display an image on a :class:`psychopy.visual.Window`"""
-
-    def __init__(
-        self,
-        win,
-        image=None,
-        mask=None,
-        units="",
-        pos=(0.0, 0.0),
-        size=None,
-        ori=0.0,
-        color=(1.0, 1.0, 1.0),
-        colorSpace="rgb",
-        contrast=1.0,
-        opacity=None,
-        depth=0,
-        interpolate=False,
-        flipHoriz=False,
-        flipVert=False,
-        texRes=128,
-        name=None,
-        autoLog=None,
-        maskParams=None,
-    ):
+    """Display an image on a :class:`psychopy.visual.Window`
+    """
+
+    def __init__(self,
+                 win,
+                 image=None,
+                 mask=None,
+                 units="",
+                 pos=(0.0, 0.0),
+                 size=None,
+                 ori=0.0,
+                 color=(1.0, 1.0, 1.0),
+                 colorSpace='rgb',
+                 contrast=1.0,
+                 opacity=None,
+                 depth=0,
+                 interpolate=False,
+                 flipHoriz=False,
+                 flipVert=False,
+                 texRes=128,
+                 name=None,
+                 autoLog=None,
+                 maskParams=None):
         """ """  # Empty docstring. All doc is in attributes
         # what local vars are defined (these are the init params) for use by
         # __repr__
         self._initParams = dir()
-        self._initParams.remove("self")
-
-        super(ImageStim, self).__init__(
-            win, units=units, name=name, autoLog=False
-        )  # set at end of init
+        self._initParams.remove('self')
+
+        super(ImageStim, self).__init__(win, units=units, name=name,
+                                        autoLog=False)  # set at end of init
         # use shaders if available by default, this is a good thing
-        self.__dict__["useShaders"] = win._haveShaders
+        self.__dict__['useShaders'] = win._haveShaders
 
         # initialise textures for stimulus
         self._texID = GL.GLuint()
         GL.glGenTextures(1, ctypes.byref(self._texID))
         self._maskID = GL.GLuint()
         GL.glGenTextures(1, ctypes.byref(self._maskID))
-        self.__dict__["maskParams"] = maskParams
-        self.__dict__["mask"] = mask
+        self.__dict__['maskParams'] = maskParams
+        self.__dict__['mask'] = mask
         # Not pretty (redefined later) but it works!
-        self.__dict__["texRes"] = texRes
+        self.__dict__['texRes'] = texRes
 
         # Other stuff
         self._imName = image
@@ -96,7 +91,7 @@
         self.depth = depth
 
         # color and contrast etc
-        self.rgbPedestal = [0, 0, 0]  # does an rgb pedestal make sense for an image?
+        self.rgbPedestal = [0, 0, 0] # does an rgb pedestal make sense for an image?
         self.colorSpace = colorSpace  # omit decorator
         self.color = color
         self.contrast = float(contrast)
@@ -112,7 +107,7 @@
 
         # set autoLog now that params have been initialised
         wantLog = autoLog is None and self.win.autoLog
-        self.__dict__["autoLog"] = autoLog or wantLog
+        self.__dict__['autoLog'] = autoLog or wantLog
         if self.autoLog:
             logging.exp("Created %s = %s" % (self.name, str(self)))
 
@@ -236,17 +231,20 @@
         GL.glEndList()
 
     def __del__(self):
-        """Remove textures from graphics card to prevent crash"""
+        """Remove textures from graphics card to prevent crash
+        """
         try:
-            if hasattr(self, "_listID"):
+            if hasattr(self, '_listID'):
                 GL.glDeleteLists(self._listID, 1)
             self.clearTextures()
         except (ImportError, ModuleNotFoundError, TypeError):
             pass  # has probably been garbage-collected already
 
     def draw(self, win=None):
-        """Draw."""
-        if type(self.image) != numpy.ndarray and self.image in (None, "None", "none"):
+        """Draw.
+        """
+        if (type(self.image) != numpy.ndarray and \
+                        self.image in (None, "None", "none")):
             return
 
         if win is None:
@@ -254,8 +252,8 @@
         self._selectWindow(win)
 
         GL.glPushMatrix()  # push before the list, pop after
-        win.setScale("pix")
-        GL.glColor4f(*self._foreColor.render("rgba1"))
+        win.setScale('pix')
+        GL.glColor4f(*self._foreColor.render('rgba1'))
 
         if self._needTextureUpdate:
             self.setImage(value=self._imName, log=False)
@@ -271,63 +269,52 @@
     def foreColor(self):
         # Call setter of parent mixin
         return ColorMixin.foreColor.fget(self)
-
     @foreColor.setter
     def foreColor(self, value):
         # Call setter of parent mixin
         ColorMixin.foreColor.fset(self, value)
         # Reset the image and mask-
         self.setImage(self._imName, log=False)
-        self.texRes = self.__dict__["texRes"]  # rebuilds the mask
-
+        self.texRes = self.__dict__['texRes']  # rebuilds the mask
     @property
     def contrast(self):
         # Call setter of parent mixin
         return ColorMixin.contrast.fget(self)
-
     @contrast.setter
     def contrast(self, value):
         # Call setter of parent mixin
         ColorMixin.contrast.fset(self, value)
         # Reset the image and mask-
         self.setImage(self._imName, log=False)
-        self.texRes = self.__dict__["texRes"]  # rebuilds the mask
-
+        self.texRes = self.__dict__['texRes']  # rebuilds the mask
     @property
     def opacity(self):
         # Call setter of parent mixin
         return BaseVisualStim.opacity.fget(self)
-
     @opacity.setter
     def opacity(self, value):
         # Call setter of parent mixin
         BaseVisualStim.opacity.fset(self, value)
         # Reset the image and mask-
         self.setImage(self._imName, log=False)
-        self.texRes = self.__dict__["texRes"]  # rebuilds the mask
+        self.texRes = self.__dict__['texRes']  # rebuilds the mask
 
     @attributeSetter
     def image(self, value):
         """The image file to be presented (most formats supported).
-
-        This can be a path-like object to an image file, or a numpy
-        array of shape [W, H, C] where C are channels. The third dim
-        will usually have length 1 (defining an intensity-only image), 3
-        (defining an RGB image) or 4 (defining an RGBA image).
-<<<<<<< HEAD
-        
-        If passing a numpy array to the image attribute,
-        the size attribute of ImageStim must be set explicitly.        
-=======
-
-        If passing a numpy array to the image attribute,
-        the size attribute of ImageStim must be set explicitly.
->>>>>>> c230f518
-        """
-        self.__dict__["image"] = self._imName = value
+	   
+	This can be a path-like object to an image file, or a numpy
+	array of shape [W, H, C] where C are channels. The third dim
+	will usually have length 1 (defining an intensity-only image), 3
+	(defining an RGB image) or 4 (defining an RGBA image).
+	
+	If passing a numpy array to the image attribute,
+	the size attribute of ImageStim must be set explicitly.
+        """
+        self.__dict__['image'] = self._imName = value
         # If given a color array, get it in rgb1
         if isinstance(value, colors.Color):
-            value = value.render("rgb1")
+            value = value.render('rgb1')
 
         wasLumImage = self.isLumImage
         if type(value) != numpy.ndarray and value == "color":
@@ -337,18 +324,15 @@
         if type(value) != numpy.ndarray and value in (None, "None", "none"):
             self.isLumImage = True
         else:
-            self.isLumImage = self._createTexture(
-                value,
-                id=self._texID,
-                stim=self,
-                pixFormat=GL.GL_RGB,
-                dataType=datatype,
-                maskParams=self.maskParams,
-                forcePOW2=False,
-                wrapping=False,
-            )
+            self.isLumImage = self._createTexture(value, id=self._texID,
+                                                  stim=self,
+                                                  pixFormat=GL.GL_RGB,
+                                                  dataType=datatype,
+                                                  maskParams=self.maskParams,
+                                                  forcePOW2=False,
+                                                  wrapping=False)
         # if user requested size=None then update the size for new stim here
-        if hasattr(self, "_requestedSize") and self._requestedSize is None:
+        if hasattr(self, '_requestedSize') and self._requestedSize is None:
             self.size = None  # set size to default
         # if we switched to/from lum image then need to update shader rule
         if wasLumImage != self.isLumImage:
@@ -359,7 +343,7 @@
         """Usually you can use 'stim.attribute = value' syntax instead,
         but use this method if you need to suppress the log message.
         """
-        setAttribute(self, "image", value, log)
+        setAttribute(self, 'image', value, log)
 
     @attributeSetter
     def mask(self, value):
@@ -370,21 +354,18 @@
                 + or the name of an image file (most formats supported)
                 + or a numpy array (1xN or NxN) ranging -1:1
         """
-        self.__dict__["mask"] = value
-        self._createTexture(
-            value,
-            id=self._maskID,
-            pixFormat=GL.GL_ALPHA,
-            dataType=GL.GL_UNSIGNED_BYTE,
-            stim=self,
-            res=self.texRes,
-            maskParams=self.maskParams,
-            forcePOW2=False,
-            wrapping=True,
-        )
+        self.__dict__['mask'] = value
+        self._createTexture(value, id=self._maskID,
+                            pixFormat=GL.GL_ALPHA,
+                            dataType=GL.GL_UNSIGNED_BYTE,
+                            stim=self,
+                            res=self.texRes,
+                            maskParams=self.maskParams,
+                            forcePOW2=False,
+                            wrapping=True)
 
     def setMask(self, value, log=None):
         """Usually you can use 'stim.attribute = value' syntax instead,
         but use this method if you need to suppress the log message.
         """
-        setAttribute(self, "mask", value, log)+        setAttribute(self, 'mask', value, log)