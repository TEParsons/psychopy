--- conflicted
+++ resolved
@@ -659,7 +659,7 @@
             self._text = self.arabicReshaper.reshape(self._text)
         if self._needsBidi:
             self._text = bidi.get_display(self._text)
-        
+
         color_iter = 0       # iterator for color_values list
         current_color = [()] # keeps track of color style(s)
         is_bold = False
@@ -1620,7 +1620,51 @@
             [x, top]
         ])
 
-<<<<<<< HEAD
+class Style:
+    # Define a simple Style class for storing information in text().
+    # Additional features exist to maintain extant edit/caret syntax
+    def __init__(self, text_length, i=None, b=None, c=None):
+        self.len = text_length
+        self.i = i
+        self.b = b
+        self.c = c
+        if i == None:
+            self.i = [False]*text_length
+        if b == None:
+            self.b = [False]*text_length
+        if c == None:
+            self.c = [()]*text_length
+        self.formatted_text = ''
+
+    def __len__(self):
+        return self.len
+
+    def __getitem__(self, i):
+        # Return a new Style object with data from current index
+        if isinstance(i, int):
+            s = Style(1, [self.i[i]], [self.b[i]], [self.c[i]])
+        else:
+            s = Style(len(self.i[i]), self.i[i], self.b[i], self.c[i])
+        return s
+
+    def __add__(self, c):
+        s = self.copy()
+        s.insert(len(s), c)
+        return s
+
+    def copy(self):
+        s = Style(self.len, self.i.copy(), self.b.copy(), self.c.copy())
+        s.formatted_text = self.formatted_text
+        return s
+
+    def insert(self, i, style):
+        # in-place, like list
+        if not isinstance(style, Style):
+            raise TypeError('Inserted object must be Style.')
+        self.i[i:i] = style.i
+        self.b[i:i] = style.b
+        self.c[i:i] = style.c
+        self.len += len(style)
 
 class PlaceholderText(TextBox2):
     """
@@ -1652,50 +1696,3 @@
             lineBreaking=parent._lineBreaking,
             autoLog=False, autoDraw=False
         )
-=======
-class Style:
-    # Define a simple Style class for storing information in text().
-    # Additional features exist to maintain extant edit/caret syntax
-    def __init__(self, text_length, i=None, b=None, c=None):
-        self.len = text_length
-        self.i = i
-        self.b = b
-        self.c = c
-        if i == None:
-            self.i = [False]*text_length
-        if b == None:
-            self.b = [False]*text_length
-        if c == None:
-            self.c = [()]*text_length
-        self.formatted_text = ''
-
-    def __len__(self):
-        return self.len
-
-    def __getitem__(self, i):
-        # Return a new Style object with data from current index
-        if isinstance(i, int):
-            s = Style(1, [self.i[i]], [self.b[i]], [self.c[i]])
-        else:
-            s = Style(len(self.i[i]), self.i[i], self.b[i], self.c[i])
-        return s
-
-    def __add__(self, c):
-        s = self.copy()
-        s.insert(len(s), c)
-        return s
-
-    def copy(self):
-        s = Style(self.len, self.i.copy(), self.b.copy(), self.c.copy())
-        s.formatted_text = self.formatted_text
-        return s
-
-    def insert(self, i, style):
-        # in-place, like list
-        if not isinstance(style, Style):
-            raise TypeError('Inserted object must be Style.')
-        self.i[i:i] = style.i
-        self.b[i:i] = style.b
-        self.c[i:i] = style.c
-        self.len += len(style)
->>>>>>> 58f9f8c7
