#!/usr/bin/env python
# -*- coding: utf-8 -*-

"""Classes and functions for transcribing speech in audio data to text.
"""

# Part of the PsychoPy library
# Copyright (C) 2002-2018 Jonathan Peirce (C) 2019-2021 Open Science Tools Ltd.
# Distributed under the terms of the GNU General Public License (GPL).

__all__ = [
    'TranscriptionResult',
    'transcribe',
    'TRANSCR_LANG_DEFAULT',
    'recognizerEngineValues'
]

import os
import psychopy.logging as logging
from psychopy.alerts import alert
from pathlib import Path
from psychopy.preferences import prefs
from .audioclip import *
from .exceptions import *

# ------------------------------------------------------------------------------
# Initialize the speech recognition system
#

_hasSpeechRecognition = True
try:
    import speech_recognition as sr
except (ImportError, ModuleNotFoundError):
    logging.warning(
        "Speech-to-text recognition module not available (use command `pip "
        "install SpeechRecognition` to get it. Transcription will be "
        "unavailable.")
    _hasSpeechRecognition = False

# Google Cloud API
_hasGoogleCloud = True
_googleCloudClient = None  # client for Google Cloud, instanced on first use
try:
    import google.cloud.speech
    import google.auth.exceptions
except (ImportError, ModuleNotFoundError):
    _hasGoogleCloud = False

try:
    import pocketsphinx
    sphinxLangs = [folder.stem for folder
                   in Path(pocketsphinx.get_model_path()).glob('??-??')]
    haveSphinx = True
except ModuleNotFoundError:
    haveSphinx = False
    sphinxLangs = None

# Constants related to the transcription system.
TRANSCR_LANG_DEFAULT = 'en-US'

# Values for specifying recognizer engines. This dictionary is used by Builder
# to populate the component property dropdown.
recognizerEngineValues = {
    0: ('sphinx', "CMU Pocket Sphinx", "Offline, Built-in"),
    1: ('google', "Google Cloud Speech API", "Online, Key Required"),
}

# Get references to recognizers for various supported speech-to-text engines
# available through the `SpeechRecognition` package.
_apiKeys = {}  # API key loaded
if _hasSpeechRecognition:
    _recogBase = sr.Recognizer()


# ------------------------------------------------------------------------------
# Classes and functions for speech-to-text transcription
#

class TranscriptionResult(object):
    """Descriptor for returned transcription data.

    Fields within this class can be used to access transcribed words and other
    information related to the transcription request.

    This is returned by functions and methods which perform speech-to-text
    transcription from audio data within PsychoPy. The user usually does not
    create instances of this class themselves.

    Parameters
    ----------
    words : list of str
        Words extracted from the audio clip.
    unknownValue : bool
        `True` if the transcription API failed make sense of the audio and did
        not complete the transcription.
    requestFailed : bool
        `True` if there was an error with the transcriber itself. For instance,
        network error or improper formatting of the audio data.
    engine : str
        Name of engine used to perform this transcription.
    language : str
        Identifier for the language used to perform the transcription.

    """
    __slots__ = [
        '_words',
        '_confidence',  # unused on Python for now
        '_engine',
        '_language',
        '_expectedWords',
        '_requestFailed',
        '_unknownValue']

    def __init__(self, words, unknownValue, requestFailed, engine, language):
        self.words = words
        self.unknownValue = unknownValue
        self.requestFailed = requestFailed
        self.engine = engine
        self.language = language

    def __repr__(self):
        return (f"TranscriptionResult(words={self._words}, "
                f"unknownValue={self._unknownValue}, ",
                f"requestFailed={self._requestFailed}, ",
                f"engine={self._engine}, ",
                f"language={self._language})")

    def __str__(self):
        return " ".join(self._words)

    @property
    def wordCount(self):
        """Number of words found (`int`)."""
        return len(self._words)

    @property
    def words(self):
        """Words extracted from the audio clip (`list` of `str`)."""
        return self._words

    @words.setter
    def words(self, value):
        self._words = list(value)

    @property
    def success(self):
        """`True` if the transcriber returned a result successfully (`bool`)."""
        return not (self._unknownValue or self._requestFailed)

    @property
    def error(self):
        """`True` if there was an error during transcription (`bool`). Value is
        always the compliment of `.success`."""
        return not self.success

    @property
    def unknownValue(self):
        """`True` if the transcription API failed make sense of the audio and
        did not complete the transcription (`bool`).
        """
        return self._unknownValue

    @unknownValue.setter
    def unknownValue(self, value):
        self._unknownValue = bool(value)

    @property
    def requestFailed(self):
        """`True` if there was an error with the transcriber itself (`bool`).
        For instance, network error or improper formatting of the audio data,
        invalid key, or if there was network connection error.
        """
        return self._requestFailed

    @requestFailed.setter
    def requestFailed(self, value):
        self._requestFailed = bool(value)

    @property
    def engine(self):
        """Name of engine used to perform this transcription (`str`).
        """
        return self._engine

    @engine.setter
    def engine(self, value):
        if value == 'sphinx':
            if not haveSphinx:
                raise ModuleNotFoundError(
                    "To perform built-in (local) transcription you need to "
                    "have pocketsphinx installed (pip install pocketsphinx)")
        self._engine = str(value)

    @property
    def language(self):
        """Identifier for the language used to perform the transcription
        (`str`).
        """
        return self._language

    @language.setter
    def language(self, value):
        self._language = str(value)


def transcribe(audioClip, engine='sphinx', language='en-US', expectedWords=None,
               config=None):
    """Convert speech in audio to text.

    This feature passes the audio clip samples to a specified text-to-speech
    engine which will attempt to transcribe any speech within. The efficacy of
    the transcription depends on the engine selected, audio quality, and
    language support. By default, Pocket Sphinx is used which provides decent
    transcription capabilities offline for English and a few other languages.
    For more robust transcription capabilities with a greater range of language
    support, online providers such as Google may be used.

    Speech-to-text conversion blocks the main application thread when used on
    Python. Don't transcribe audio during time-sensitive parts of your
    experiment! This issue is known to the developers and will be fixed in a
    later release.

    Parameters
    ----------
    audioClip : :class:`~psychopy.sound.AudioClip` or tuple
        Audio clip containing speech to transcribe (e.g., recorded from a
        microphone). Can be either an :class:`~psychopy.sound.AudioClip` object
        or tuple where the first value is as a Nx1 or Nx2 array of audio
        samples (`ndarray`) and the second the sample rate (`int`) in Hertz
        (e.g., ``(samples, 480000)``).
    engine : str
        Speech-to-text engine to use. Can be one of 'sphinx' for CMU Pocket
        Sphinx or 'google' for Google Cloud.
    language : str
        BCP-47 language code (eg., 'en-US'). Note that supported languages
        vary between transcription engines.
    expectedWords : list or tuple
        List of strings representing expected words or phrases. This will
        constrain the possible output words to the ones specified. Note not all
        engines support this feature (only Sphinx and Google Cloud do at this
        time). A warning will be logged if the engine selected does not support
        this feature. CMU PocketSphinx has an additional feature where the
        sensitivity can be specified for each expected word. You can indicate
        the sensitivity level to use by putting a ``:`` after each word in the
        list (see the Example below). Sensitivity levels range between 0 and
        100. A higher number results in the engine being more conservative,
        resulting in a higher likelihood of false rejections. The default
        sensitivity is 80% for words/phrases without one specified.
    config : dict or None
        Additional configuration options for the specified engine. These
        are specified using a dictionary (ex. `config={'pfilter': 1}` will
        enable the profanity filter when using the `'google'` engine).

    Returns
    -------
    :class:`~psychopy.sound.transcribe.TranscriptionResult`
        Transcription result.

    Notes
    -----
    * Online transcription services (eg., Google) provide robust and accurate
      speech recognition capabilities with broader language support than offline
      solutions. However, these services may require a paid subscription to use,
      reliable broadband internet connections, and may not respect the privacy
      of your participants as their responses are being sent to a third-party.
      Also consider that a track of audio data being sent over the network can
      be large, users on metered connections may incur additional costs to run
      your experiment.
    * If the audio clip has multiple channels, they will be combined prior to
      being passed to the transcription service if needed.

    Examples
    --------
    Use a voice command as a response to a task::

        # after doing  microphone recording
        resp = mic.getRecording()

        transcribeResults = transcribe(resp)
        if transcribeResults.success:  # successful transcription
            words = transcribeResults.words
            if 'hello' in words:
                print('You said hello.')

    Specifying expected words with sensitivity levels when using CMU Pocket
    Sphinx:

        # expected words 90% sensitivity on the first two, default for the rest
        expectedWords = ['right:90', 'left:90', 'up', 'down']

        transcribeResults = transcribe(
            resp.samples,
            resp.sampleRateHz,
            expectedWords=expectedWords)

        if transcribeResults.success:  # successful transcription
            # process results ...

    Specifying the API key to use Google's Cloud service for speech-to-text::

        # set the environment variable
        import os
        os.environ["GOOGLE_APPLICATION_CREDENTIALS"] = \
            "C:\\path\\to\\my\\key.json"

        # you can now call the transcriber ...
        results = transcribe(
            myRecording,
            engine='google',
            expectedWords=['left', 'right'])

        if results.success:
            print("You said: {}".format(results.words[0]))

    """
    # check if the engine parameter is valid
    engine = engine.lower()  # make lower case

    # check if we have necessary keys
    if engine in ('google',):
        alert(4615, strFields={'engine': engine})

    # if we got a tuple, convert to audio clip object
    if isinstance(audioClip, (tuple, list,)):
        samples, sampleRateHz = audioClip
        audioClip = AudioClip(samples, sampleRateHz)

    # pass data over to the appropriate engine for transcription
    if engine in ('sphinx', 'built-in'):
        return recognizeSphinx(
            audioClip,
            language=language,
            expectedWords=expectedWords,
            config=config)
    elif engine == 'google':
        return recognizeGoogle(
            audioClip,
            language=language,
            expectedWords=expectedWords,
            config=config)
    else:
        raise ValueError(
            f'Parameter `engine` for `transcribe()` should be one of '
            f'"sphinx", "built-in" or "google" not "{engine}"')


def _parseExpectedWords(wordList, defaultSensitivity=80):
    """Parse expected words list.

    This function is used internally by other functions and classes within the
    `transcribe` module.

    Expected words or phrases are usually specified as a list of strings. CMU
    Pocket Sphinx allows for additional 'sensitivity' values for each phrase
    ranging from *0* to *100*. This function will generate to lists, first with
    just words and another with specified sensitivity values. This allows the
    user to specify sensitivity levels which can be ignored if the recognizer
    engine does not support it.

    Parameters
    ----------
    wordList : list of str
        List of words of phrases. Sensitivity levels for each can be specified
        by putting a value at the end of each string separated with a colon `:`.
        For example, ``'hello:80'`` for 80% sensitivity on 'hello'. Values are
        normalized between *0.0* and *1.0* when returned.
    defaultSensitivity : int or float
        Default sensitivity to use if a word does not have one specified between
        0 and 100%.

    Returns
    -------
    tuple
        Returns list of expected words and list of normalized sensitivities for
        each.

    Examples
    --------
    Specifying expected words to CMU Pocket Sphinx::

        words = [('hello:95', 'bye:50')]
        expectedWords = zip(_parseExpectedWords(words))

    """
    defaultSensitivity = defaultSensitivity / 100.  # normalized

    sensitivities = []
    if wordList is not None:
        # sensitivity specified as `word:80`
        wordListTemp = []
        for word in wordList:
            wordAndSense = word.split(':')
            if len(wordAndSense) == 2:  # specified as `word:80`
                word, sensitivity = wordAndSense
                sensitivity = int(sensitivity) / 100.
            else:
                word = wordAndSense[0]
                sensitivity = defaultSensitivity  # default is 80% confidence

            wordListTemp.append(word)
            sensitivities.append(sensitivity)

        wordList = wordListTemp

    return wordList, sensitivities


# ------------------------------------------------------------------------------
# Recognizers
#
# These functions are used to send off audio and configuration data to the
# indicated speech-to-text engine. Most of these functions are synchronous,
# meaning they block the application until they return. Don't run these in any
# time critical parts of your program.
#

def recognizeSphinx(audioClip, language='en-US', expectedWords=None,
                    config=None):
    """Perform speech-to-text conversion on the provided audio samples using
    CMU Pocket Sphinx.

    Parameters
    ----------
    audioClip : :class:`~psychopy.sound.AudioClip`
        Audio clip containing speech to transcribe (e.g., recorded from a
        microphone).
    language : str
        BCP-47 language code (eg., 'en-US'). Should match the language which the
        speaker is using. Pocket Sphinx requires language packs to be installed
        locally.
    expectedWords : list or None
        List of strings representing expected words or phrases. This will
        attempt bias the possible output words to the ones specified if the
        engine is uncertain. Sensitivity can be specified for each expected
        word. You can indicate the sensitivity level to use by putting a ``:``
        after each word in the list (see the Example below). Sensitivity levels
        range between 0 and 100. A higher number results in the engine being
        more conservative, resulting in a higher likelihood of false rejections.
        The default sensitivity is 80% for words/phrases without one specified.
    config : dict or None
        Additional configuration options for the specified engine.

    Returns
    -------
    TranscriptionResult
        Transcription result object.

    """
    if not haveSphinx:  # does not have Sphinx
        raise RecognizerEngineNotFoundError()

    # check if we have a valid audio clip
    if not isinstance(audioClip, AudioClip):
        raise TypeError(
            "Expected parameter `audioClip` to have type "
            "`psychopy.sound.AudioClip`.")

    # engine configuration
    config = {} if config is None else config
    if not isinstance(config, dict):
        raise TypeError(
            "Invalid type for parameter `config` specified, must be `dict` "
            "or `None`.")

    if not isinstance(language, str):
        raise TypeError(
            "Invalid type for parameter `language`, must be type `str`.")

    language = language.lower()
    if language not in sphinxLangs:  # missing a language pack error
        url = "https://sourceforge.net/projects/cmusphinx/files/" \
              "Acoustic%20and%20Language%20Models/"
        msg = (f"Language `{config['language']}` is not installed for "
               f"`pocketsphinx`. You can download languages here: {url}. "
               f"Install them here: {pocketsphinx.get_model_path()}")
        raise RecognizerLanguageNotSupportedError(msg)

    # configure the recognizer
    config['language'] = language  # sphinx users en-us not en-US
    config['show_all'] = False
    if expectedWords is not None:
        config['keyword_entries'] = zip(_parseExpectedWords(expectedWords))

<<<<<<< HEAD
    # API specific config
    expectedWordsNotSupported = requiresKey = False
    if engine in ('sphinx', 'built-in'):
        expectedWordsTemp = None
        # check valid language
        config['language'] = language.lower()  # sphinx users en-us not en-US
        if config['language'] not in sphinxLangs:
            url = "https://sourceforge.net/projects/cmusphinx/files/Acoustic%20and%20Language%20Models/"
            raise ValueError(
                f"Language `{config['language']}` is not installed for "
                f"pocketsphinx. You can download languages here: {url}. "
                f"Install them here: {pocketsphinx.get_model_path()}")
        # check expected words
        if expectedWords is not None:
            # sensitivity specified as `word:80`
            expectedWordsTemp = []
            for word in expectedWords:
                wordAndSense = word.split(':')
                if len(wordAndSense) == 2:  # specified as `word:80`
                    word, sensitivity = wordAndSense
                    sensitivity = int(sensitivity) / 100.
                else:
                    word = wordAndSense[0]
                    sensitivity = 0.8  # default is 80% confidence

                expectedWordsTemp.append((word, sensitivity))

        config['keyword_entries'] = expectedWordsTemp

    elif engine == 'googleCloud':
        config['preferred_phrases'] = expectedWords
        requiresKey = True
    elif engine == 'google':
        expectedWordsNotSupported = True
        requiresKey = True
    elif engine in ('bing', 'azure'):
        expectedWordsNotSupported = True
        requiresKey = True

    if expectedWordsNotSupported:
        logging.warning(
            f"Transcription engine '{engine}' does not allow for expected "
            f"phrases to be specified.")

    # API requires a key
    if requiresKey:
        try:
            if engine != 'googleCloud':
                config['key'] = _apiKeys[engine] if key is None else key
            else:
                config['credentials_json'] = \
                    _apiKeys[engine] if key is None else key
                # load credentials from file if necessary
                credPath = Path(str(config['credentials_json']))
                if credPath.is_file() and credPath.suffix == ".json":
                    with open(config['credentials_json'], "r") as f:
                        config['credentials_json'] = f.read()
        except KeyError:
            raise ValueError(
                f"Selected speech-to-text engine '{engine}' requires an API "
                f"key but one cannot be found. Add key to PsychoPy prefs or "
                f"try specifying `key` directly.")

    # combine channels if needed
    samples = np.atleast_2d(samples)  # enforce 2D
    if samples.shape[1] > 1:
        samplesMixed = \
            np.sum(samples, axis=1, dtype=np.float32) / np.float32(2.)
    else:
        samplesMixed = samples

    # convert samples to WAV PCM format
    clipDataInt16 = np.asarray(
        samplesMixed * ((1 << 15) - 1), dtype=np.int16).tobytes()

=======
    # convert audio to format for transcription
>>>>>>> 3f767167
    sampleWidth = 2  # two bytes per sample
    audioData = sr.AudioData(
        audioClip.asMono().convertToWAV(),
        sample_rate=audioClip.sampleRateHz,
        sample_width=sampleWidth)

    # submit audio samples to the API
    respAPI = ''
    unknownValueError = requestError = False
    try:
        respAPI = _recogBase.recognize_sphinx(audioData, **config)
    except sr.UnknownValueError:
        unknownValueError = True
    except sr.RequestError:
        requestError = True

    # remove empty words
    result = [word for word in respAPI.split(' ') if word != '']

    # object to return containing transcription data
    toReturn = TranscriptionResult(
        words=result,
        unknownValue=unknownValueError,
        requestFailed=requestError,
        engine='sphinx',
        language=language)

    # split only if the user does not want the raw API data
    return toReturn


def recognizeGoogle(audioClip, language='en-US', expectedWords=None,
                    config=None):
    """Perform speech-to-text conversion on the provided audio clip using
    the Google Cloud API.

    This is an online based speech-to-text engine provided by Google as a
    subscription service, providing exceptional accuracy compared to `built-in`.
    Requires an API key to use which you must generate and specify prior to
    calling this function.

    Parameters
    ----------
    audioClip : :class:`~psychopy.sound.AudioClip`
        Audio clip containing speech to transcribe (e.g., recorded from a
        microphone).
    language : str
        BCP-47 language code (eg., 'en-US'). Should match the language which the
        speaker is using.
    expectedWords : list or None
        List of strings representing expected words or phrases. These are passed
        as speech context metadata which will make the recognizer prefer a
        particular word in cases where there is ambiguity or uncertainty.
    config : dict or None
        Additional configuration options for the recognizer as a dictionary.

    Notes
    -----
    * The first invocation of this function will take considerably longer to run
      that successive calls as the client has not been started yet. Only one
      instance of a recognizer client can be created per-session.

    Examples
    --------
    Specifying the API key to use Google's Cloud service for speech-to-text::

        import os
        os.environ["GOOGLE_APPLICATION_CREDENTIALS"] = \
            "C:\\path\\to\\my\\key.json"

        # you can now call the transcriber
        results = recognizeGoogle(myRecording, expectedWords=['left', 'right'])
        if results.success:
            print("You said: {}".format(results.words[0]))

    """
    global _googleCloudClient
    if _googleCloudClient is None:
        if "GOOGLE_APPLICATION_CREDENTIALS" not in os.environ:
            os.environ["GOOGLE_APPLICATION_CREDENTIALS"] = \
                prefs.general['appKeyGoogleCloud']

        # empty string indicates no key has been specified, raise error
        if not os.environ["GOOGLE_APPLICATION_CREDENTIALS"]:
            raise RecognizerAPICredentialsError(
                'No application key specified for Google Cloud Services, '
                'specify the path to the key file with either the system '
                'environment variable `GOOGLE_APPLICATION_CREDENTIALS` or in '
                'preferences (General -> appKeyGoogleCloud).')

        # open new client, takes a while the first go
        try:
            _googleCloudClient = google.cloud.speech.SpeechClient()
        except google.auth.exceptions.DefaultCredentialsError:
            raise RecognizerAPICredentialsError(
                'Invalid key specified for Google Cloud Services, check if the '
                'key file is valid and readable.')

    # check if we have a valid audio clip
    if not isinstance(audioClip, AudioClip):
        raise TypeError(
            "Expected parameter `audioClip` to have type "
            "`psychopy.sound.AudioClip`.")

    # configure the recognizer
    params = {
        'encoding': google.cloud.speech.RecognitionConfig.AudioEncoding.LINEAR16,
        'sample_rate_hertz': audioClip.sampleRateHz,
        'language_code': language,
        'model': 'command_and_search',
        'audio_channel_count': audioClip.channels,
        'max_alternatives': 1}

    if isinstance(config, dict):
        params.update(config)

    # speech context (i.e. expected phrases)
    if expectedWords is not None:
        expectedWords, _ = _parseExpectedWords(expectedWords)
        params['speech_contexts'] = \
            [google.cloud.speech.SpeechContext(phrases=expectedWords)]

    # Detects speech in the audio file
    response = _googleCloudClient.recognize(
        config=google.cloud.speech.RecognitionConfig(**params),
        audio=google.cloud.speech.RecognitionAudio(
            content=audioClip.convertToWAV()))

    # package up response
    result = [result.alternatives[0].transcript for result in response.results]
    toReturn = TranscriptionResult(
        words=result,
        unknownValue=False,  # not handled yet
        requestFailed=False,  # not handled yet
        engine='google',
        language=language)

    return toReturn


if __name__ == "__main__":
    pass<|MERGE_RESOLUTION|>--- conflicted
+++ resolved
@@ -481,85 +481,7 @@
     if expectedWords is not None:
         config['keyword_entries'] = zip(_parseExpectedWords(expectedWords))
 
-<<<<<<< HEAD
-    # API specific config
-    expectedWordsNotSupported = requiresKey = False
-    if engine in ('sphinx', 'built-in'):
-        expectedWordsTemp = None
-        # check valid language
-        config['language'] = language.lower()  # sphinx users en-us not en-US
-        if config['language'] not in sphinxLangs:
-            url = "https://sourceforge.net/projects/cmusphinx/files/Acoustic%20and%20Language%20Models/"
-            raise ValueError(
-                f"Language `{config['language']}` is not installed for "
-                f"pocketsphinx. You can download languages here: {url}. "
-                f"Install them here: {pocketsphinx.get_model_path()}")
-        # check expected words
-        if expectedWords is not None:
-            # sensitivity specified as `word:80`
-            expectedWordsTemp = []
-            for word in expectedWords:
-                wordAndSense = word.split(':')
-                if len(wordAndSense) == 2:  # specified as `word:80`
-                    word, sensitivity = wordAndSense
-                    sensitivity = int(sensitivity) / 100.
-                else:
-                    word = wordAndSense[0]
-                    sensitivity = 0.8  # default is 80% confidence
-
-                expectedWordsTemp.append((word, sensitivity))
-
-        config['keyword_entries'] = expectedWordsTemp
-
-    elif engine == 'googleCloud':
-        config['preferred_phrases'] = expectedWords
-        requiresKey = True
-    elif engine == 'google':
-        expectedWordsNotSupported = True
-        requiresKey = True
-    elif engine in ('bing', 'azure'):
-        expectedWordsNotSupported = True
-        requiresKey = True
-
-    if expectedWordsNotSupported:
-        logging.warning(
-            f"Transcription engine '{engine}' does not allow for expected "
-            f"phrases to be specified.")
-
-    # API requires a key
-    if requiresKey:
-        try:
-            if engine != 'googleCloud':
-                config['key'] = _apiKeys[engine] if key is None else key
-            else:
-                config['credentials_json'] = \
-                    _apiKeys[engine] if key is None else key
-                # load credentials from file if necessary
-                credPath = Path(str(config['credentials_json']))
-                if credPath.is_file() and credPath.suffix == ".json":
-                    with open(config['credentials_json'], "r") as f:
-                        config['credentials_json'] = f.read()
-        except KeyError:
-            raise ValueError(
-                f"Selected speech-to-text engine '{engine}' requires an API "
-                f"key but one cannot be found. Add key to PsychoPy prefs or "
-                f"try specifying `key` directly.")
-
-    # combine channels if needed
-    samples = np.atleast_2d(samples)  # enforce 2D
-    if samples.shape[1] > 1:
-        samplesMixed = \
-            np.sum(samples, axis=1, dtype=np.float32) / np.float32(2.)
-    else:
-        samplesMixed = samples
-
-    # convert samples to WAV PCM format
-    clipDataInt16 = np.asarray(
-        samplesMixed * ((1 << 15) - 1), dtype=np.int16).tobytes()
-
-=======
     # convert audio to format for transcription
->>>>>>> 3f767167
     sampleWidth = 2  # two bytes per sample
     audioData = sr.AudioData(
         audioClip.asMono().convertToWAV(),
