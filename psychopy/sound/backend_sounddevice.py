--- conflicted
+++ resolved
@@ -1,619 +1,16 @@
 #!/usr/bin/env python
 # -*- coding: utf-8 -*-
 
-<<<<<<< HEAD
-import sys
-import os
-import time
-import re
-import atexit
-from pathlib import Path
-
-try:
-    import readline  # Work around GH-2230
-except ImportError:
-    pass  # all that will happen is the stderr/stdout might get redirected
-
-from psychopy import logging, prefs
-from psychopy.constants import (PLAYING, PAUSED, FINISHED, STOPPED,
-                                NOT_STARTED)
-from psychopy.tools import filetools as ft
-from .exceptions import SoundFormatError, DependencyError
-from ._base import _SoundBase, HammingWindow
-
-try:
-    import sounddevice as sd
-except (ImportError, OSError):
-    raise DependencyError("sounddevice not working")
-try:
-    import soundfile as sf
-except (ImportError, OSError):
-    raise DependencyError("soundfile not working")
-
-import numpy as np
-
-travisCI = bool(str(os.environ.get('TRAVIS')).lower() == 'true')
-
-logging.info("Loaded SoundDevice with {}".format(sd.get_portaudio_version()[1]))
-
-
-def init(rate=44100, stereo=True, buffer=128):
-    pass  # for compatibility with other backends
-
-
-def getDevices(kind=None):
-    """Returns a dict of dict of audio devices of specified `kind`
-
-    The dict keys are names and items are dicts of properties
-    """
-    devs = {}
-    if travisCI:  # travis-CI testing does not have a sound device
-        return devs
-    else:
-        allDevs = sd.query_devices(kind=kind)
-    # annoyingly query_devices is a DeviceList or a dict depending on number
-    if type(allDevs) == dict:
-        allDevs = [allDevs]
-    for ii, dev in enumerate(allDevs):
-        # newline characters must be removed
-        devName = dev['name'].replace('\r\n','')
-        devs[devName] = dev
-        dev['id'] = ii
-    return devs
-
-
-# these will be controlled by sound.__init__.py
-defaultInput = None
-defaultOutput = None
-
-
-def getStreamLabel(sampleRate, channels, blockSize):
-    """Returns the string repr of the stream label
-    """
-    return "{}_{}_{}".format(sampleRate, channels, blockSize)
-
-
-class _StreamsDict(dict):
-    """Keeps track of what streams have been created. On macOS we can have
-    multiple streams under portaudio but under windows we can only have one.
-
-    use the instance `streams` rather than creating a new instance of this
-    """
-
-    def getStream(self, sampleRate, channels, blockSize):
-        """Gets a stream of exact match or returns a new one
-        (if possible for the current operating system)
-        """
-        # if the query looks flexible then try getSimilar
-        if channels == -1 or blockSize == -1:
-            return self._getSimilar(sampleRate,
-                                    channels=channels,
-                                    blockSize=blockSize)
-        else:
-            return self._getStream(sampleRate,
-                                   channels=channels,
-                                   blockSize=blockSize)
-
-    def _getSimilar(self, sampleRate, channels=-1, blockSize=-1):
-        """Do we already have a compatible stream?
-
-        Many sounds can allow channels and blocksize to change but samplerate
-        is generally fixed. Any values set to -1 above will be flexible. Any
-        values set to an alternative number will be fixed
-
-        usage:
-
-            label, stream = streams._getSimilar(sampleRate=44100,  # must match
-                                               channels=-1,  # any
-                                               blockSize=-1)  # wildcard
-        """
-        label = getStreamLabel(sampleRate, channels, blockSize)
-        # replace -1 with any regex integer
-        simil = re.compile(label.replace("-1", r"[-+]?(\d+)"))  # I hate REGEX!
-        for thisFormat in self:
-            if simil.match(thisFormat):  # we found a close-enough match
-                return thisFormat, self[thisFormat]
-        # if we've been given values in each place then create stream
-        if (sampleRate not in [None, -1, 0] and
-                    channels not in [None, -1] and
-                    blockSize not in [None, -1]):
-            return self._getStream(sampleRate, channels, blockSize)
-
-    def _getStream(self, sampleRate, channels, blockSize):
-        """Strict check for this format or create new
-        """
-        label = getStreamLabel(sampleRate, channels, blockSize)
-        # try to retrieve existing stream of that name
-        if label in self:
-            pass
-        # on some systems more than one stream isn't supported so check
-        elif sys.platform == 'win32' and len(self):
-            raise SoundFormatError(
-                "Tried to create audio stream {} but {} already exists "
-                "and {} doesn't support multiple portaudio streams"
-                    .format(label, list(self.keys())[0], sys.platform)
-            )
-        else:
-            # create new stream
-            self[label] = _SoundStream(sampleRate, channels, blockSize,
-                                       device=defaultOutput)
-        return label, self[label]
-
-
-streams = _StreamsDict()
-
-
-class _SoundStream():
-    def __init__(self, sampleRate, channels, blockSize,
-                 device=None, duplex=False):
-        # initialise thread
-        self.streams = []
-        self.list = []
-        # sound stream info
-        self.sampleRate = sampleRate
-        self.channels = channels
-        self.duplex = duplex
-        self.blockSize = blockSize
-        self.label = getStreamLabel(sampleRate, channels, blockSize)
-        if device == 'default':
-            device = None
-        self.sounds = []  # list of dicts for sounds currently playing
-        self.takeTimeStamp = False
-        self.frameN = 1
-        # self.frameTimes = range(5)  # DEBUGGING: store the last 5 callbacks
-        if not travisCI:  # travis-CI testing does not have a sound device
-            self._sdStream = sd.OutputStream(samplerate=self.sampleRate,
-                                             blocksize=self.blockSize,
-                                             latency='low',
-                                             device=device,
-                                             channels=self.channels,
-                                             callback=self.callback)
-            self._sdStream.start()
-            self.device = self._sdStream.device
-            self.latency = self._sdStream.latency
-            self.cpu_load = self._sdStream.cpu_load
-            atexit.register(self.__del__)
-        self._tSoundRequestPlay = 0
-
-        self._isPlaying = False
-
-    @property
-    def isPlaying(self):
-        """`True` if the audio playback is ongoing."""
-        return self._isPlaying
-
-    def callback(self, toSpk, blockSize, timepoint, status):
-        """This is a callback for the SoundDevice lib
-
-        fromMic is data from the mic that can be extracted
-        toSpk is a numpy array to be populated with data
-        blockSize is the number of frames to be included each block
-        timepoint has values:
-            .currentTime
-            .inputBufferAdcTime
-            .outputBufferDacTime
-        """
-        if self.takeTimeStamp and hasattr(self, 'lastFrameTime'):
-            logging.info("Entered callback: {} ms after last frame end"
-                         .format((time.time() - self.lastFrameTime) * 1000))
-            logging.info("Entered callback: {} ms after sound start"
-                         .format(
-                (time.time() - self._tSoundRequestPlay) * 1000))
-        t0 = time.time()
-        self.frameN += 1
-        toSpk.fill(0)
-        for thisSound in list(self.sounds): # copy (Py2 doesn't have list.copy)
-            dat = thisSound._nextBlock()  # fetch the next block of data
-            dat *= thisSound.volume  # Set the volume block by block
-            if self.channels == 2 and len(dat.shape) == 2:
-                toSpk[:len(dat), :] += dat  # add to out stream
-            elif self.channels == 2 and len(dat.shape) == 1:
-                toSpk[:len(dat), 0] += dat  # add to out stream
-                toSpk[:len(dat), 1] += dat  # add to out stream
-            elif self.channels == 1 and len(dat.shape) == 2:
-                toSpk[:len(dat), :] += dat  # add to out stream
-            else:
-                toSpk[:len(dat), 0:self.channels] += dat  # add to out stream
-            # check if that was a short block (sound is finished)
-            if len(dat) < len(toSpk[:, :]):
-                self.remove(thisSound)
-                thisSound._EOS()
-                # check if that took a long time
-                # t1 = time.time()
-                # if (t1-t0) > 0.001:
-                #     logging.debug("buffer_callback took {:.3f}ms that frame"
-                #                  .format((t1-t0)*1000))
-                # self.frameTimes.pop(0)
-                # if hasattr(self, 'lastFrameTime'):
-                #     self.frameTimes.append(time.time()-self.lastFrameTime)
-                # self.lastFrameTime = time.time()
-                # if self.takeTimeStamp:
-                #     logging.debug("Callback durations: {}".format(self.frameTimes))
-                #     self.takeTimeStamp = False
-
-    def add(self, sound):
-        # t0 = time.time()
-        self.sounds.append(sound)
-        # logging.debug("took {} ms to add".format((time.time()-t0)*1000))
-=======
 """Audio playback backend using SoundDevice.
 
 These are optional components that can be obtained by installing the
 `psychopy-sounddevice` extension into the current environment.
->>>>>>> 2449994b
 
 """
 
 import psychopy.logging as logging
 from .exceptions import DependencyError
 
-<<<<<<< HEAD
-
-class SoundDeviceSound(_SoundBase):
-    """Play a variety of sounds using the new SoundDevice library
-    """
-
-    def __init__(self, value="C", secs=0.5, octave=4, stereo=-1,
-                 volume=1.0, loops=0,
-                 sampleRate=None, blockSize=128,
-                 preBuffer=-1,
-                 hamming=True,
-                 startTime=0, stopTime=-1,
-                 name='', autoLog=True):
-        """
-        :param value: note name ("C","Bfl"), filename or frequency (Hz)
-        :param secs: duration (for synthesised tones)
-        :param octave: which octave to use for note names (4 is middle)
-        :param stereo: -1 (auto), True or False
-                        to force sounds to stereo or mono
-        :param volume: float 0-1
-        :param loops: number of loops to play (-1=forever, 0=single repeat)
-        :param sampleRate: sample rate (for synthesized tones)
-        :param blockSize: the size of the buffer on the sound card
-                         (small for low latency, large for stability)
-        :param preBuffer: integer to control streaming/buffering
-                           - -1 means store all
-                           - 0 (no buffer) means stream from disk
-                           - potentially we could buffer a few secs(!?)
-        :param hamming: boolean (default True) to indicate if the sound should
-                        be apodized (i.e., the onset and offset smoothly ramped up from
-                        down to zero). The function apodize uses a Hanning window, but
-                        arguments named 'hamming' are preserved so that existing code
-                        is not broken by the change from Hamming to Hanning internally.
-                        Not applied to sounds from files.
-        :param startTime: for sound files this controls the start of snippet
-        :param stopTime: for sound files this controls the end of snippet
-        :param name: string for logging purposes
-        :param autoLog: whether to automatically log every change
-        """
-        self.sound = value
-        self.name = name
-        self.secs = secs  # for any synthesised sounds (notesand freqs)
-        self.octave = octave  # for note name sounds
-        self.loops = loops
-        self._loopsFinished = 0
-        self.volume = volume
-        self.startTime = startTime  # for files
-        self.stopTime = stopTime  # for files specify thesection to be played
-        self.blockSize = blockSize  # can be per-sound unlike other backends
-        self.preBuffer = preBuffer
-        self.frameN = 0
-        self._tSoundRequestPlay = 0
-        if sampleRate:  #a rate was requested so use it
-            self.sampleRate = sampleRate
-        else:  # no requested rate so use current stream or a default of 44100
-            rate = 44100  # start with a default
-            for streamLabel in streams:  # then look to see if we have an open stream and use that
-                rate = streams[streamLabel].sampleRate
-            self.sampleRate = rate
-        self.stereo = stereo
-        if isinstance(value, np.ndarray):
-            self.channels = value.shape[1]  # let this be set by stereo
-        self.multichannel = False
-        self.duplex = None
-        self.autoLog = autoLog
-        self.streamLabel = ""
-        self.sourceType = 'unknown'  # set to be file, array or freq
-        self.sndFile = None
-        self.sndArr = None
-        self.hamming = hamming
-        self._hammingWindow = None  # will be created during setSound
-
-        # setSound (determines sound type)
-        self.setSound(value, secs=self.secs, octave=self.octave,
-                      hamming=self.hamming)
-        self.status = NOT_STARTED
-
-        self._isPlaying = False
-
-    @property
-    def isPlaying(self):
-        """`True` if the audio playback is ongoing."""
-        return self._isPlaying
-
-    @property
-    def stereo(self):
-        return self.__dict__['stereo']
-
-    @stereo.setter
-    def stereo(self, val):
-        self.__dict__['stereo'] = val
-        if val == True:
-            self.__dict__['channels'] = 2
-        elif val == False:
-            self.__dict__['channels'] = 1
-        elif val == -1:
-            self.__dict__['channels'] = -1
-
-    def setSound(self, value, secs=0.5, octave=4, hamming=None, log=True):
-        """Set the sound to be played.
-
-        Often this is not needed by the user - it is called implicitly during
-        initialisation.
-
-        :parameters:
-
-            value: can be a number, string or an array:
-                * If it's a number between 37 and 32767 then a tone will
-                  be generated at that frequency in Hz.
-                * It could be a string for a note ('A', 'Bfl', 'B', 'C',
-                  'Csh'. ...). Then you may want to specify which octave.
-                * Or a string could represent a filename in the current
-                  location, or mediaLocation, or a full path combo
-                * Or by giving an Nx2 numpy array of floats (-1:1) you can
-                  specify the sound yourself as a waveform
-
-            secs: duration (only relevant if the value is a note name or
-                a frequency value)
-
-            octave: is only relevant if the value is a note name.
-                Middle octave of a piano is 4. Most computers won't
-                output sounds in the bottom octave (1) and the top
-                octave (8) is generally painful
-        """
-        # start with the base class method
-        _SoundBase.setSound(self, value, secs, octave, hamming, log)
-        try:
-            label, s = streams.getStream(sampleRate=self.sampleRate,
-                                         channels=self.channels,
-                                         blockSize=self.blockSize)
-        except SoundFormatError as err:
-            # try to use something similar (e.g. mono->stereo)
-            # then check we have an appropriate stream open
-            altern = streams._getSimilar(sampleRate=self.sampleRate,
-                                         channels=-1,
-                                         blockSize=-1)
-            if altern is None:
-                raise err
-            else:  # safe to extract data
-                label, s = altern
-            # update self in case it changed to fit the stream
-            self.sampleRate = s.sampleRate
-            self.channels = s.channels
-            self.blockSize = s.blockSize
-        self.streamLabel = label
-
-        if hamming is None:
-            hamming = self.hamming
-        else:
-            self.hamming = hamming
-        if hamming:
-            # 5ms or 15th of stimulus (for short sounds)
-            hammDur = min(0.005,  # 5ms
-                          self.secs / 15.0)  # 15th of stim
-            self._hammingWindow = HammingWindow(winSecs=hammDur,
-                                                soundSecs=self.secs,
-                                                sampleRate=self.sampleRate)
-
-    def _setSndFromFile(self, filename):
-        # alias default names (so it always points to default.png)
-        if filename in ft.defaultStim:
-            filename = Path(prefs.paths['resources']) / ft.defaultStim[filename]
-        self.sndFile = f = sf.SoundFile(filename)
-        self.sourceType = 'file'
-        self.sampleRate = f.samplerate
-        if self.channels == -1:  # if channels was auto then set to file val
-            self.channels = f.channels
-        fileDuration = float(len(f))/f.samplerate  # needed for duration?
-        # process start time
-        if self.startTime and self.startTime > 0:
-            startFrame = self.startTime * self.sampleRate
-            self.sndFile.seek(int(startFrame))
-            self.t = self.startTime
-        else:
-            self.t = 0
-        # process stop time
-        if self.stopTime and self.stopTime > 0:
-            requestedDur = self.stopTime - self.t
-            self.duration = min(requestedDur, fileDuration)
-        else:
-            self.duration = fileDuration - self.t
-        # can now calculate duration in frames
-        self.durationFrames = int(round(self.duration * self.sampleRate))
-        # are we preloading or streaming?
-        if self.preBuffer == 0:
-            # no buffer - stream from disk on each call to nextBlock
-            pass
-        elif self.preBuffer == -1:
-            # full pre-buffer. Load requested duration to memory
-            sndArr = self.sndFile.read(
-                frames=int(self.sampleRate * self.duration))
-            self.sndFile.close()
-            self._setSndFromArray(sndArr)
-        self._channelCheck(self.sndArr)  # Check for fewer channels in stream vs data array
-
-    def _setSndFromFreq(self, thisFreq, secs, hamming=True):
-        self.freq = thisFreq
-        self.secs = secs
-        self.sourceType = 'freq'
-        self.t = 0
-        self.duration = self.secs
-        if self.stereo == -1:
-            self.stereo = 0
-
-    def _setSndFromArray(self, thisArray):
-
-        self.sndArr = np.asarray(thisArray)
-        if thisArray.ndim == 1:
-            self.sndArr.shape = [len(thisArray), 1]  # make 2D for broadcasting
-        if self.channels == 2 and self.sndArr.shape[1] == 1:  # mono -> stereo
-            self.sndArr = self.sndArr.repeat(2, axis=1)
-        elif self.sndArr.shape[1] == 1:  # if channels in [-1,1] then pass
-            pass
-        else:
-            try:
-                self.sndArr.shape = [len(thisArray), self.channels]
-            except ValueError:
-                raise ValueError("Failed to format sound with shape {} "
-                                 "into sound with channels={}"
-                                 .format(self.sndArr.shape, self.channels))
-
-        # is this stereo?
-        if self.stereo == -1:  # auto stereo. Try to detect
-            if self.sndArr.shape[1] == 1:
-                self.stereo = 0
-            elif self.sndArr.shape[1] == 2:
-                self.stereo = 1
-            elif self.sndArr.shape[1] >= 2:
-                self.multichannel = True
-                # raise IOError("Couldn't determine whether array is "
-                #               "stereo. Shape={}".format(self.sndArr.shape))
-        self._nSamples = thisArray.shape[0]
-        if self.stopTime == -1:
-            self.duration = self._nSamples/float(self.sampleRate)
-        # set to run from the start:
-        self.seek(0)
-        self.sourceType = "array"
-
-    def _channelCheck(self, array):
-        """Checks whether stream has fewer channels than data. If True, ValueError"""
-        if self.channels < array.shape[1]:
-            msg = ("The sound stream is set up incorrectly. You have fewer channels in the buffer "
-                   "than in data file ({} vs {}).\n**Ensure you have selected 'Force stereo' in "
-                   "experiment settings**".format(self.channels, array.shape[1]))
-            logging.error(msg)
-            raise ValueError(msg)
-
-    def play(self, loops=None, when=None):
-        """Start the sound playing
-
-        Parameters
-        --------------
-            when: not used
-                Included for compatibility purposes
-        """
-        if self.isPlaying:
-            return
-
-        if loops is not None and self.loops != loops:
-            self.setLoops(loops)
-        self._isPlaying = True
-        self._tSoundRequestPlay = time.time()
-        streams[self.streamLabel].takeTimeStamp = True
-        streams[self.streamLabel].add(self)
-
-    def pause(self):
-        """Stop the sound but play will continue from here if needed
-        """
-        # if self.status == PAUSED:
-        #     return
-        #
-        # self.status = PAUSED
-        streams[self.streamLabel].remove(self)
-
-    def stop(self, reset=True):
-        """Stop the sound and return to beginning
-        """
-        if not self.isPlaying:
-            return
-
-        streams[self.streamLabel].remove(self)
-        if reset:
-            self.seek(0)
-        self._isPlaying = False
-
-    def _nextBlock(self):
-        if not self.isPlaying:
-            return
-        samplesLeft = int((self.duration - self.t) * self.sampleRate)
-        nSamples = min(self.blockSize, samplesLeft)
-        if self.sourceType == 'file' and self.preBuffer == 0:
-            # streaming sound block-by-block direct from file
-            block = self.sndFile.read(nSamples)
-            # TODO: check if we already finished using sndFile?
-        elif (self.sourceType == 'file' and self.preBuffer == -1) \
-                or self.sourceType == 'array':
-            # An array, or a file entirely loaded into an array
-            ii = int(round(self.t * self.sampleRate))
-            if self.stereo == 1 or self.multichannel:  # don't treat as boolean. Might be -1
-                block = self.sndArr[ii:ii + nSamples, :]
-            elif self.stereo == 0:
-                block = self.sndArr[ii:ii + nSamples]
-            else:
-                raise IOError("Unknown stereo type {!r}"
-                              .format(self.stereo))
-            if ii + nSamples > len(self.sndArr):
-                self._EOS()
-
-        elif self.sourceType == 'freq':
-            startT = self.t
-            stopT = self.t + self.blockSize/float(self.sampleRate)
-            xx = np.linspace(
-                start=startT * self.freq * 2 * np.pi,
-                stop=stopT * self.freq * 2 * np.pi,
-                num=self.blockSize, endpoint=False
-            )
-            xx.shape = [self.blockSize, 1]
-            block = np.sin(xx)
-            # if run beyond our desired t then set to zeros
-            if stopT > (self.secs):
-                tRange = np.linspace(startT, self.blockSize*self.sampleRate,
-                                     num=self.blockSize, endpoint=False)
-                block[tRange > self.secs] = 0
-                # and inform our EOS function that we finished
-                self._EOS(reset=False)  # don't set t=0
-
-        else:
-            raise IOError("SoundDeviceSound._nextBlock doesn't correctly handle"
-                          "{!r} sounds yet".format(self.sourceType))
-
-        if self._hammingWindow:
-            thisWin = self._hammingWindow.nextBlock(self.t, self.blockSize)
-            if thisWin is not None:
-                if len(block) == len(thisWin):
-                    block *= thisWin
-                elif block.shape[0] == 0:
-                    pass
-                else:
-                    block *= thisWin[0:len(block)]
-        self.t += self.blockSize/float(self.sampleRate)
-        return block
-
-    def seek(self, t):
-        self.t = t
-        self.frameN = int(round(t * self.sampleRate))
-        if self.sndFile and not self.sndFile.closed:
-            self.sndFile.seek(self.frameN)
-
-    def _EOS(self, reset=True):
-        """Function called on End Of Stream
-        """
-        self._loopsFinished += 1
-        if self.loops == 0:
-            self.stop(reset=reset)
-        elif self.loops > 0 and self._loopsFinished >= self.loops:
-            self.stop(reset=reset)
-
-        streams[self.streamLabel].remove(self)
-        self._isPlaying = False
-
-    @property
-    def stream(self):
-        """Read-only property returns the the stream on which the sound
-        will be played
-        """
-        return streams[self.streamLabel]
-=======
 try:
     from psychopy_sounddevice import (
         SoundDeviceSound,
@@ -632,5 +29,4 @@
         "for more information.")
 
 if __name__ == "__main__":
-    pass
->>>>>>> 2449994b
+    pass