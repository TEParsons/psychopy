--- conflicted
+++ resolved
@@ -63,9 +63,6 @@
     esprima
     freetype-py
     jedi >= 0.16
-<<<<<<< HEAD
-    psychtoolbox <= 3.0.16
-=======
     psychtoolbox
     pocketsphinx
     SpeechRecognition
@@ -75,7 +72,6 @@
     google-cloud
     google-cloud-speech
     googleapis-common-protos
->>>>>>> be6c2592
     # Platform-specific dependencies.
     python-vlc <= 3.0.11115; platform_system == "Windows"
     python-vlc >= 3.0.12118; platform_system != "Windows"
